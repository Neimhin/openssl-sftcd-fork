--- conflicted
+++ resolved
@@ -385,7 +385,6 @@
         SSL_FLAG_TBL("PrioritizeChaCha", SSL_OP_PRIORITIZE_CHACHA),
         SSL_FLAG_TBL("MiddleboxCompat", SSL_OP_ENABLE_MIDDLEBOX_COMPAT),
         SSL_FLAG_TBL_INV("AntiReplay", SSL_OP_NO_ANTI_REPLAY),
-<<<<<<< HEAD
 #ifndef OPENSSL_NO_ESNI
         SSL_FLAG_TBL_INV("ESNIGrease", SSL_OP_ESNI_GREASE),
         SSL_FLAG_TBL_INV("ESNIHardFail", SSL_OP_ESNI_HARDFAIL),
@@ -396,11 +395,8 @@
         SSL_FLAG_TBL_INV("ECHHardFail", SSL_OP_ECH_HARDFAIL),
         SSL_FLAG_TBL_INV("ECHTrialDecrypt", SSL_OP_ECH_TRIALDECRYPT),
 #endif
-        SSL_FLAG_TBL_INV("ExtendedMasterSecret", SSL_OP_NO_EXTENDED_MASTER_SECRET)
-=======
         SSL_FLAG_TBL_INV("ExtendedMasterSecret", SSL_OP_NO_EXTENDED_MASTER_SECRET),
         SSL_FLAG_TBL_INV("CANames", SSL_OP_DISABLE_TLSEXT_CA_NAMES)
->>>>>>> 33ac7b32
     };
     if (value == NULL)
         return -3;
