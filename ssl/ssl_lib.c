--- conflicted
+++ resolved
@@ -973,10 +973,7 @@
     s->ext.ech.innerch1 = NULL;
     s->ext.ech.encoded_innerch = NULL;
     s->ext.ech.kepthrr = NULL;
-<<<<<<< HEAD
     s->ext.ech.pad_sizes = ctx->ext.ech_pad_sizes;
-=======
->>>>>>> c6ebcf3c
 #endif
     return ssl;
  cerr:
@@ -4203,15 +4200,12 @@
     ret->ext.ech_cb = NULL;
     ret->ext.alpn_outer = NULL;
     ret->ext.alpn_outer_len = 0;
-<<<<<<< HEAD
     ret->ext.ech_pad_sizes.cert_min = OSSL_ECH_CERTPAD_MIN;
     ret->ext.ech_pad_sizes.cert_unit = OSSL_ECH_CERTPAD_UNIT;
     ret->ext.ech_pad_sizes.certver_min = OSSL_ECH_CERTVERPAD_MIN;
     ret->ext.ech_pad_sizes.certver_unit = OSSL_ECH_CERTVERPAD_UNIT;
     ret->ext.ech_pad_sizes.ee_min = OSSL_ECH_ENCEXTPAD_MIN;
     ret->ext.ech_pad_sizes.ee_unit = OSSL_ECH_ENCEXTPAD_UNIT;
-=======
->>>>>>> c6ebcf3c
 #endif
     return ret;
  err:
@@ -5201,10 +5195,7 @@
                sc->ext.ech.returned_len);
         retsc->ext.ech.returned_len = sc->ext.ech.returned_len;
     }
-<<<<<<< HEAD
     retsc->ext.ech.pad_sizes = sc->ext.ech.pad_sizes;
-=======
->>>>>>> c6ebcf3c
 #endif
     return ret;
 
