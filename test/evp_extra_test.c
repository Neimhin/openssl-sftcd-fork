/*
 * Copyright 2015-2022 The OpenSSL Project Authors. All Rights Reserved.
 *
 * Licensed under the Apache License 2.0 (the "License").  You may not use
 * this file except in compliance with the License.  You can obtain a copy
 * in the file LICENSE in the source distribution or at
 * https://www.openssl.org/source/license.html
 */

/* We need to use some deprecated APIs */
#define OPENSSL_SUPPRESS_DEPRECATED

#include <stdio.h>
#include <stdlib.h>
#include <string.h>
#include <openssl/bio.h>
#include <openssl/conf.h>
#include <openssl/crypto.h>
#include <openssl/err.h>
#include <openssl/evp.h>
#include <openssl/x509.h>
#include <openssl/pem.h>
#include <openssl/kdf.h>
#include <openssl/provider.h>
#include <openssl/core_names.h>
#include <openssl/params.h>
#include <openssl/param_build.h>
#include <openssl/dsa.h>
#include <openssl/dh.h>
#include <openssl/aes.h>
#include <openssl/decoder.h>
#include <openssl/rsa.h>
#include <openssl/engine.h>
#include "testutil.h"
#include "internal/nelem.h"
#include "internal/sizes.h"
#include "crypto/evp.h"
<<<<<<< HEAD
#include "internal/e_os.h" /* strcasecmp */
#ifndef OPENSSL_NO_EC
#include "openssl/hpke.h"
#endif
=======
>>>>>>> 3c58d447

static OSSL_LIB_CTX *testctx = NULL;
static char *testpropq = NULL;

static OSSL_PROVIDER *nullprov = NULL;
static OSSL_PROVIDER *deflprov = NULL;
static OSSL_PROVIDER *lgcyprov = NULL;

/*
 * kExampleRSAKeyDER is an RSA private key in ASN.1, DER format. Of course, you
 * should never use this key anywhere but in an example.
 */
static const unsigned char kExampleRSAKeyDER[] = {
    0x30, 0x82, 0x02, 0x5c, 0x02, 0x01, 0x00, 0x02, 0x81, 0x81, 0x00, 0xf8,
    0xb8, 0x6c, 0x83, 0xb4, 0xbc, 0xd9, 0xa8, 0x57, 0xc0, 0xa5, 0xb4, 0x59,
    0x76, 0x8c, 0x54, 0x1d, 0x79, 0xeb, 0x22, 0x52, 0x04, 0x7e, 0xd3, 0x37,
    0xeb, 0x41, 0xfd, 0x83, 0xf9, 0xf0, 0xa6, 0x85, 0x15, 0x34, 0x75, 0x71,
    0x5a, 0x84, 0xa8, 0x3c, 0xd2, 0xef, 0x5a, 0x4e, 0xd3, 0xde, 0x97, 0x8a,
    0xdd, 0xff, 0xbb, 0xcf, 0x0a, 0xaa, 0x86, 0x92, 0xbe, 0xb8, 0x50, 0xe4,
    0xcd, 0x6f, 0x80, 0x33, 0x30, 0x76, 0x13, 0x8f, 0xca, 0x7b, 0xdc, 0xec,
    0x5a, 0xca, 0x63, 0xc7, 0x03, 0x25, 0xef, 0xa8, 0x8a, 0x83, 0x58, 0x76,
    0x20, 0xfa, 0x16, 0x77, 0xd7, 0x79, 0x92, 0x63, 0x01, 0x48, 0x1a, 0xd8,
    0x7b, 0x67, 0xf1, 0x52, 0x55, 0x49, 0x4e, 0xd6, 0x6e, 0x4a, 0x5c, 0xd7,
    0x7a, 0x37, 0x36, 0x0c, 0xde, 0xdd, 0x8f, 0x44, 0xe8, 0xc2, 0xa7, 0x2c,
    0x2b, 0xb5, 0xaf, 0x64, 0x4b, 0x61, 0x07, 0x02, 0x03, 0x01, 0x00, 0x01,
    0x02, 0x81, 0x80, 0x74, 0x88, 0x64, 0x3f, 0x69, 0x45, 0x3a, 0x6d, 0xc7,
    0x7f, 0xb9, 0xa3, 0xc0, 0x6e, 0xec, 0xdc, 0xd4, 0x5a, 0xb5, 0x32, 0x85,
    0x5f, 0x19, 0xd4, 0xf8, 0xd4, 0x3f, 0x3c, 0xfa, 0xc2, 0xf6, 0x5f, 0xee,
    0xe6, 0xba, 0x87, 0x74, 0x2e, 0xc7, 0x0c, 0xd4, 0x42, 0xb8, 0x66, 0x85,
    0x9c, 0x7b, 0x24, 0x61, 0xaa, 0x16, 0x11, 0xf6, 0xb5, 0xb6, 0xa4, 0x0a,
    0xc9, 0x55, 0x2e, 0x81, 0xa5, 0x47, 0x61, 0xcb, 0x25, 0x8f, 0xc2, 0x15,
    0x7b, 0x0e, 0x7c, 0x36, 0x9f, 0x3a, 0xda, 0x58, 0x86, 0x1c, 0x5b, 0x83,
    0x79, 0xe6, 0x2b, 0xcc, 0xe6, 0xfa, 0x2c, 0x61, 0xf2, 0x78, 0x80, 0x1b,
    0xe2, 0xf3, 0x9d, 0x39, 0x2b, 0x65, 0x57, 0x91, 0x3d, 0x71, 0x99, 0x73,
    0xa5, 0xc2, 0x79, 0x20, 0x8c, 0x07, 0x4f, 0xe5, 0xb4, 0x60, 0x1f, 0x99,
    0xa2, 0xb1, 0x4f, 0x0c, 0xef, 0xbc, 0x59, 0x53, 0x00, 0x7d, 0xb1, 0x02,
    0x41, 0x00, 0xfc, 0x7e, 0x23, 0x65, 0x70, 0xf8, 0xce, 0xd3, 0x40, 0x41,
    0x80, 0x6a, 0x1d, 0x01, 0xd6, 0x01, 0xff, 0xb6, 0x1b, 0x3d, 0x3d, 0x59,
    0x09, 0x33, 0x79, 0xc0, 0x4f, 0xde, 0x96, 0x27, 0x4b, 0x18, 0xc6, 0xd9,
    0x78, 0xf1, 0xf4, 0x35, 0x46, 0xe9, 0x7c, 0x42, 0x7a, 0x5d, 0x9f, 0xef,
    0x54, 0xb8, 0xf7, 0x9f, 0xc4, 0x33, 0x6c, 0xf3, 0x8c, 0x32, 0x46, 0x87,
    0x67, 0x30, 0x7b, 0xa7, 0xac, 0xe3, 0x02, 0x41, 0x00, 0xfc, 0x2c, 0xdf,
    0x0c, 0x0d, 0x88, 0xf5, 0xb1, 0x92, 0xa8, 0x93, 0x47, 0x63, 0x55, 0xf5,
    0xca, 0x58, 0x43, 0xba, 0x1c, 0xe5, 0x9e, 0xb6, 0x95, 0x05, 0xcd, 0xb5,
    0x82, 0xdf, 0xeb, 0x04, 0x53, 0x9d, 0xbd, 0xc2, 0x38, 0x16, 0xb3, 0x62,
    0xdd, 0xa1, 0x46, 0xdb, 0x6d, 0x97, 0x93, 0x9f, 0x8a, 0xc3, 0x9b, 0x64,
    0x7e, 0x42, 0xe3, 0x32, 0x57, 0x19, 0x1b, 0xd5, 0x6e, 0x85, 0xfa, 0xb8,
    0x8d, 0x02, 0x41, 0x00, 0xbc, 0x3d, 0xde, 0x6d, 0xd6, 0x97, 0xe8, 0xba,
    0x9e, 0x81, 0x37, 0x17, 0xe5, 0xa0, 0x64, 0xc9, 0x00, 0xb7, 0xe7, 0xfe,
    0xf4, 0x29, 0xd9, 0x2e, 0x43, 0x6b, 0x19, 0x20, 0xbd, 0x99, 0x75, 0xe7,
    0x76, 0xf8, 0xd3, 0xae, 0xaf, 0x7e, 0xb8, 0xeb, 0x81, 0xf4, 0x9d, 0xfe,
    0x07, 0x2b, 0x0b, 0x63, 0x0b, 0x5a, 0x55, 0x90, 0x71, 0x7d, 0xf1, 0xdb,
    0xd9, 0xb1, 0x41, 0x41, 0x68, 0x2f, 0x4e, 0x39, 0x02, 0x40, 0x5a, 0x34,
    0x66, 0xd8, 0xf5, 0xe2, 0x7f, 0x18, 0xb5, 0x00, 0x6e, 0x26, 0x84, 0x27,
    0x14, 0x93, 0xfb, 0xfc, 0xc6, 0x0f, 0x5e, 0x27, 0xe6, 0xe1, 0xe9, 0xc0,
    0x8a, 0xe4, 0x34, 0xda, 0xe9, 0xa2, 0x4b, 0x73, 0xbc, 0x8c, 0xb9, 0xba,
    0x13, 0x6c, 0x7a, 0x2b, 0x51, 0x84, 0xa3, 0x4a, 0xe0, 0x30, 0x10, 0x06,
    0x7e, 0xed, 0x17, 0x5a, 0x14, 0x00, 0xc9, 0xef, 0x85, 0xea, 0x52, 0x2c,
    0xbc, 0x65, 0x02, 0x40, 0x51, 0xe3, 0xf2, 0x83, 0x19, 0x9b, 0xc4, 0x1e,
    0x2f, 0x50, 0x3d, 0xdf, 0x5a, 0xa2, 0x18, 0xca, 0x5f, 0x2e, 0x49, 0xaf,
    0x6f, 0xcc, 0xfa, 0x65, 0x77, 0x94, 0xb5, 0xa1, 0x0a, 0xa9, 0xd1, 0x8a,
    0x39, 0x37, 0xf4, 0x0b, 0xa0, 0xd7, 0x82, 0x27, 0x5e, 0xae, 0x17, 0x17,
    0xa1, 0x1e, 0x54, 0x34, 0xbf, 0x6e, 0xc4, 0x8e, 0x99, 0x5d, 0x08, 0xf1,
    0x2d, 0x86, 0x9d, 0xa5, 0x20, 0x1b, 0xe5, 0xdf,
};

/*
* kExampleDSAKeyDER is a DSA private key in ASN.1, DER format. Of course, you
 * should never use this key anywhere but in an example.
 */
#ifndef OPENSSL_NO_DSA
static const unsigned char kExampleDSAKeyDER[] = {
    0x30, 0x82, 0x01, 0xba, 0x02, 0x01, 0x00, 0x02, 0x81, 0x81, 0x00, 0x9a,
    0x05, 0x6d, 0x33, 0xcd, 0x5d, 0x78, 0xa1, 0xbb, 0xcb, 0x7d, 0x5b, 0x8d,
    0xb4, 0xcc, 0xbf, 0x03, 0x99, 0x64, 0xde, 0x38, 0x78, 0x06, 0x15, 0x2f,
    0x86, 0x26, 0x77, 0xf3, 0xb1, 0x85, 0x00, 0xed, 0xfc, 0x28, 0x3a, 0x42,
    0x4d, 0xab, 0xab, 0xdf, 0xbc, 0x9c, 0x16, 0xd0, 0x22, 0x50, 0xd1, 0x38,
    0xdd, 0x3f, 0x64, 0x05, 0x9e, 0x68, 0x7a, 0x1e, 0xf1, 0x56, 0xbf, 0x1e,
    0x2c, 0xc5, 0x97, 0x2a, 0xfe, 0x7a, 0x22, 0xdc, 0x6c, 0x68, 0xb8, 0x2e,
    0x06, 0xdb, 0x41, 0xca, 0x98, 0xd8, 0x54, 0xc7, 0x64, 0x48, 0x24, 0x04,
    0x20, 0xbc, 0x59, 0xe3, 0x6b, 0xea, 0x7e, 0xfc, 0x7e, 0xc5, 0x4e, 0xd4,
    0xd8, 0x3a, 0xed, 0xcd, 0x5d, 0x99, 0xb8, 0x5c, 0xa2, 0x8b, 0xbb, 0x0b,
    0xac, 0xe6, 0x8e, 0x25, 0x56, 0x22, 0x3a, 0x2d, 0x3a, 0x56, 0x41, 0x14,
    0x1f, 0x1c, 0x8f, 0x53, 0x46, 0x13, 0x85, 0x02, 0x15, 0x00, 0x98, 0x7e,
    0x92, 0x81, 0x88, 0xc7, 0x3f, 0x70, 0x49, 0x54, 0xf6, 0x76, 0xb4, 0xa3,
    0x9e, 0x1d, 0x45, 0x98, 0x32, 0x7f, 0x02, 0x81, 0x80, 0x69, 0x4d, 0xef,
    0x55, 0xff, 0x4d, 0x59, 0x2c, 0x01, 0xfa, 0x6a, 0x38, 0xe0, 0x70, 0x9f,
    0x9e, 0x66, 0x8e, 0x3e, 0x8c, 0x52, 0x22, 0x9d, 0x15, 0x7e, 0x3c, 0xef,
    0x4c, 0x7a, 0x61, 0x26, 0xe0, 0x2b, 0x81, 0x3f, 0xeb, 0xaf, 0x35, 0x38,
    0x8d, 0xfe, 0xed, 0x46, 0xff, 0x5f, 0x03, 0x9b, 0x81, 0x92, 0xe7, 0x6f,
    0x76, 0x4f, 0x1d, 0xd9, 0xbb, 0x89, 0xc9, 0x3e, 0xd9, 0x0b, 0xf9, 0xf4,
    0x78, 0x11, 0x59, 0xc0, 0x1d, 0xcd, 0x0e, 0xa1, 0x6f, 0x15, 0xf1, 0x4d,
    0xc1, 0xc9, 0x22, 0xed, 0x8d, 0xad, 0x67, 0xc5, 0x4b, 0x95, 0x93, 0x86,
    0xa6, 0xaf, 0x8a, 0xee, 0x06, 0x89, 0x2f, 0x37, 0x7e, 0x64, 0xaa, 0xf6,
    0xe7, 0xb1, 0x5a, 0x0a, 0x93, 0x95, 0x5d, 0x3e, 0x53, 0x9a, 0xde, 0x8a,
    0xc2, 0x95, 0x45, 0x81, 0xbe, 0x5c, 0x2f, 0xc2, 0xb2, 0x92, 0x58, 0x19,
    0x72, 0x80, 0xe9, 0x79, 0xa1, 0x02, 0x81, 0x80, 0x07, 0xd7, 0x62, 0xff,
    0xdf, 0x1a, 0x3f, 0xed, 0x32, 0xd4, 0xd4, 0x88, 0x7b, 0x2c, 0x63, 0x7f,
    0x97, 0xdc, 0x44, 0xd4, 0x84, 0xa2, 0xdd, 0x17, 0x16, 0x85, 0x13, 0xe0,
    0xac, 0x51, 0x8d, 0x29, 0x1b, 0x75, 0x9a, 0xe4, 0xe3, 0x8a, 0x92, 0x69,
    0x09, 0x03, 0xc5, 0x68, 0xae, 0x5e, 0x94, 0xfe, 0xc9, 0x92, 0x6c, 0x07,
    0xb4, 0x1e, 0x64, 0x62, 0x87, 0xc6, 0xa4, 0xfd, 0x0d, 0x5f, 0xe5, 0xf9,
    0x1b, 0x4f, 0x85, 0x5f, 0xae, 0xf3, 0x11, 0xe5, 0x18, 0xd4, 0x4d, 0x79,
    0x9f, 0xc4, 0x79, 0x26, 0x04, 0x27, 0xf0, 0x0b, 0xee, 0x2b, 0x86, 0x9f,
    0x86, 0x61, 0xe6, 0x51, 0xce, 0x04, 0x9b, 0x5d, 0x6b, 0x34, 0x43, 0x8c,
    0x85, 0x3c, 0xf1, 0x51, 0x9b, 0x08, 0x23, 0x1b, 0xf5, 0x7e, 0x33, 0x12,
    0xea, 0xab, 0x1f, 0xb7, 0x2d, 0xe2, 0x5f, 0xe6, 0x97, 0x99, 0xb5, 0x45,
    0x16, 0x5b, 0xc3, 0x41, 0x02, 0x14, 0x61, 0xbf, 0x51, 0x60, 0xcf, 0xc8,
    0xf1, 0x8c, 0x82, 0x97, 0xf2, 0xf4, 0x19, 0xba, 0x2b, 0xf3, 0x16, 0xbe,
    0x40, 0x48
};
#endif

/*
 * kExampleBadRSAKeyDER is an RSA private key in ASN.1, DER format. The private
 * components are not correct.
 */
static const unsigned char kExampleBadRSAKeyDER[] = {
    0x30, 0x82, 0x04, 0x27, 0x02, 0x01, 0x00, 0x02, 0x82, 0x01, 0x01, 0x00,
    0xa6, 0x1a, 0x1e, 0x6e, 0x7b, 0xee, 0xc6, 0x89, 0x66, 0xe7, 0x93, 0xef,
    0x54, 0x12, 0x68, 0xea, 0xbf, 0x86, 0x2f, 0xdd, 0xd2, 0x79, 0xb8, 0xa9,
    0x6e, 0x03, 0xc2, 0xa3, 0xb9, 0xa3, 0xe1, 0x4b, 0x2a, 0xb3, 0xf8, 0xb4,
    0xcd, 0xea, 0xbe, 0x24, 0xa6, 0x57, 0x5b, 0x83, 0x1f, 0x0f, 0xf2, 0xd3,
    0xb7, 0xac, 0x7e, 0xd6, 0x8e, 0x6e, 0x1e, 0xbf, 0xb8, 0x73, 0x8c, 0x05,
    0x56, 0xe6, 0x35, 0x1f, 0xe9, 0x04, 0x0b, 0x09, 0x86, 0x7d, 0xf1, 0x26,
    0x08, 0x99, 0xad, 0x7b, 0xc8, 0x4d, 0x94, 0xb0, 0x0b, 0x8b, 0x38, 0xa0,
    0x5c, 0x62, 0xa0, 0xab, 0xd3, 0x8f, 0xd4, 0x09, 0x60, 0x72, 0x1e, 0x33,
    0x50, 0x80, 0x6e, 0x22, 0xa6, 0x77, 0x57, 0x6b, 0x9a, 0x33, 0x21, 0x66,
    0x87, 0x6e, 0x21, 0x7b, 0xc7, 0x24, 0x0e, 0xd8, 0x13, 0xdf, 0x83, 0xde,
    0xcd, 0x40, 0x58, 0x1d, 0x84, 0x86, 0xeb, 0xb8, 0x12, 0x4e, 0xd2, 0xfa,
    0x80, 0x1f, 0xe4, 0xe7, 0x96, 0x29, 0xb8, 0xcc, 0xce, 0x66, 0x6d, 0x53,
    0xca, 0xb9, 0x5a, 0xd7, 0xf6, 0x84, 0x6c, 0x2d, 0x9a, 0x1a, 0x14, 0x1c,
    0x4e, 0x93, 0x39, 0xba, 0x74, 0xed, 0xed, 0x87, 0x87, 0x5e, 0x48, 0x75,
    0x36, 0xf0, 0xbc, 0x34, 0xfb, 0x29, 0xf9, 0x9f, 0x96, 0x5b, 0x0b, 0xa7,
    0x54, 0x30, 0x51, 0x29, 0x18, 0x5b, 0x7d, 0xac, 0x0f, 0xd6, 0x5f, 0x7c,
    0xf8, 0x98, 0x8c, 0xd8, 0x86, 0x62, 0xb3, 0xdc, 0xff, 0x0f, 0xff, 0x7a,
    0xaf, 0x5c, 0x4c, 0x61, 0x49, 0x2e, 0xc8, 0x95, 0x86, 0xc4, 0x0e, 0x87,
    0xfc, 0x1d, 0xcf, 0x8b, 0x7c, 0x61, 0xf6, 0xd8, 0xd0, 0x69, 0xf6, 0xcd,
    0x8a, 0x8c, 0xf6, 0x62, 0xa2, 0x56, 0xa9, 0xe3, 0xd1, 0xcf, 0x4d, 0xa0,
    0xf6, 0x2d, 0x20, 0x0a, 0x04, 0xb7, 0xa2, 0xf7, 0xb5, 0x99, 0x47, 0x18,
    0x56, 0x85, 0x87, 0xc7, 0x02, 0x03, 0x01, 0x00, 0x01, 0x02, 0x82, 0x01,
    0x01, 0x00, 0x99, 0x41, 0x38, 0x1a, 0xd0, 0x96, 0x7a, 0xf0, 0x83, 0xd5,
    0xdf, 0x94, 0xce, 0x89, 0x3d, 0xec, 0x7a, 0x52, 0x21, 0x10, 0x16, 0x06,
    0xe0, 0xee, 0xd2, 0xe6, 0xfd, 0x4b, 0x7b, 0x19, 0x4d, 0xe1, 0xc0, 0xc0,
    0xd5, 0x14, 0x5d, 0x79, 0xdd, 0x7e, 0x8b, 0x4b, 0xc6, 0xcf, 0xb0, 0x75,
    0x52, 0xa3, 0x2d, 0xb1, 0x26, 0x46, 0x68, 0x9c, 0x0a, 0x1a, 0xf2, 0xe1,
    0x09, 0xac, 0x53, 0x85, 0x8c, 0x36, 0xa9, 0x14, 0x65, 0xea, 0xa0, 0x00,
    0xcb, 0xe3, 0x3f, 0xc4, 0x2b, 0x61, 0x2e, 0x6b, 0x06, 0x69, 0x77, 0xfd,
    0x38, 0x7e, 0x1d, 0x3f, 0x92, 0xe7, 0x77, 0x08, 0x19, 0xa7, 0x9d, 0x29,
    0x2d, 0xdc, 0x42, 0xc6, 0x7c, 0xd7, 0xd3, 0xa8, 0x01, 0x2c, 0xf2, 0xd5,
    0x82, 0x57, 0xcb, 0x55, 0x3d, 0xe7, 0xaa, 0xd2, 0x06, 0x30, 0x30, 0x05,
    0xe6, 0xf2, 0x47, 0x86, 0xba, 0xc6, 0x61, 0x64, 0xeb, 0x4f, 0x2a, 0x5e,
    0x07, 0x29, 0xe0, 0x96, 0xb2, 0x43, 0xff, 0x5f, 0x1a, 0x54, 0x16, 0xcf,
    0xb5, 0x56, 0x5c, 0xa0, 0x9b, 0x0c, 0xfd, 0xb3, 0xd2, 0xe3, 0x79, 0x1d,
    0x21, 0xe2, 0xd6, 0x13, 0xc4, 0x74, 0xa6, 0xf5, 0x8e, 0x8e, 0x81, 0xbb,
    0xb4, 0xad, 0x8a, 0xf0, 0x93, 0x0a, 0xd8, 0x0a, 0x42, 0x36, 0xbc, 0xe5,
    0x26, 0x2a, 0x0d, 0x5d, 0x57, 0x13, 0xc5, 0x4e, 0x2f, 0x12, 0x0e, 0xef,
    0xa7, 0x81, 0x1e, 0xc3, 0xa5, 0xdb, 0xc9, 0x24, 0xeb, 0x1a, 0xa1, 0xf9,
    0xf6, 0xa1, 0x78, 0x98, 0x93, 0x77, 0x42, 0x45, 0x03, 0xe2, 0xc9, 0xa2,
    0xfe, 0x2d, 0x77, 0xc8, 0xc6, 0xac, 0x9b, 0x98, 0x89, 0x6d, 0x9a, 0xe7,
    0x61, 0x63, 0xb7, 0xf2, 0xec, 0xd6, 0xb1, 0xa1, 0x6e, 0x0a, 0x1a, 0xff,
    0xfd, 0x43, 0x28, 0xc3, 0x0c, 0xdc, 0xf2, 0x47, 0x4f, 0x27, 0xaa, 0x99,
    0x04, 0x8e, 0xac, 0xe8, 0x7c, 0x01, 0x02, 0x04, 0x12, 0x34, 0x56, 0x78,
    0x02, 0x81, 0x81, 0x00, 0xca, 0x69, 0xe5, 0xbb, 0x3a, 0x90, 0x82, 0xcb,
    0x82, 0x50, 0x2f, 0x29, 0xe2, 0x76, 0x6a, 0x57, 0x55, 0x45, 0x4e, 0x35,
    0x18, 0x61, 0xe0, 0x12, 0x70, 0xc0, 0xab, 0xc7, 0x80, 0xa2, 0xd4, 0x46,
    0x34, 0x03, 0xa0, 0x19, 0x26, 0x23, 0x9e, 0xef, 0x1a, 0xcb, 0x75, 0xd6,
    0xba, 0x81, 0xf4, 0x7e, 0x52, 0xe5, 0x2a, 0xe8, 0xf1, 0x49, 0x6c, 0x0f,
    0x1a, 0xa0, 0xf9, 0xc6, 0xe7, 0xec, 0x60, 0xe4, 0xcb, 0x2a, 0xb5, 0x56,
    0xe9, 0x9c, 0xcd, 0x19, 0x75, 0x92, 0xb1, 0x66, 0xce, 0xc3, 0xd9, 0x3d,
    0x11, 0xcb, 0xc4, 0x09, 0xce, 0x1e, 0x30, 0xba, 0x2f, 0x60, 0x60, 0x55,
    0x8d, 0x02, 0xdc, 0x5d, 0xaf, 0xf7, 0x52, 0x31, 0x17, 0x07, 0x53, 0x20,
    0x33, 0xad, 0x8c, 0xd5, 0x2f, 0x5a, 0xd0, 0x57, 0xd7, 0xd1, 0x80, 0xd6,
    0x3a, 0x9b, 0x04, 0x4f, 0x35, 0xbf, 0xe7, 0xd5, 0xbc, 0x8f, 0xd4, 0x81,
    0x02, 0x81, 0x81, 0x00, 0xc0, 0x9f, 0xf8, 0xcd, 0xf7, 0x3f, 0x26, 0x8a,
    0x3d, 0x4d, 0x2b, 0x0c, 0x01, 0xd0, 0xa2, 0xb4, 0x18, 0xfe, 0xf7, 0x5e,
    0x2f, 0x06, 0x13, 0xcd, 0x63, 0xaa, 0x12, 0xa9, 0x24, 0x86, 0xe3, 0xf3,
    0x7b, 0xda, 0x1a, 0x3c, 0xb1, 0x38, 0x80, 0x80, 0xef, 0x64, 0x64, 0xa1,
    0x9b, 0xfe, 0x76, 0x63, 0x8e, 0x83, 0xd2, 0xd9, 0xb9, 0x86, 0xb0, 0xe6,
    0xa6, 0x0c, 0x7e, 0xa8, 0x84, 0x90, 0x98, 0x0c, 0x1e, 0xf3, 0x14, 0x77,
    0xe0, 0x5f, 0x81, 0x08, 0x11, 0x8f, 0xa6, 0x23, 0xc4, 0xba, 0xc0, 0x8a,
    0xe4, 0xc6, 0xe3, 0x5c, 0xbe, 0xc5, 0xec, 0x2c, 0xb9, 0xd8, 0x8c, 0x4d,
    0x1a, 0x9d, 0xe7, 0x7c, 0x85, 0x4c, 0x0d, 0x71, 0x4e, 0x72, 0x33, 0x1b,
    0xfe, 0xa9, 0x17, 0x72, 0x76, 0x56, 0x9d, 0x74, 0x7e, 0x52, 0x67, 0x9a,
    0x87, 0x9a, 0xdb, 0x30, 0xde, 0xe4, 0x49, 0x28, 0x3b, 0xd2, 0x67, 0xaf,
    0x02, 0x81, 0x81, 0x00, 0x89, 0x74, 0x9a, 0x8e, 0xa7, 0xb9, 0xa5, 0x28,
    0xc0, 0x68, 0xe5, 0x6e, 0x63, 0x1c, 0x99, 0x20, 0x8f, 0x86, 0x8e, 0x12,
    0x9e, 0x69, 0x30, 0xfa, 0x34, 0xd9, 0x92, 0x8d, 0xdb, 0x7c, 0x37, 0xfd,
    0x28, 0xab, 0x61, 0x98, 0x52, 0x7f, 0x14, 0x1a, 0x39, 0xae, 0xfb, 0x6a,
    0x03, 0xa3, 0xe6, 0xbd, 0xb6, 0x5b, 0x6b, 0xe5, 0x5e, 0x9d, 0xc6, 0xa5,
    0x07, 0x27, 0x54, 0x17, 0xd0, 0x3d, 0x84, 0x9b, 0x3a, 0xa0, 0xd9, 0x1e,
    0x99, 0x6c, 0x63, 0x17, 0xab, 0xf1, 0x1f, 0x49, 0xba, 0x95, 0xe3, 0x3b,
    0x86, 0x8f, 0x42, 0xa4, 0x89, 0xf5, 0x94, 0x8f, 0x8b, 0x46, 0xbe, 0x84,
    0xba, 0x4a, 0xbc, 0x0d, 0x5f, 0x46, 0xeb, 0xe8, 0xec, 0x43, 0x8c, 0x1e,
    0xad, 0x19, 0x69, 0x2f, 0x08, 0x86, 0x7a, 0x3f, 0x7d, 0x0f, 0x07, 0x97,
    0xf3, 0x9a, 0x7b, 0xb5, 0xb2, 0xc1, 0x8c, 0x95, 0x68, 0x04, 0xa0, 0x81,
    0x02, 0x81, 0x80, 0x4e, 0xbf, 0x7e, 0x1b, 0xcb, 0x13, 0x61, 0x75, 0x3b,
    0xdb, 0x59, 0x5f, 0xb1, 0xd4, 0xb8, 0xeb, 0x9e, 0x73, 0xb5, 0xe7, 0xf6,
    0x89, 0x3d, 0x1c, 0xda, 0xf0, 0x36, 0xff, 0x35, 0xbd, 0x1e, 0x0b, 0x74,
    0xe3, 0x9e, 0xf0, 0xf2, 0xf7, 0xd7, 0x82, 0xb7, 0x7b, 0x6a, 0x1b, 0x0e,
    0x30, 0x4a, 0x98, 0x0e, 0xb4, 0xf9, 0x81, 0x07, 0xe4, 0x75, 0x39, 0xe9,
    0x53, 0xca, 0xbb, 0x5c, 0xaa, 0x93, 0x07, 0x0e, 0xa8, 0x2f, 0xba, 0x98,
    0x49, 0x30, 0xa7, 0xcc, 0x1a, 0x3c, 0x68, 0x0c, 0xe1, 0xa4, 0xb1, 0x05,
    0xe6, 0xe0, 0x25, 0x78, 0x58, 0x14, 0x37, 0xf5, 0x1f, 0xe3, 0x22, 0xef,
    0xa8, 0x0e, 0x22, 0xa0, 0x94, 0x3a, 0xf6, 0xc9, 0x13, 0xe6, 0x06, 0xbf,
    0x7f, 0x99, 0xc6, 0xcc, 0xd8, 0xc6, 0xbe, 0xd9, 0x2e, 0x24, 0xc7, 0x69,
    0x8c, 0x95, 0xba, 0xf6, 0x04, 0xb3, 0x0a, 0xf4, 0xcb, 0xf0, 0xce,
};

static const unsigned char kMsg[] = { 1, 2, 3, 4 };

static const unsigned char kSignature[] = {
    0xa5, 0xf0, 0x8a, 0x47, 0x5d, 0x3c, 0xb3, 0xcc, 0xa9, 0x79, 0xaf, 0x4d,
    0x8c, 0xae, 0x4c, 0x14, 0xef, 0xc2, 0x0b, 0x34, 0x36, 0xde, 0xf4, 0x3e,
    0x3d, 0xbb, 0x4a, 0x60, 0x5c, 0xc8, 0x91, 0x28, 0xda, 0xfb, 0x7e, 0x04,
    0x96, 0x7e, 0x63, 0x13, 0x90, 0xce, 0xb9, 0xb4, 0x62, 0x7a, 0xfd, 0x09,
    0x3d, 0xc7, 0x67, 0x78, 0x54, 0x04, 0xeb, 0x52, 0x62, 0x6e, 0x24, 0x67,
    0xb4, 0x40, 0xfc, 0x57, 0x62, 0xc6, 0xf1, 0x67, 0xc1, 0x97, 0x8f, 0x6a,
    0xa8, 0xae, 0x44, 0x46, 0x5e, 0xab, 0x67, 0x17, 0x53, 0x19, 0x3a, 0xda,
    0x5a, 0xc8, 0x16, 0x3e, 0x86, 0xd5, 0xc5, 0x71, 0x2f, 0xfc, 0x23, 0x48,
    0xd9, 0x0b, 0x13, 0xdd, 0x7b, 0x5a, 0x25, 0x79, 0xef, 0xa5, 0x7b, 0x04,
    0xed, 0x44, 0xf6, 0x18, 0x55, 0xe4, 0x0a, 0xe9, 0x57, 0x79, 0x5d, 0xd7,
    0x55, 0xa7, 0xab, 0x45, 0x02, 0x97, 0x60, 0x42,
};

/*
 * kExampleRSAKeyPKCS8 is kExampleRSAKeyDER encoded in a PKCS #8
 * PrivateKeyInfo.
 */
static const unsigned char kExampleRSAKeyPKCS8[] = {
    0x30, 0x82, 0x02, 0x76, 0x02, 0x01, 0x00, 0x30, 0x0d, 0x06, 0x09, 0x2a,
    0x86, 0x48, 0x86, 0xf7, 0x0d, 0x01, 0x01, 0x01, 0x05, 0x00, 0x04, 0x82,
    0x02, 0x60, 0x30, 0x82, 0x02, 0x5c, 0x02, 0x01, 0x00, 0x02, 0x81, 0x81,
    0x00, 0xf8, 0xb8, 0x6c, 0x83, 0xb4, 0xbc, 0xd9, 0xa8, 0x57, 0xc0, 0xa5,
    0xb4, 0x59, 0x76, 0x8c, 0x54, 0x1d, 0x79, 0xeb, 0x22, 0x52, 0x04, 0x7e,
    0xd3, 0x37, 0xeb, 0x41, 0xfd, 0x83, 0xf9, 0xf0, 0xa6, 0x85, 0x15, 0x34,
    0x75, 0x71, 0x5a, 0x84, 0xa8, 0x3c, 0xd2, 0xef, 0x5a, 0x4e, 0xd3, 0xde,
    0x97, 0x8a, 0xdd, 0xff, 0xbb, 0xcf, 0x0a, 0xaa, 0x86, 0x92, 0xbe, 0xb8,
    0x50, 0xe4, 0xcd, 0x6f, 0x80, 0x33, 0x30, 0x76, 0x13, 0x8f, 0xca, 0x7b,
    0xdc, 0xec, 0x5a, 0xca, 0x63, 0xc7, 0x03, 0x25, 0xef, 0xa8, 0x8a, 0x83,
    0x58, 0x76, 0x20, 0xfa, 0x16, 0x77, 0xd7, 0x79, 0x92, 0x63, 0x01, 0x48,
    0x1a, 0xd8, 0x7b, 0x67, 0xf1, 0x52, 0x55, 0x49, 0x4e, 0xd6, 0x6e, 0x4a,
    0x5c, 0xd7, 0x7a, 0x37, 0x36, 0x0c, 0xde, 0xdd, 0x8f, 0x44, 0xe8, 0xc2,
    0xa7, 0x2c, 0x2b, 0xb5, 0xaf, 0x64, 0x4b, 0x61, 0x07, 0x02, 0x03, 0x01,
    0x00, 0x01, 0x02, 0x81, 0x80, 0x74, 0x88, 0x64, 0x3f, 0x69, 0x45, 0x3a,
    0x6d, 0xc7, 0x7f, 0xb9, 0xa3, 0xc0, 0x6e, 0xec, 0xdc, 0xd4, 0x5a, 0xb5,
    0x32, 0x85, 0x5f, 0x19, 0xd4, 0xf8, 0xd4, 0x3f, 0x3c, 0xfa, 0xc2, 0xf6,
    0x5f, 0xee, 0xe6, 0xba, 0x87, 0x74, 0x2e, 0xc7, 0x0c, 0xd4, 0x42, 0xb8,
    0x66, 0x85, 0x9c, 0x7b, 0x24, 0x61, 0xaa, 0x16, 0x11, 0xf6, 0xb5, 0xb6,
    0xa4, 0x0a, 0xc9, 0x55, 0x2e, 0x81, 0xa5, 0x47, 0x61, 0xcb, 0x25, 0x8f,
    0xc2, 0x15, 0x7b, 0x0e, 0x7c, 0x36, 0x9f, 0x3a, 0xda, 0x58, 0x86, 0x1c,
    0x5b, 0x83, 0x79, 0xe6, 0x2b, 0xcc, 0xe6, 0xfa, 0x2c, 0x61, 0xf2, 0x78,
    0x80, 0x1b, 0xe2, 0xf3, 0x9d, 0x39, 0x2b, 0x65, 0x57, 0x91, 0x3d, 0x71,
    0x99, 0x73, 0xa5, 0xc2, 0x79, 0x20, 0x8c, 0x07, 0x4f, 0xe5, 0xb4, 0x60,
    0x1f, 0x99, 0xa2, 0xb1, 0x4f, 0x0c, 0xef, 0xbc, 0x59, 0x53, 0x00, 0x7d,
    0xb1, 0x02, 0x41, 0x00, 0xfc, 0x7e, 0x23, 0x65, 0x70, 0xf8, 0xce, 0xd3,
    0x40, 0x41, 0x80, 0x6a, 0x1d, 0x01, 0xd6, 0x01, 0xff, 0xb6, 0x1b, 0x3d,
    0x3d, 0x59, 0x09, 0x33, 0x79, 0xc0, 0x4f, 0xde, 0x96, 0x27, 0x4b, 0x18,
    0xc6, 0xd9, 0x78, 0xf1, 0xf4, 0x35, 0x46, 0xe9, 0x7c, 0x42, 0x7a, 0x5d,
    0x9f, 0xef, 0x54, 0xb8, 0xf7, 0x9f, 0xc4, 0x33, 0x6c, 0xf3, 0x8c, 0x32,
    0x46, 0x87, 0x67, 0x30, 0x7b, 0xa7, 0xac, 0xe3, 0x02, 0x41, 0x00, 0xfc,
    0x2c, 0xdf, 0x0c, 0x0d, 0x88, 0xf5, 0xb1, 0x92, 0xa8, 0x93, 0x47, 0x63,
    0x55, 0xf5, 0xca, 0x58, 0x43, 0xba, 0x1c, 0xe5, 0x9e, 0xb6, 0x95, 0x05,
    0xcd, 0xb5, 0x82, 0xdf, 0xeb, 0x04, 0x53, 0x9d, 0xbd, 0xc2, 0x38, 0x16,
    0xb3, 0x62, 0xdd, 0xa1, 0x46, 0xdb, 0x6d, 0x97, 0x93, 0x9f, 0x8a, 0xc3,
    0x9b, 0x64, 0x7e, 0x42, 0xe3, 0x32, 0x57, 0x19, 0x1b, 0xd5, 0x6e, 0x85,
    0xfa, 0xb8, 0x8d, 0x02, 0x41, 0x00, 0xbc, 0x3d, 0xde, 0x6d, 0xd6, 0x97,
    0xe8, 0xba, 0x9e, 0x81, 0x37, 0x17, 0xe5, 0xa0, 0x64, 0xc9, 0x00, 0xb7,
    0xe7, 0xfe, 0xf4, 0x29, 0xd9, 0x2e, 0x43, 0x6b, 0x19, 0x20, 0xbd, 0x99,
    0x75, 0xe7, 0x76, 0xf8, 0xd3, 0xae, 0xaf, 0x7e, 0xb8, 0xeb, 0x81, 0xf4,
    0x9d, 0xfe, 0x07, 0x2b, 0x0b, 0x63, 0x0b, 0x5a, 0x55, 0x90, 0x71, 0x7d,
    0xf1, 0xdb, 0xd9, 0xb1, 0x41, 0x41, 0x68, 0x2f, 0x4e, 0x39, 0x02, 0x40,
    0x5a, 0x34, 0x66, 0xd8, 0xf5, 0xe2, 0x7f, 0x18, 0xb5, 0x00, 0x6e, 0x26,
    0x84, 0x27, 0x14, 0x93, 0xfb, 0xfc, 0xc6, 0x0f, 0x5e, 0x27, 0xe6, 0xe1,
    0xe9, 0xc0, 0x8a, 0xe4, 0x34, 0xda, 0xe9, 0xa2, 0x4b, 0x73, 0xbc, 0x8c,
    0xb9, 0xba, 0x13, 0x6c, 0x7a, 0x2b, 0x51, 0x84, 0xa3, 0x4a, 0xe0, 0x30,
    0x10, 0x06, 0x7e, 0xed, 0x17, 0x5a, 0x14, 0x00, 0xc9, 0xef, 0x85, 0xea,
    0x52, 0x2c, 0xbc, 0x65, 0x02, 0x40, 0x51, 0xe3, 0xf2, 0x83, 0x19, 0x9b,
    0xc4, 0x1e, 0x2f, 0x50, 0x3d, 0xdf, 0x5a, 0xa2, 0x18, 0xca, 0x5f, 0x2e,
    0x49, 0xaf, 0x6f, 0xcc, 0xfa, 0x65, 0x77, 0x94, 0xb5, 0xa1, 0x0a, 0xa9,
    0xd1, 0x8a, 0x39, 0x37, 0xf4, 0x0b, 0xa0, 0xd7, 0x82, 0x27, 0x5e, 0xae,
    0x17, 0x17, 0xa1, 0x1e, 0x54, 0x34, 0xbf, 0x6e, 0xc4, 0x8e, 0x99, 0x5d,
    0x08, 0xf1, 0x2d, 0x86, 0x9d, 0xa5, 0x20, 0x1b, 0xe5, 0xdf,
};

#ifndef OPENSSL_NO_EC
/*
 * kExampleECKeyDER is a sample EC private key encoded as an ECPrivateKey
 * structure.
 */
static const unsigned char kExampleECKeyDER[] = {
    0x30, 0x77, 0x02, 0x01, 0x01, 0x04, 0x20, 0x07, 0x0f, 0x08, 0x72, 0x7a,
    0xd4, 0xa0, 0x4a, 0x9c, 0xdd, 0x59, 0xc9, 0x4d, 0x89, 0x68, 0x77, 0x08,
    0xb5, 0x6f, 0xc9, 0x5d, 0x30, 0x77, 0x0e, 0xe8, 0xd1, 0xc9, 0xce, 0x0a,
    0x8b, 0xb4, 0x6a, 0xa0, 0x0a, 0x06, 0x08, 0x2a, 0x86, 0x48, 0xce, 0x3d,
    0x03, 0x01, 0x07, 0xa1, 0x44, 0x03, 0x42, 0x00, 0x04, 0xe6, 0x2b, 0x69,
    0xe2, 0xbf, 0x65, 0x9f, 0x97, 0xbe, 0x2f, 0x1e, 0x0d, 0x94, 0x8a, 0x4c,
    0xd5, 0x97, 0x6b, 0xb7, 0xa9, 0x1e, 0x0d, 0x46, 0xfb, 0xdd, 0xa9, 0xa9,
    0x1e, 0x9d, 0xdc, 0xba, 0x5a, 0x01, 0xe7, 0xd6, 0x97, 0xa8, 0x0a, 0x18,
    0xf9, 0xc3, 0xc4, 0xa3, 0x1e, 0x56, 0xe2, 0x7c, 0x83, 0x48, 0xdb, 0x16,
    0x1a, 0x1c, 0xf5, 0x1d, 0x7e, 0xf1, 0x94, 0x2d, 0x4b, 0xcf, 0x72, 0x22,
    0xc1,
};

/*
 * kExampleBadECKeyDER is a sample EC private key encoded as an ECPrivateKey
 * structure. The private key is equal to the order and will fail to import
 */
static const unsigned char kExampleBadECKeyDER[] = {
    0x30, 0x66, 0x02, 0x01, 0x00, 0x30, 0x13, 0x06, 0x07, 0x2A, 0x86, 0x48,
    0xCE, 0x3D, 0x02, 0x01, 0x06, 0x08, 0x2A, 0x86, 0x48, 0xCE, 0x3D, 0x03,
    0x01, 0x07, 0x04, 0x4C, 0x30, 0x4A, 0x02, 0x01, 0x01, 0x04, 0x20, 0xFF,
    0xFF, 0xFF, 0xFF, 0x00, 0x00, 0x00, 0x00, 0xFF, 0xFF, 0xFF, 0xFF, 0xFF,
    0xFF, 0xFF, 0xFF, 0xBC, 0xE6, 0xFA, 0xAD, 0xA7, 0x17, 0x9E, 0x84, 0xF3,
    0xB9, 0xCA, 0xC2, 0xFC, 0x63, 0x25, 0x51, 0xA1, 0x23, 0x03, 0x21, 0x00,
    0x00, 0xFF, 0xFF, 0xFF, 0x00, 0x00, 0x00, 0x00, 0xFF, 0xFF, 0xFF, 0xFF,
    0xFF, 0xFF, 0xFF, 0xFF, 0xBC, 0xE6, 0xFA, 0xAD, 0xA7, 0x17, 0x9E, 0x84,
    0xF3, 0xB9, 0xCA, 0xC2, 0xFC, 0x63, 0x25, 0x51
};

/* prime256v1 */
static const unsigned char kExampleECPubKeyDER[] = {
    0x30, 0x59, 0x30, 0x13, 0x06, 0x07, 0x2a, 0x86, 0x48, 0xce, 0x3d, 0x02,
    0x01, 0x06, 0x08, 0x2a, 0x86, 0x48, 0xce, 0x3d, 0x03, 0x01, 0x07, 0x03,
    0x42, 0x00, 0x04, 0xba, 0xeb, 0x83, 0xfb, 0x3b, 0xb2, 0xff, 0x30, 0x53,
    0xdb, 0xce, 0x32, 0xf2, 0xac, 0xae, 0x44, 0x0d, 0x3d, 0x13, 0x53, 0xb8,
    0xd1, 0x68, 0x55, 0xde, 0x44, 0x46, 0x05, 0xa6, 0xc9, 0xd2, 0x04, 0xb7,
    0xe3, 0xa2, 0x96, 0xc8, 0xb2, 0x5e, 0x22, 0x03, 0xd7, 0x03, 0x7a, 0x8b,
    0x13, 0x5c, 0x42, 0x49, 0xc2, 0xab, 0x86, 0xd6, 0xac, 0x6b, 0x93, 0x20,
    0x56, 0x6a, 0xc6, 0xc8, 0xa5, 0x0b, 0xe5
};

/*
 * kExampleBadECPubKeyDER is a sample EC public key with a wrong OID
 * 1.2.840.10045.2.2 instead of 1.2.840.10045.2.1 - EC Public Key
 */
static const unsigned char kExampleBadECPubKeyDER[] = {
    0x30, 0x59, 0x30, 0x13, 0x06, 0x07, 0x2a, 0x86, 0x48, 0xce, 0x3d, 0x02,
    0x02, 0x06, 0x08, 0x2a, 0x86, 0x48, 0xce, 0x3d, 0x03, 0x01, 0x07, 0x03,
    0x42, 0x00, 0x04, 0xba, 0xeb, 0x83, 0xfb, 0x3b, 0xb2, 0xff, 0x30, 0x53,
    0xdb, 0xce, 0x32, 0xf2, 0xac, 0xae, 0x44, 0x0d, 0x3d, 0x13, 0x53, 0xb8,
    0xd1, 0x68, 0x55, 0xde, 0x44, 0x46, 0x05, 0xa6, 0xc9, 0xd2, 0x04, 0xb7,
    0xe3, 0xa2, 0x96, 0xc8, 0xb2, 0x5e, 0x22, 0x03, 0xd7, 0x03, 0x7a, 0x8b,
    0x13, 0x5c, 0x42, 0x49, 0xc2, 0xab, 0x86, 0xd6, 0xac, 0x6b, 0x93, 0x20,
    0x56, 0x6a, 0xc6, 0xc8, 0xa5, 0x0b, 0xe5
};

static const unsigned char pExampleECParamDER[] = {
    0x06, 0x08, 0x2a, 0x86, 0x48, 0xce, 0x3d, 0x03, 0x01, 0x07
};

static const unsigned char kExampleED25519KeyDER[] = {
    0x30, 0x2e, 0x02, 0x01, 0x00, 0x30, 0x05, 0x06, 0x03, 0x2b, 0x65, 0x70,
    0x04, 0x22, 0x04, 0x20, 0xba, 0x7b, 0xba, 0x20, 0x1b, 0x02, 0x75, 0x3a,
    0xe8, 0x88, 0xfe, 0x00, 0xcd, 0x8b, 0xc6, 0xf4, 0x5c, 0x47, 0x09, 0x46,
    0x66, 0xe4, 0x72, 0x85, 0x25, 0x26, 0x5e, 0x12, 0x33, 0x48, 0xf6, 0x50
};

static const unsigned char kExampleED25519PubKeyDER[] = {
    0x30, 0x2a, 0x30, 0x05, 0x06, 0x03, 0x2b, 0x65, 0x70, 0x03, 0x21, 0x00,
    0xf5, 0xc5, 0xeb, 0x52, 0x3e, 0x7d, 0x07, 0x86, 0xb2, 0x55, 0x07, 0x45,
    0xef, 0x5b, 0x7c, 0x20, 0xe8, 0x66, 0x28, 0x30, 0x3c, 0x8a, 0x82, 0x40,
    0x97, 0xa3, 0x08, 0xdc, 0x65, 0x80, 0x39, 0x29
};

# ifndef OPENSSL_NO_DEPRECATED_3_0
static const unsigned char kExampleX25519KeyDER[] = {
    0x30, 0x2e, 0x02, 0x01, 0x00, 0x30, 0x05, 0x06, 0x03, 0x2b, 0x65, 0x6e,
    0x04, 0x22, 0x04, 0x20, 0xa0, 0x24, 0x3a, 0x31, 0x24, 0xc3, 0x3f, 0xf6,
    0x7b, 0x96, 0x0b, 0xd4, 0x8f, 0xd1, 0xee, 0x67, 0xf2, 0x9b, 0x88, 0xac,
    0x50, 0xce, 0x97, 0x36, 0xdd, 0xaf, 0x25, 0xf6, 0x10, 0x34, 0x96, 0x6e
};
# endif
#endif

/* kExampleDHKeyDER is a DH private key in ASN.1, DER format. */
#ifndef OPENSSL_NO_DEPRECATED_3_0
# ifndef OPENSSL_NO_DH
static const unsigned char kExampleDHKeyDER[] = {
    0x30, 0x82, 0x01, 0x21, 0x02, 0x01, 0x00, 0x30, 0x81, 0x95, 0x06, 0x09,
    0x2a, 0x86, 0x48, 0x86, 0xf7, 0x0d, 0x01, 0x03, 0x01, 0x30, 0x81, 0x87,
    0x02, 0x81, 0x81, 0x00, 0xf7, 0x52, 0xc2, 0x68, 0xcc, 0x66, 0xc4, 0x8d,
    0x03, 0x3f, 0xfa, 0x9c, 0x52, 0xd0, 0xd8, 0x33, 0xf2, 0xe1, 0xc9, 0x9e,
    0xb7, 0xe7, 0x6e, 0x90, 0x97, 0xeb, 0x92, 0x91, 0x6a, 0x9a, 0x85, 0x63,
    0x92, 0x79, 0xab, 0xb6, 0x3d, 0x23, 0x58, 0x5a, 0xe8, 0x45, 0x06, 0x81,
    0x97, 0x77, 0xe1, 0xcc, 0x34, 0x4e, 0xae, 0x36, 0x80, 0xf2, 0xc4, 0x7f,
    0x8a, 0x52, 0xb8, 0xdb, 0x58, 0xc8, 0x4b, 0x12, 0x4c, 0xf1, 0x4c, 0x53,
    0xc1, 0x89, 0x39, 0x8d, 0xb6, 0x06, 0xd8, 0xea, 0x7f, 0x2d, 0x36, 0x53,
    0x96, 0x29, 0xbe, 0xb6, 0x75, 0xfc, 0xe7, 0xf3, 0x36, 0xd6, 0xf4, 0x8f,
    0x16, 0xa6, 0xc7, 0xec, 0x7b, 0xce, 0x42, 0x8d, 0x48, 0x2e, 0xb7, 0x74,
    0x00, 0x11, 0x52, 0x61, 0xb4, 0x19, 0x35, 0xec, 0x5c, 0xe4, 0xbe, 0x34,
    0xc6, 0x59, 0x64, 0x5e, 0x42, 0x61, 0x70, 0x54, 0xf4, 0xe9, 0x6b, 0x53,
    0x02, 0x01, 0x02, 0x04, 0x81, 0x83, 0x02, 0x81, 0x80, 0x64, 0xc2, 0xe3,
    0x09, 0x69, 0x37, 0x3c, 0xd2, 0x4a, 0xba, 0xc3, 0x78, 0x6a, 0x9b, 0x8a,
    0x2a, 0xdb, 0xe7, 0xe6, 0xc0, 0xfa, 0x3a, 0xbe, 0x39, 0x67, 0xc0, 0xa9,
    0x2a, 0xf0, 0x0a, 0xc1, 0x53, 0x1c, 0xdb, 0xfa, 0x1a, 0x26, 0x98, 0xb0,
    0x8c, 0xc6, 0x06, 0x4a, 0xa2, 0x48, 0xd3, 0xa4, 0x3b, 0xbd, 0x05, 0x48,
    0xea, 0x59, 0xdb, 0x18, 0xa4, 0xca, 0x66, 0xd9, 0x5d, 0xb8, 0x95, 0xd1,
    0xeb, 0x97, 0x3d, 0x66, 0x97, 0x5c, 0x86, 0x8f, 0x7e, 0x90, 0xd3, 0x43,
    0xd1, 0xa2, 0x0d, 0xcb, 0xe7, 0xeb, 0x90, 0xea, 0x09, 0x40, 0xb1, 0x6f,
    0xf7, 0x4c, 0xf2, 0x41, 0x83, 0x1d, 0xd0, 0x76, 0xef, 0xaf, 0x55, 0x6f,
    0x5d, 0xa9, 0xa3, 0x55, 0x81, 0x2a, 0xd1, 0x5d, 0x9d, 0x22, 0x77, 0x97,
    0x83, 0xde, 0xad, 0xb6, 0x5d, 0x19, 0xc1, 0x53, 0xec, 0xfb, 0xaf, 0x06,
    0x2e, 0x87, 0x2a, 0x0b, 0x7a
};
# endif
#endif

static const unsigned char kCFBDefaultKey[] = {
    0x2B, 0x7E, 0x15, 0x16, 0x28, 0xAE, 0xD2, 0xA6, 0xAB, 0xF7, 0x15, 0x88,
    0x09, 0xCF, 0x4F, 0x3C
};

static const unsigned char kGCMDefaultKey[32] = { 0 };

static const unsigned char kGCMResetKey[] = {
    0xfe, 0xff, 0xe9, 0x92, 0x86, 0x65, 0x73, 0x1c, 0x6d, 0x6a, 0x8f, 0x94,
    0x67, 0x30, 0x83, 0x08, 0xfe, 0xff, 0xe9, 0x92, 0x86, 0x65, 0x73, 0x1c,
    0x6d, 0x6a, 0x8f, 0x94, 0x67, 0x30, 0x83, 0x08
};

static const unsigned char iCFBIV[] = {
    0x00, 0x01, 0x02, 0x03, 0x04, 0x05, 0x06, 0x07, 0x08, 0x09, 0x0A, 0x0B,
    0x0C, 0x0D, 0x0E, 0x0F
};

static const unsigned char iGCMDefaultIV[12] = { 0 };

static const unsigned char iGCMResetIV1[] = {
    0xca, 0xfe, 0xba, 0xbe, 0xfa, 0xce, 0xdb, 0xad
};

static const unsigned char iGCMResetIV2[] = {
    0xca, 0xfe, 0xba, 0xbe, 0xfa, 0xce, 0xdb, 0xad, 0xde, 0xca, 0xf8, 0x88
};

static const unsigned char cfbPlaintext[] = {
    0x6B, 0xC1, 0xBE, 0xE2, 0x2E, 0x40, 0x9F, 0x96, 0xE9, 0x3D, 0x7E, 0x11,
    0x73, 0x93, 0x17, 0x2A
};

static const unsigned char gcmDefaultPlaintext[16] = { 0 };

static const unsigned char gcmResetPlaintext[] = {
    0xd9, 0x31, 0x32, 0x25, 0xf8, 0x84, 0x06, 0xe5, 0xa5, 0x59, 0x09, 0xc5,
    0xaf, 0xf5, 0x26, 0x9a, 0x86, 0xa7, 0xa9, 0x53, 0x15, 0x34, 0xf7, 0xda,
    0x2e, 0x4c, 0x30, 0x3d, 0x8a, 0x31, 0x8a, 0x72, 0x1c, 0x3c, 0x0c, 0x95,
    0x95, 0x68, 0x09, 0x53, 0x2f, 0xcf, 0x0e, 0x24, 0x49, 0xa6, 0xb5, 0x25,
    0xb1, 0x6a, 0xed, 0xf5, 0xaa, 0x0d, 0xe6, 0x57, 0xba, 0x63, 0x7b, 0x39
};

static const unsigned char cfbCiphertext[] = {
    0x3B, 0x3F, 0xD9, 0x2E, 0xB7, 0x2D, 0xAD, 0x20, 0x33, 0x34, 0x49, 0xF8,
    0xE8, 0x3C, 0xFB, 0x4A
};

static const unsigned char gcmDefaultCiphertext[] = {
    0xce, 0xa7, 0x40, 0x3d, 0x4d, 0x60, 0x6b, 0x6e, 0x07, 0x4e, 0xc5, 0xd3,
    0xba, 0xf3, 0x9d, 0x18
};

static const unsigned char gcmResetCiphertext1[] = {
    0xc3, 0x76, 0x2d, 0xf1, 0xca, 0x78, 0x7d, 0x32, 0xae, 0x47, 0xc1, 0x3b,
    0xf1, 0x98, 0x44, 0xcb, 0xaf, 0x1a, 0xe1, 0x4d, 0x0b, 0x97, 0x6a, 0xfa,
    0xc5, 0x2f, 0xf7, 0xd7, 0x9b, 0xba, 0x9d, 0xe0, 0xfe, 0xb5, 0x82, 0xd3,
    0x39, 0x34, 0xa4, 0xf0, 0x95, 0x4c, 0xc2, 0x36, 0x3b, 0xc7, 0x3f, 0x78,
    0x62, 0xac, 0x43, 0x0e, 0x64, 0xab, 0xe4, 0x99, 0xf4, 0x7c, 0x9b, 0x1f
};

static const unsigned char gcmResetCiphertext2[] = {
    0x52, 0x2d, 0xc1, 0xf0, 0x99, 0x56, 0x7d, 0x07, 0xf4, 0x7f, 0x37, 0xa3,
    0x2a, 0x84, 0x42, 0x7d, 0x64, 0x3a, 0x8c, 0xdc, 0xbf, 0xe5, 0xc0, 0xc9,
    0x75, 0x98, 0xa2, 0xbd, 0x25, 0x55, 0xd1, 0xaa, 0x8c, 0xb0, 0x8e, 0x48,
    0x59, 0x0d, 0xbb, 0x3d, 0xa7, 0xb0, 0x8b, 0x10, 0x56, 0x82, 0x88, 0x38,
    0xc5, 0xf6, 0x1e, 0x63, 0x93, 0xba, 0x7a, 0x0a, 0xbc, 0xc9, 0xf6, 0x62
};

static const unsigned char gcmAAD[] = {
    0xfe, 0xed, 0xfa, 0xce, 0xde, 0xad, 0xbe, 0xef, 0xfe, 0xed, 0xfa, 0xce,
    0xde, 0xad, 0xbe, 0xef, 0xab, 0xad, 0xda, 0xd2
};

static const unsigned char gcmDefaultTag[] = {
    0xd0, 0xd1, 0xc8, 0xa7, 0x99, 0x99, 0x6b, 0xf0, 0x26, 0x5b, 0x98, 0xb5,
    0xd4, 0x8a, 0xb9, 0x19
};

static const unsigned char gcmResetTag1[] = {
    0x3a, 0x33, 0x7d, 0xbf, 0x46, 0xa7, 0x92, 0xc4, 0x5e, 0x45, 0x49, 0x13,
    0xfe, 0x2e, 0xa8, 0xf2
};

static const unsigned char gcmResetTag2[] = {
    0x76, 0xfc, 0x6e, 0xce, 0x0f, 0x4e, 0x17, 0x68, 0xcd, 0xdf, 0x88, 0x53,
    0xbb, 0x2d, 0x55, 0x1b
};

typedef struct APK_DATA_st {
    const unsigned char *kder;
    size_t size;
    const char *keytype;
    int evptype;
    int check;
    int pub_check;
    int param_check;
    int type; /* 0 for private, 1 for public, 2 for params */
} APK_DATA;

static APK_DATA keydata[] = {
    {kExampleRSAKeyDER, sizeof(kExampleRSAKeyDER), "RSA", EVP_PKEY_RSA},
    {kExampleRSAKeyPKCS8, sizeof(kExampleRSAKeyPKCS8), "RSA", EVP_PKEY_RSA},
#ifndef OPENSSL_NO_EC
    {kExampleECKeyDER, sizeof(kExampleECKeyDER), "EC", EVP_PKEY_EC}
#endif
};

static APK_DATA keycheckdata[] = {
    {kExampleRSAKeyDER, sizeof(kExampleRSAKeyDER), "RSA", EVP_PKEY_RSA, 1, 1, 1,
     0},
    {kExampleBadRSAKeyDER, sizeof(kExampleBadRSAKeyDER), "RSA", EVP_PKEY_RSA,
     0, 1, 1, 0},
#ifndef OPENSSL_NO_EC
    {kExampleECKeyDER, sizeof(kExampleECKeyDER), "EC", EVP_PKEY_EC, 1, 1, 1, 0},
    /* group is also associated in our pub key */
    {kExampleECPubKeyDER, sizeof(kExampleECPubKeyDER), "EC", EVP_PKEY_EC, 0, 1,
     1, 1},
    {pExampleECParamDER, sizeof(pExampleECParamDER), "EC", EVP_PKEY_EC, 0, 0, 1,
     2},
    {kExampleED25519KeyDER, sizeof(kExampleED25519KeyDER), "ED25519",
     EVP_PKEY_ED25519, 1, 1, 1, 0},
    {kExampleED25519PubKeyDER, sizeof(kExampleED25519PubKeyDER), "ED25519",
     EVP_PKEY_ED25519, 0, 1, 1, 1},
#endif
};

static EVP_PKEY *load_example_key(const char *keytype,
                                  const unsigned char *data, size_t data_len)
{
    const unsigned char **pdata = &data;
    EVP_PKEY *pkey = NULL;
    OSSL_DECODER_CTX *dctx =
        OSSL_DECODER_CTX_new_for_pkey(&pkey, "DER", NULL, keytype, 0,
                                      testctx, testpropq);

    /* |pkey| will be NULL on error */
    (void)OSSL_DECODER_from_data(dctx, pdata, &data_len);
    OSSL_DECODER_CTX_free(dctx);
    return pkey;
}

static EVP_PKEY *load_example_rsa_key(void)
{
    return load_example_key("RSA", kExampleRSAKeyDER,
                            sizeof(kExampleRSAKeyDER));
}

#ifndef OPENSSL_NO_DSA
static EVP_PKEY *load_example_dsa_key(void)
{
    return load_example_key("DSA", kExampleDSAKeyDER,
                            sizeof(kExampleDSAKeyDER));
}
#endif

#ifndef OPENSSL_NO_EC
static EVP_PKEY *load_example_ec_key(void)
{
    return load_example_key("EC", kExampleECKeyDER,
                            sizeof(kExampleECKeyDER));
}
#endif

#ifndef OPENSSL_NO_DEPRECATED_3_0
# ifndef OPENSSL_NO_DH
static EVP_PKEY *load_example_dh_key(void)
{
    return load_example_key("DH", kExampleDHKeyDER,
                            sizeof(kExampleDHKeyDER));
}
# endif

# ifndef OPENSSL_NO_EC
static EVP_PKEY *load_example_ed25519_key(void)
{
    return load_example_key("ED25519", kExampleED25519KeyDER,
                            sizeof(kExampleED25519KeyDER));
}

static EVP_PKEY *load_example_x25519_key(void)
{
    return load_example_key("X25519", kExampleX25519KeyDER,
                            sizeof(kExampleX25519KeyDER));
}
# endif
#endif /* OPENSSL_NO_DEPRECATED_3_0 */

static EVP_PKEY *load_example_hmac_key(void)
{
    EVP_PKEY *pkey = NULL;
    unsigned char key[] = {
        0x00, 0x01, 0x02, 0x03, 0x04, 0x05, 0x06, 0x07, 0x08, 0x09, 0x0a, 0x0b,
        0x0c, 0x0d, 0x0e, 0x0f, 0x10, 0x11, 0x12, 0x13, 0x14, 0x15, 0x16, 0x17,
        0x18, 0x19, 0x1a, 0x1b, 0x1c, 0x1d, 0x1e, 0x1f
    };

    pkey = EVP_PKEY_new_raw_private_key_ex(testctx, "HMAC",
                                           NULL, key, sizeof(key));
    if (!TEST_ptr(pkey))
        return NULL;

    return pkey;
}

static int test_EVP_set_default_properties(void)
{
    OSSL_LIB_CTX *ctx;
    EVP_MD *md = NULL;
    int res = 0;

    if (!TEST_ptr(ctx = OSSL_LIB_CTX_new())
            || !TEST_ptr(md = EVP_MD_fetch(ctx, "sha256", NULL)))
        goto err;
    EVP_MD_free(md);
    md = NULL;

    if (!TEST_true(EVP_set_default_properties(ctx, "provider=fizzbang"))
            || !TEST_ptr_null(md = EVP_MD_fetch(ctx, "sha256", NULL))
            || !TEST_ptr(md = EVP_MD_fetch(ctx, "sha256", "-provider")))
        goto err;
    EVP_MD_free(md);
    md = NULL;

    if (!TEST_true(EVP_set_default_properties(ctx, NULL))
            || !TEST_ptr(md = EVP_MD_fetch(ctx, "sha256", NULL)))
        goto err;
    res = 1;
err:
    EVP_MD_free(md);
    OSSL_LIB_CTX_free(ctx);
    return res;
}

#if !defined(OPENSSL_NO_DH) || !defined(OPENSSL_NO_DSA) || !defined(OPENSSL_NO_EC)
static EVP_PKEY *make_key_fromdata(char *keytype, OSSL_PARAM *params)
{
    EVP_PKEY_CTX *pctx = NULL;
    EVP_PKEY *tmp_pkey = NULL, *pkey = NULL;

    if (!TEST_ptr(pctx = EVP_PKEY_CTX_new_from_name(testctx, keytype, testpropq)))
        goto err;
    if (!TEST_int_gt(EVP_PKEY_fromdata_init(pctx), 0)
        || !TEST_int_gt(EVP_PKEY_fromdata(pctx, &tmp_pkey, EVP_PKEY_KEYPAIR,
                                          params), 0))
        goto err;

    if (!TEST_ptr(tmp_pkey))
        goto err;

    pkey = tmp_pkey;
    tmp_pkey = NULL;
 err:
    EVP_PKEY_free(tmp_pkey);
    EVP_PKEY_CTX_free(pctx);
    return pkey;
}

static int test_selection(EVP_PKEY *pkey, int selection)
{
    int testresult = 0;
    int ret;
    BIO *bio = BIO_new(BIO_s_mem());

    ret = PEM_write_bio_PUBKEY(bio, pkey);
    if ((selection & OSSL_KEYMGMT_SELECT_PUBLIC_KEY) != 0) {
        if (!TEST_true(ret))
            goto err;
    } else {
        if (!TEST_false(ret))
            goto err;
    }
    ret = PEM_write_bio_PrivateKey_ex(bio, pkey, NULL, NULL, 0, NULL, NULL,
                                      testctx, NULL);
    if ((selection & OSSL_KEYMGMT_SELECT_PRIVATE_KEY) != 0) {
        if (!TEST_true(ret))
            goto err;
    } else {
        if (!TEST_false(ret))
            goto err;
    }

    testresult = 1;
 err:
    BIO_free(bio);

    return testresult;
}
#endif /* !OPENSSL_NO_DH || !OPENSSL_NO_DSA || !OPENSSL_NO_EC */

/*
 * Test combinations of private, public, missing and private + public key
 * params to ensure they are all accepted
 */
#if !defined(OPENSSL_NO_DH) || !defined(OPENSSL_NO_DSA)
static int test_EVP_PKEY_ffc_priv_pub(char *keytype)
{
    OSSL_PARAM_BLD *bld = NULL;
    OSSL_PARAM *params = NULL;
    EVP_PKEY *just_params = NULL;
    EVP_PKEY *params_and_priv = NULL;
    EVP_PKEY *params_and_pub = NULL;
    EVP_PKEY *params_and_keypair = NULL;
    BIGNUM *p = NULL, *q = NULL, *g = NULL, *pub = NULL, *priv = NULL;
    int ret = 0;

    /*
     * Setup the parameters for our pkey object. For our purposes they don't
     * have to actually be *valid* parameters. We just need to set something.
     */
    if (!TEST_ptr(p = BN_new())
        || !TEST_ptr(q = BN_new())
        || !TEST_ptr(g = BN_new())
        || !TEST_ptr(pub = BN_new())
        || !TEST_ptr(priv = BN_new()))
        goto err;

    /* Test !priv and !pub */
    if (!TEST_ptr(bld = OSSL_PARAM_BLD_new())
        || !TEST_true(OSSL_PARAM_BLD_push_BN(bld, OSSL_PKEY_PARAM_FFC_P, p))
        || !TEST_true(OSSL_PARAM_BLD_push_BN(bld, OSSL_PKEY_PARAM_FFC_Q, q))
        || !TEST_true(OSSL_PARAM_BLD_push_BN(bld, OSSL_PKEY_PARAM_FFC_G, g)))
        goto err;
    if (!TEST_ptr(params = OSSL_PARAM_BLD_to_param(bld))
        || !TEST_ptr(just_params = make_key_fromdata(keytype, params)))
        goto err;

    OSSL_PARAM_free(params);
    OSSL_PARAM_BLD_free(bld);
    params = NULL;
    bld = NULL;

    if (!test_selection(just_params, OSSL_KEYMGMT_SELECT_ALL_PARAMETERS)
        || test_selection(just_params, OSSL_KEYMGMT_SELECT_KEYPAIR))
        goto err;

    /* Test priv and !pub */
    if (!TEST_ptr(bld = OSSL_PARAM_BLD_new())
        || !TEST_true(OSSL_PARAM_BLD_push_BN(bld, OSSL_PKEY_PARAM_FFC_P, p))
        || !TEST_true(OSSL_PARAM_BLD_push_BN(bld, OSSL_PKEY_PARAM_FFC_Q, q))
        || !TEST_true(OSSL_PARAM_BLD_push_BN(bld, OSSL_PKEY_PARAM_FFC_G, g))
        || !TEST_true(OSSL_PARAM_BLD_push_BN(bld, OSSL_PKEY_PARAM_PRIV_KEY,
                                             priv)))
        goto err;
    if (!TEST_ptr(params = OSSL_PARAM_BLD_to_param(bld))
        || !TEST_ptr(params_and_priv = make_key_fromdata(keytype, params)))
        goto err;

    OSSL_PARAM_free(params);
    OSSL_PARAM_BLD_free(bld);
    params = NULL;
    bld = NULL;

    if (!test_selection(params_and_priv, OSSL_KEYMGMT_SELECT_PRIVATE_KEY)
        || test_selection(params_and_priv, OSSL_KEYMGMT_SELECT_PUBLIC_KEY))
        goto err;

    /* Test !priv and pub */
    if (!TEST_ptr(bld = OSSL_PARAM_BLD_new())
        || !TEST_true(OSSL_PARAM_BLD_push_BN(bld, OSSL_PKEY_PARAM_FFC_P, p))
        || !TEST_true(OSSL_PARAM_BLD_push_BN(bld, OSSL_PKEY_PARAM_FFC_Q, q))
        || !TEST_true(OSSL_PARAM_BLD_push_BN(bld, OSSL_PKEY_PARAM_FFC_G, g))
        || !TEST_true(OSSL_PARAM_BLD_push_BN(bld, OSSL_PKEY_PARAM_PUB_KEY,
                                             pub)))
        goto err;
    if (!TEST_ptr(params = OSSL_PARAM_BLD_to_param(bld))
        || !TEST_ptr(params_and_pub = make_key_fromdata(keytype, params)))
        goto err;

    OSSL_PARAM_free(params);
    OSSL_PARAM_BLD_free(bld);
    params = NULL;
    bld = NULL;

    if (!test_selection(params_and_pub, OSSL_KEYMGMT_SELECT_PUBLIC_KEY)
        || test_selection(params_and_pub, OSSL_KEYMGMT_SELECT_PRIVATE_KEY))
        goto err;

    /* Test priv and pub */
    if (!TEST_ptr(bld = OSSL_PARAM_BLD_new())
        || !TEST_true(OSSL_PARAM_BLD_push_BN(bld, OSSL_PKEY_PARAM_FFC_P, p))
        || !TEST_true(OSSL_PARAM_BLD_push_BN(bld, OSSL_PKEY_PARAM_FFC_Q, q))
        || !TEST_true(OSSL_PARAM_BLD_push_BN(bld, OSSL_PKEY_PARAM_FFC_G, g))
        || !TEST_true(OSSL_PARAM_BLD_push_BN(bld, OSSL_PKEY_PARAM_PUB_KEY,
                                             pub))
        || !TEST_true(OSSL_PARAM_BLD_push_BN(bld, OSSL_PKEY_PARAM_PRIV_KEY,
                                             priv)))
        goto err;
    if (!TEST_ptr(params = OSSL_PARAM_BLD_to_param(bld))
        || !TEST_ptr(params_and_keypair = make_key_fromdata(keytype, params)))
        goto err;

    if (!test_selection(params_and_keypair, EVP_PKEY_KEYPAIR))
        goto err;

    ret = 1;
 err:
    OSSL_PARAM_free(params);
    OSSL_PARAM_BLD_free(bld);
    EVP_PKEY_free(just_params);
    EVP_PKEY_free(params_and_priv);
    EVP_PKEY_free(params_and_pub);
    EVP_PKEY_free(params_and_keypair);
    BN_free(p);
    BN_free(q);
    BN_free(g);
    BN_free(pub);
    BN_free(priv);

    return ret;
}
#endif /* !OPENSSL_NO_DH || !OPENSSL_NO_DSA */

/*
 * Test combinations of private, public, missing and private + public key
 * params to ensure they are all accepted for EC keys
 */
#ifndef OPENSSL_NO_EC
static unsigned char ec_priv[] = {
    0xe9, 0x25, 0xf7, 0x66, 0x58, 0xa4, 0xdd, 0x99, 0x61, 0xe7, 0xe8, 0x23,
    0x85, 0xc2, 0xe8, 0x33, 0x27, 0xc5, 0x5c, 0xeb, 0xdb, 0x43, 0x9f, 0xd5,
    0xf2, 0x5a, 0x75, 0x55, 0xd0, 0x2e, 0x6d, 0x16
};
static unsigned char ec_pub[] = {
    0x04, 0xad, 0x11, 0x90, 0x77, 0x4b, 0x46, 0xee, 0x72, 0x51, 0x15, 0x97,
    0x4a, 0x6a, 0xa7, 0xaf, 0x59, 0xfa, 0x4b, 0xf2, 0x41, 0xc8, 0x3a, 0x81,
    0x23, 0xb6, 0x90, 0x04, 0x6c, 0x67, 0x66, 0xd0, 0xdc, 0xf2, 0x15, 0x1d,
    0x41, 0x61, 0xb7, 0x95, 0x85, 0x38, 0x5a, 0x84, 0x56, 0xe8, 0xb3, 0x0e,
    0xf5, 0xc6, 0x5d, 0xa4, 0x54, 0x26, 0xb0, 0xf7, 0xa5, 0x4a, 0x33, 0xf1,
    0x08, 0x09, 0xb8, 0xdb, 0x03
};

static int test_EC_priv_pub(void)
{
    OSSL_PARAM_BLD *bld = NULL;
    OSSL_PARAM *params = NULL;
    EVP_PKEY *just_params = NULL;
    EVP_PKEY *params_and_priv = NULL;
    EVP_PKEY *params_and_pub = NULL;
    EVP_PKEY *params_and_keypair = NULL;
    BIGNUM *priv = NULL;
    int ret = 0;

    /*
     * Setup the parameters for our pkey object. For our purposes they don't
     * have to actually be *valid* parameters. We just need to set something.
     */
    if (!TEST_ptr(priv = BN_bin2bn(ec_priv, sizeof(ec_priv), NULL)))
        goto err;

    /* Test !priv and !pub */
    if (!TEST_ptr(bld = OSSL_PARAM_BLD_new())
        || !TEST_true(OSSL_PARAM_BLD_push_utf8_string(bld,
                                                      OSSL_PKEY_PARAM_GROUP_NAME,
                                                      "P-256", 0)))
        goto err;
    if (!TEST_ptr(params = OSSL_PARAM_BLD_to_param(bld))
        || !TEST_ptr(just_params = make_key_fromdata("EC", params)))
        goto err;

    OSSL_PARAM_free(params);
    OSSL_PARAM_BLD_free(bld);
    params = NULL;
    bld = NULL;

    if (!test_selection(just_params, OSSL_KEYMGMT_SELECT_ALL_PARAMETERS)
        || test_selection(just_params, OSSL_KEYMGMT_SELECT_KEYPAIR))
        goto err;

    /* Test priv and !pub */
    if (!TEST_ptr(bld = OSSL_PARAM_BLD_new())
        || !TEST_true(OSSL_PARAM_BLD_push_utf8_string(bld,
                                                      OSSL_PKEY_PARAM_GROUP_NAME,
                                                      "P-256", 0))
        || !TEST_true(OSSL_PARAM_BLD_push_BN(bld, OSSL_PKEY_PARAM_PRIV_KEY,
                                             priv)))
        goto err;
    if (!TEST_ptr(params = OSSL_PARAM_BLD_to_param(bld))
        || !TEST_ptr(params_and_priv = make_key_fromdata("EC", params)))
        goto err;

    OSSL_PARAM_free(params);
    OSSL_PARAM_BLD_free(bld);
    params = NULL;
    bld = NULL;

    /*
     * We indicate only parameters here, in spite of having built a key that
     * has a private part, because the PEM_write_bio_PrivateKey_ex call is
     * expected to fail because it does not support exporting a private EC
     * key without a corresponding public key
     */
    if (!test_selection(params_and_priv, OSSL_KEYMGMT_SELECT_ALL_PARAMETERS)
        || test_selection(params_and_priv, OSSL_KEYMGMT_SELECT_PUBLIC_KEY))
        goto err;

    /* Test !priv and pub */
    if (!TEST_ptr(bld = OSSL_PARAM_BLD_new())
        || !TEST_true(OSSL_PARAM_BLD_push_utf8_string(bld,
                                                      OSSL_PKEY_PARAM_GROUP_NAME,
                                                      "P-256", 0))
        || !TEST_true(OSSL_PARAM_BLD_push_octet_string(bld,
                                                       OSSL_PKEY_PARAM_PUB_KEY,
                                                       ec_pub, sizeof(ec_pub))))
        goto err;
    if (!TEST_ptr(params = OSSL_PARAM_BLD_to_param(bld))
        || !TEST_ptr(params_and_pub = make_key_fromdata("EC", params)))
        goto err;

    OSSL_PARAM_free(params);
    OSSL_PARAM_BLD_free(bld);
    params = NULL;
    bld = NULL;

    if (!test_selection(params_and_pub, OSSL_KEYMGMT_SELECT_PUBLIC_KEY)
        || test_selection(params_and_pub, OSSL_KEYMGMT_SELECT_PRIVATE_KEY))
        goto err;

    /* Test priv and pub */
    if (!TEST_ptr(bld = OSSL_PARAM_BLD_new())
        || !TEST_true(OSSL_PARAM_BLD_push_utf8_string(bld,
                                                      OSSL_PKEY_PARAM_GROUP_NAME,
                                                      "P-256", 0))
        || !TEST_true(OSSL_PARAM_BLD_push_octet_string(bld,
                                                       OSSL_PKEY_PARAM_PUB_KEY,
                                                       ec_pub, sizeof(ec_pub)))
        || !TEST_true(OSSL_PARAM_BLD_push_BN(bld, OSSL_PKEY_PARAM_PRIV_KEY,
                                             priv)))
        goto err;
    if (!TEST_ptr(params = OSSL_PARAM_BLD_to_param(bld))
        || !TEST_ptr(params_and_keypair = make_key_fromdata("EC", params)))
        goto err;

    if (!test_selection(params_and_keypair, EVP_PKEY_KEYPAIR))
        goto err;

    /* Try key equality */
    if (!TEST_int_gt(EVP_PKEY_parameters_eq(just_params, just_params), 0)
        || !TEST_int_gt(EVP_PKEY_parameters_eq(just_params, params_and_pub),
                        0)
        || !TEST_int_gt(EVP_PKEY_parameters_eq(just_params, params_and_priv),
                        0)
        || !TEST_int_gt(EVP_PKEY_parameters_eq(just_params, params_and_keypair),
                        0)
        || !TEST_int_gt(EVP_PKEY_eq(params_and_pub, params_and_pub), 0)
        || !TEST_int_gt(EVP_PKEY_eq(params_and_priv, params_and_priv), 0)
        || !TEST_int_gt(EVP_PKEY_eq(params_and_keypair, params_and_pub), 0)
        || !TEST_int_gt(EVP_PKEY_eq(params_and_keypair, params_and_priv), 0))
        goto err;

    ret = 1;
 err:
    OSSL_PARAM_free(params);
    OSSL_PARAM_BLD_free(bld);
    EVP_PKEY_free(just_params);
    EVP_PKEY_free(params_and_priv);
    EVP_PKEY_free(params_and_pub);
    EVP_PKEY_free(params_and_keypair);
    BN_free(priv);

    return ret;
}

/* Test that using a legacy EC key with only a private key in it works */
# ifndef OPENSSL_NO_DEPRECATED_3_0
static int test_EC_priv_only_legacy(void)
{
    BIGNUM *priv = NULL;
    int ret = 0;
    EC_KEY *eckey = NULL;
    EVP_PKEY *pkey = NULL, *dup_pk = NULL;
    EVP_MD_CTX *ctx = NULL;

    /* Create the low level EC_KEY */
    if (!TEST_ptr(priv = BN_bin2bn(ec_priv, sizeof(ec_priv), NULL)))
        goto err;

    eckey = EC_KEY_new_by_curve_name(NID_X9_62_prime256v1);
    if (!TEST_ptr(eckey))
        goto err;

    if (!TEST_true(EC_KEY_set_private_key(eckey, priv)))
        goto err;

    pkey = EVP_PKEY_new();
    if (!TEST_ptr(pkey))
        goto err;

    if (!TEST_true(EVP_PKEY_assign_EC_KEY(pkey, eckey)))
        goto err;
    eckey = NULL;

    while (dup_pk == NULL) {
        ret = 0;
        ctx = EVP_MD_CTX_new();
        if (!TEST_ptr(ctx))
            goto err;

        /*
         * The EVP_DigestSignInit function should create the key on the
         * provider side which is sufficient for this test.
         */
        if (!TEST_true(EVP_DigestSignInit_ex(ctx, NULL, NULL, testctx,
                                             testpropq, pkey, NULL)))
            goto err;
        EVP_MD_CTX_free(ctx);
        ctx = NULL;

        if (!TEST_ptr(dup_pk = EVP_PKEY_dup(pkey)))
            goto err;
        /* EVP_PKEY_eq() returns -2 with missing public keys */
        ret = TEST_int_eq(EVP_PKEY_eq(pkey, dup_pk), -2);
        EVP_PKEY_free(pkey);
        pkey = dup_pk;
        if (!ret)
            goto err;
    }

 err:
    EVP_MD_CTX_free(ctx);
    EVP_PKEY_free(pkey);
    EC_KEY_free(eckey);
    BN_free(priv);

    return ret;
}
# endif /* OPENSSL_NO_DEPRECATED_3_0 */
#endif /* OPENSSL_NO_EC */

static int test_EVP_PKEY_sign(int tst)
{
    int ret = 0;
    EVP_PKEY *pkey = NULL;
    unsigned char *sig = NULL;
    size_t sig_len = 0, shortsig_len = 1;
    EVP_PKEY_CTX *ctx = NULL;
    unsigned char tbs[] = {
        0x00, 0x01, 0x02, 0x03, 0x04, 0x05, 0x06, 0x07, 0x08, 0x09, 0x0a, 0x0b,
        0x0c, 0x0d, 0x0e, 0x0f, 0x10, 0x11, 0x12, 0x13
    };

    if (tst == 0) {
        if (!TEST_ptr(pkey = load_example_rsa_key()))
                goto out;
    } else if (tst == 1) {
#ifndef OPENSSL_NO_DSA
        if (!TEST_ptr(pkey = load_example_dsa_key()))
                goto out;
#else
        ret = 1;
        goto out;
#endif
    } else {
#ifndef OPENSSL_NO_EC
        if (!TEST_ptr(pkey = load_example_ec_key()))
                goto out;
#else
        ret = 1;
        goto out;
#endif
    }

    ctx = EVP_PKEY_CTX_new_from_pkey(testctx, pkey, NULL);
    if (!TEST_ptr(ctx)
            || !TEST_int_gt(EVP_PKEY_sign_init(ctx), 0)
            || !TEST_int_gt(EVP_PKEY_sign(ctx, NULL, &sig_len, tbs,
                                          sizeof(tbs)), 0))
        goto out;
    sig = OPENSSL_malloc(sig_len);
    if (!TEST_ptr(sig)
            /* Test sending a signature buffer that is too short is rejected */
            || !TEST_int_le(EVP_PKEY_sign(ctx, sig, &shortsig_len, tbs,
                                          sizeof(tbs)), 0)
            || !TEST_int_gt(EVP_PKEY_sign(ctx, sig, &sig_len, tbs, sizeof(tbs)),
                            0)
            /* Test the signature round-trips */
            || !TEST_int_gt(EVP_PKEY_verify_init(ctx), 0)
            || !TEST_int_gt(EVP_PKEY_verify(ctx, sig, sig_len, tbs, sizeof(tbs)),
                            0))
        goto out;

    ret = 1;
 out:
    EVP_PKEY_CTX_free(ctx);
    OPENSSL_free(sig);
    EVP_PKEY_free(pkey);
    return ret;
}

/*
 * n = 0 => test using legacy cipher
 * n = 1 => test using fetched cipher
 */
static int test_EVP_Enveloped(int n)
{
    int ret = 0;
    EVP_CIPHER_CTX *ctx = NULL;
    EVP_PKEY *keypair = NULL;
    unsigned char *kek = NULL;
    unsigned char iv[EVP_MAX_IV_LENGTH];
    static const unsigned char msg[] = { 1, 2, 3, 4, 5, 6, 7, 8 };
    int len, kek_len, ciphertext_len, plaintext_len;
    unsigned char ciphertext[32], plaintext[16];
    EVP_CIPHER *type = NULL;

    if (nullprov != NULL)
        return TEST_skip("Test does not support a non-default library context");

    if (n == 0)
        type = (EVP_CIPHER *)EVP_aes_256_cbc();
    else if (!TEST_ptr(type = EVP_CIPHER_fetch(testctx, "AES-256-CBC",
                                               testpropq)))
        goto err;

    if (!TEST_ptr(keypair = load_example_rsa_key())
            || !TEST_ptr(kek = OPENSSL_zalloc(EVP_PKEY_get_size(keypair)))
            || !TEST_ptr(ctx = EVP_CIPHER_CTX_new())
            || !TEST_true(EVP_SealInit(ctx, type, &kek, &kek_len, iv,
                                       &keypair, 1))
            || !TEST_true(EVP_SealUpdate(ctx, ciphertext, &ciphertext_len,
                                         msg, sizeof(msg)))
            || !TEST_true(EVP_SealFinal(ctx, ciphertext + ciphertext_len,
                                        &len)))
        goto err;

    ciphertext_len += len;

    if (!TEST_true(EVP_OpenInit(ctx, type, kek, kek_len, iv, keypair))
            || !TEST_true(EVP_OpenUpdate(ctx, plaintext, &plaintext_len,
                                         ciphertext, ciphertext_len))
            || !TEST_true(EVP_OpenFinal(ctx, plaintext + plaintext_len, &len)))
        goto err;

    plaintext_len += len;
    if (!TEST_mem_eq(msg, sizeof(msg), plaintext, plaintext_len))
        goto err;

    ret = 1;
err:
    if (n != 0)
        EVP_CIPHER_free(type);
    OPENSSL_free(kek);
    EVP_PKEY_free(keypair);
    EVP_CIPHER_CTX_free(ctx);
    return ret;
}

/*
 * Test 0: Standard calls to EVP_DigestSignInit/Update/Final (Implicit fetch digest, RSA)
 * Test 1: Standard calls to EVP_DigestSignInit/Update/Final (Implicit fetch digest, DSA)
 * Test 2: Standard calls to EVP_DigestSignInit/Update/Final (Implicit fetch digest, HMAC)
 * Test 3: Standard calls to EVP_DigestSignInit/Update/Final (Explicit fetch digest, RSA)
 * Test 4: Standard calls to EVP_DigestSignInit/Update/Final (Explicit fetch digest, DSA)
 * Test 5: Standard calls to EVP_DigestSignInit/Update/Final (Explicit fetch diegst, HMAC)
 * Test 6: Use an MD BIO to do the Update calls instead (RSA)
 * Test 7: Use an MD BIO to do the Update calls instead (DSA)
 * Test 8: Use an MD BIO to do the Update calls instead (HMAC)
 * Test 9: Use EVP_DigestSign (Implicit fetch digest, RSA, short sig)
 * Test 10: Use EVP_DigestSign (Implicit fetch digest, DSA, short sig)
 * Test 11: Use EVP_DigestSign (Implicit fetch digest, HMAC, short sig)
 * Test 12: Use EVP_DigestSign (Implicit fetch digest, RSA)
 * Test 13: Use EVP_DigestSign (Implicit fetch digest, DSA)
 * Test 14: Use EVP_DigestSign (Implicit fetch digest, HMAC)
 * Test 15-29: Same as above with reinitialization
 */
static int test_EVP_DigestSignInit(int tst)
{
    int ret = 0;
    EVP_PKEY *pkey = NULL;
    unsigned char *sig = NULL, *sig2 = NULL;
    size_t sig_len = 0, sig2_len = 0, shortsig_len = 1;
    EVP_MD_CTX *md_ctx = NULL, *md_ctx_verify = NULL;
    EVP_MD_CTX *a_md_ctx = NULL, *a_md_ctx_verify = NULL;
    BIO *mdbio = NULL, *membio = NULL;
    size_t written;
    const EVP_MD *md;
    EVP_MD *mdexp = NULL;
    int reinit = 0;

    if (nullprov != NULL)
        return TEST_skip("Test does not support a non-default library context");

    if (tst >= 15) {
        reinit = 1;
        tst -= 15;
    }

    if (tst >= 6 && tst <= 8) {
        membio = BIO_new(BIO_s_mem());
        mdbio = BIO_new(BIO_f_md());
        if (!TEST_ptr(membio) || !TEST_ptr(mdbio))
            goto out;
        BIO_push(mdbio, membio);
        if (!TEST_int_gt(BIO_get_md_ctx(mdbio, &md_ctx), 0))
            goto out;
    } else {
        if (!TEST_ptr(a_md_ctx = md_ctx = EVP_MD_CTX_new())
                || !TEST_ptr(a_md_ctx_verify = md_ctx_verify = EVP_MD_CTX_new()))
            goto out;
    }

    if (tst % 3 == 0) {
        if (!TEST_ptr(pkey = load_example_rsa_key()))
                goto out;
    } else if (tst % 3 == 1) {
#ifndef OPENSSL_NO_DSA
        if (!TEST_ptr(pkey = load_example_dsa_key()))
                goto out;
#else
        ret = 1;
        goto out;
#endif
    } else {
        if (!TEST_ptr(pkey = load_example_hmac_key()))
                goto out;
    }

    if (tst >= 3 && tst <= 5)
        md = mdexp = EVP_MD_fetch(NULL, "SHA256", NULL);
    else
        md = EVP_sha256();

    if (!TEST_true(EVP_DigestSignInit(md_ctx, NULL, md, NULL, pkey)))
        goto out;

    if (reinit && !TEST_true(EVP_DigestSignInit(md_ctx, NULL, NULL, NULL, NULL)))
        goto out;

    if (tst >= 6 && tst <= 8) {
        if (!BIO_write_ex(mdbio, kMsg, sizeof(kMsg), &written))
            goto out;
    } else if (tst < 6) {
        if (!TEST_true(EVP_DigestSignUpdate(md_ctx, kMsg, sizeof(kMsg))))
            goto out;
    }

    if (tst >= 9) {
        /* Determine the size of the signature. */
        if (!TEST_true(EVP_DigestSign(md_ctx, NULL, &sig_len, kMsg,
                                      sizeof(kMsg)))
                || !TEST_ptr(sig = OPENSSL_malloc(sig_len)))
            goto out;
        if (tst <= 11) {
            /* Test that supply a short sig buffer fails */
            if (!TEST_false(EVP_DigestSign(md_ctx, sig, &shortsig_len, kMsg,
                                           sizeof(kMsg))))
                goto out;
            /*
             * We end here because once EVP_DigestSign() has failed you should
             * not call it again without re-initing the ctx
             */
            ret = 1;
            goto out;
        }
        if (!TEST_true(EVP_DigestSign(md_ctx, sig, &sig_len, kMsg,
                                      sizeof(kMsg))))
            goto out;
    } else {
        /* Determine the size of the signature. */
        if (!TEST_true(EVP_DigestSignFinal(md_ctx, NULL, &sig_len))
                || !TEST_ptr(sig = OPENSSL_malloc(sig_len))
                /*
                    * Trying to create a signature with a deliberately short
                    * buffer should fail.
                    */
                || !TEST_false(EVP_DigestSignFinal(md_ctx, sig, &shortsig_len))
                || !TEST_true(EVP_DigestSignFinal(md_ctx, sig, &sig_len)))
            goto out;
    }

    /*
     * Ensure that the signature round-trips (Verification isn't supported for
     * HMAC via EVP_DigestVerify*)
     */
    if (tst % 3 != 2) {
        if (tst >= 6 && tst <= 8) {
            if (!TEST_int_gt(BIO_reset(mdbio), 0)
                || !TEST_int_gt(BIO_get_md_ctx(mdbio, &md_ctx_verify), 0))
                goto out;
        }

        if (!TEST_true(EVP_DigestVerifyInit(md_ctx_verify, NULL, md,
                                            NULL, pkey)))
            goto out;

        if (tst >= 6 && tst <= 8) {
            if (!TEST_true(BIO_write_ex(mdbio, kMsg, sizeof(kMsg), &written)))
                goto out;
        } else {
            if (!TEST_true(EVP_DigestVerifyUpdate(md_ctx_verify, kMsg,
                                                  sizeof(kMsg))))
                goto out;
        }
        if (!TEST_int_gt(EVP_DigestVerifyFinal(md_ctx_verify, sig, sig_len), 0))
            goto out;

        /* Multiple calls to EVP_DigestVerifyFinal should work */
        if (!TEST_int_gt(EVP_DigestVerifyFinal(md_ctx_verify, sig, sig_len), 0))
            goto out;
    } else {
        /*
         * For HMAC a doubled call to DigestSignFinal should produce the same
         * value as finalization should not happen.
         */
        if (!TEST_true(EVP_DigestSignFinal(md_ctx, NULL, &sig2_len))
            || !TEST_ptr(sig2 = OPENSSL_malloc(sig2_len))
            || !TEST_true(EVP_DigestSignFinal(md_ctx, sig2, &sig2_len)))
            goto out;

        if (!TEST_mem_eq(sig, sig_len, sig2, sig2_len))
            goto out;
    }

    ret = 1;

 out:
    BIO_free(membio);
    BIO_free(mdbio);
    EVP_MD_CTX_free(a_md_ctx);
    EVP_MD_CTX_free(a_md_ctx_verify);
    EVP_PKEY_free(pkey);
    OPENSSL_free(sig);
    OPENSSL_free(sig2);
    EVP_MD_free(mdexp);

    return ret;
}

static int test_EVP_DigestVerifyInit(void)
{
    int ret = 0;
    EVP_PKEY *pkey = NULL;
    EVP_MD_CTX *md_ctx = NULL;

    if (nullprov != NULL)
        return TEST_skip("Test does not support a non-default library context");

    if (!TEST_ptr(md_ctx = EVP_MD_CTX_new())
            || !TEST_ptr(pkey = load_example_rsa_key()))
        goto out;

    if (!TEST_true(EVP_DigestVerifyInit(md_ctx, NULL, EVP_sha256(), NULL, pkey))
            || !TEST_true(EVP_DigestVerifyUpdate(md_ctx, kMsg, sizeof(kMsg)))
            || !TEST_int_gt(EVP_DigestVerifyFinal(md_ctx, kSignature,
                                                 sizeof(kSignature)), 0))
        goto out;

    /* test with reinitialization */
    if (!TEST_true(EVP_DigestVerifyInit(md_ctx, NULL, NULL, NULL, NULL))
            || !TEST_true(EVP_DigestVerifyUpdate(md_ctx, kMsg, sizeof(kMsg)))
            || !TEST_int_gt(EVP_DigestVerifyFinal(md_ctx, kSignature,
                                                 sizeof(kSignature)), 0))
        goto out;
    ret = 1;

 out:
    EVP_MD_CTX_free(md_ctx);
    EVP_PKEY_free(pkey);
    return ret;
}

#ifndef OPENSSL_NO_SIPHASH
/* test SIPHASH MAC via EVP_PKEY with non-default parameters and reinit */
static int test_siphash_digestsign(void)
{
    unsigned char key[16];
    unsigned char buf[8], digest[8];
    unsigned char expected[8] = {
        0x6d, 0x3e, 0x54, 0xc2, 0x2f, 0xf1, 0xfe, 0xe2
    };
    EVP_PKEY *pkey = NULL;
    EVP_MD_CTX *mdctx = NULL;
    EVP_PKEY_CTX *ctx = NULL;
    int ret = 0;
    size_t len = 8;

    if (nullprov != NULL)
        return TEST_skip("Test does not support a non-default library context");

    memset(buf, 0, 8);
    memset(key, 1, 16);
    if (!TEST_ptr(pkey = EVP_PKEY_new_raw_private_key(EVP_PKEY_SIPHASH, NULL,
                                                      key, 16)))
        goto out;

    if (!TEST_ptr(mdctx = EVP_MD_CTX_create()))
        goto out;

    if (!TEST_true(EVP_DigestSignInit(mdctx, &ctx, NULL, NULL, pkey)))
        goto out;
    if (!TEST_int_eq(EVP_PKEY_CTX_ctrl(ctx, -1, EVP_PKEY_OP_SIGNCTX,
                                       EVP_PKEY_CTRL_SET_DIGEST_SIZE,
                                       8, NULL), 1))
        goto out;
    /* reinitialize */
    if (!TEST_true(EVP_DigestSignInit(mdctx, NULL, NULL, NULL, NULL)))
        goto out;
    if (!TEST_true(EVP_DigestSignUpdate(mdctx, buf, 8)))
        goto out;
    if (!TEST_true(EVP_DigestSignFinal(mdctx, digest, &len)))
        goto out;
    if (!TEST_mem_eq(digest, len, expected, sizeof(expected)))
        goto out;

    ret = 1;
 out:
    EVP_PKEY_free(pkey);
    EVP_MD_CTX_free(mdctx);
    return ret;
}
#endif

/*
 * Test corner cases of EVP_DigestInit/Update/Final API call behavior.
 */
static int test_EVP_Digest(void)
{
    int ret = 0;
    EVP_MD_CTX *md_ctx = NULL;
    unsigned char md[EVP_MAX_MD_SIZE];
    EVP_MD *sha256 = NULL;
    EVP_MD *shake256 = NULL;

    if (!TEST_ptr(md_ctx = EVP_MD_CTX_new()))
        goto out;

    if (!TEST_ptr(sha256 = EVP_MD_fetch(testctx, "sha256", testpropq))
            || !TEST_ptr(shake256 = EVP_MD_fetch(testctx, "shake256", testpropq)))
        goto out;

    if (!TEST_true(EVP_DigestInit_ex(md_ctx, sha256, NULL))
            || !TEST_true(EVP_DigestUpdate(md_ctx, kMsg, sizeof(kMsg)))
            || !TEST_true(EVP_DigestFinal(md_ctx, md, NULL))
            /* EVP_DigestFinal resets the EVP_MD_CTX. */
            || !TEST_ptr_eq(EVP_MD_CTX_get0_md(md_ctx), NULL))
        goto out;

    if (!TEST_true(EVP_DigestInit_ex(md_ctx, sha256, NULL))
            || !TEST_true(EVP_DigestUpdate(md_ctx, kMsg, sizeof(kMsg)))
            || !TEST_true(EVP_DigestFinal_ex(md_ctx, md, NULL))
            /* EVP_DigestFinal_ex does not reset the EVP_MD_CTX. */
            || !TEST_ptr(EVP_MD_CTX_get0_md(md_ctx))
            /*
             * EVP_DigestInit_ex with NULL type should work on
             * pre-initialized context.
             */
            || !TEST_true(EVP_DigestInit_ex(md_ctx, NULL, NULL)))
        goto out;

    if (!TEST_true(EVP_DigestInit_ex(md_ctx, shake256, NULL))
            || !TEST_true(EVP_DigestUpdate(md_ctx, kMsg, sizeof(kMsg)))
            || !TEST_true(EVP_DigestFinalXOF(md_ctx, md, sizeof(md)))
            /* EVP_DigestFinalXOF does not reset the EVP_MD_CTX. */
            || !TEST_ptr(EVP_MD_CTX_get0_md(md_ctx))
            || !TEST_true(EVP_DigestInit_ex(md_ctx, NULL, NULL)))
        goto out;
    ret = 1;

 out:
    EVP_MD_CTX_free(md_ctx);
    EVP_MD_free(sha256);
    EVP_MD_free(shake256);
    return ret;
}

static int test_EVP_md_null(void)
{
    int ret = 0;
    EVP_MD_CTX *md_ctx = NULL;
    const EVP_MD *md_null = EVP_md_null();
    unsigned char md_value[EVP_MAX_MD_SIZE];
    unsigned int md_len = sizeof(md_value);

    if (nullprov != NULL)
        return TEST_skip("Test does not support a non-default library context");

    if (!TEST_ptr(md_null)
        || !TEST_ptr(md_ctx = EVP_MD_CTX_new()))
        goto out;

    if (!TEST_true(EVP_DigestInit_ex(md_ctx, md_null, NULL))
        || !TEST_true(EVP_DigestUpdate(md_ctx, "test", 4))
        || !TEST_true(EVP_DigestFinal_ex(md_ctx, md_value, &md_len)))
        goto out;

    if (!TEST_uint_eq(md_len, 0))
        goto out;

    ret = 1;
 out:
    EVP_MD_CTX_free(md_ctx);
    return ret;
}

static int test_d2i_AutoPrivateKey(int i)
{
    int ret = 0;
    const unsigned char *p;
    EVP_PKEY *pkey = NULL;
    const APK_DATA *ak = &keydata[i];
    const unsigned char *input = ak->kder;
    size_t input_len = ak->size;
    int expected_id = ak->evptype;

    p = input;
    if (!TEST_ptr(pkey = d2i_AutoPrivateKey(NULL, &p, input_len))
            || !TEST_ptr_eq(p, input + input_len)
            || !TEST_int_eq(EVP_PKEY_get_id(pkey), expected_id))
        goto done;

    ret = 1;

 done:
    EVP_PKEY_free(pkey);
    return ret;
}

#ifndef OPENSSL_NO_EC

static const unsigned char ec_public_sect163k1_validxy[] = {
    0x30, 0x40, 0x30, 0x10, 0x06, 0x07, 0x2a, 0x86, 0x48, 0xce, 0x3d, 0x02,
    0x01, 0x06, 0x05, 0x2b, 0x81, 0x04, 0x00, 0x01, 0x03, 0x2c, 0x00, 0x04,
    0x02, 0x84, 0x58, 0xa6, 0xd4, 0xa0, 0x35, 0x2b, 0xae, 0xf0, 0xc0, 0x69,
    0x05, 0xcf, 0x2a, 0x50, 0x33, 0xf9, 0xe3, 0x92, 0x79, 0x02, 0xd1, 0x7b,
    0x9f, 0x22, 0x00, 0xf0, 0x3b, 0x0e, 0x5d, 0x2e, 0xb7, 0x23, 0x24, 0xf3,
    0x6a, 0xd8, 0x17, 0x65, 0x41, 0x2f
};

static const unsigned char ec_public_sect163k1_badx[] = {
    0x30, 0x40, 0x30, 0x10, 0x06, 0x07, 0x2a, 0x86, 0x48, 0xce, 0x3d, 0x02,
    0x01, 0x06, 0x05, 0x2b, 0x81, 0x04, 0x00, 0x01, 0x03, 0x2c, 0x00, 0x04,
    0x0a, 0x84, 0x58, 0xa6, 0xd4, 0xa0, 0x35, 0x2b, 0xae, 0xf0, 0xc0, 0x69,
    0x05, 0xcf, 0x2a, 0x50, 0x33, 0xf9, 0xe3, 0x92, 0xb0, 0x02, 0xd1, 0x7b,
    0x9f, 0x22, 0x00, 0xf0, 0x3b, 0x0e, 0x5d, 0x2e, 0xb7, 0x23, 0x24, 0xf3,
    0x6a, 0xd8, 0x17, 0x65, 0x41, 0x2f
};

static const unsigned char ec_public_sect163k1_bady[] = {
    0x30, 0x40, 0x30, 0x10, 0x06, 0x07, 0x2a, 0x86, 0x48, 0xce, 0x3d, 0x02,
    0x01, 0x06, 0x05, 0x2b, 0x81, 0x04, 0x00, 0x01, 0x03, 0x2c, 0x00, 0x04,
    0x02, 0x84, 0x58, 0xa6, 0xd4, 0xa0, 0x35, 0x2b, 0xae, 0xf0, 0xc0, 0x69,
    0x05, 0xcf, 0x2a, 0x50, 0x33, 0xf9, 0xe3, 0x92, 0x79, 0x0a, 0xd1, 0x7b,
    0x9f, 0x22, 0x00, 0xf0, 0x3b, 0x0e, 0x5d, 0x2e, 0xb7, 0x23, 0x24, 0xf3,
    0x6a, 0xd8, 0x17, 0x65, 0x41, 0xe6
};

static struct ec_der_pub_keys_st {
    const unsigned char *der;
    size_t len;
    int valid;
} ec_der_pub_keys[] = {
    { ec_public_sect163k1_validxy, sizeof(ec_public_sect163k1_validxy), 1 },
    { ec_public_sect163k1_badx, sizeof(ec_public_sect163k1_badx), 0 },
    { ec_public_sect163k1_bady, sizeof(ec_public_sect163k1_bady), 0 },
};

/*
 * Tests the range of the decoded EC char2 public point.
 * See ec_GF2m_simple_oct2point().
 */
static int test_invalide_ec_char2_pub_range_decode(int id)
{
    int ret = 0;
    EVP_PKEY *pkey;

    pkey = load_example_key("EC", ec_der_pub_keys[id].der,
                            ec_der_pub_keys[id].len);

    ret = (ec_der_pub_keys[id].valid && TEST_ptr(pkey))
          || TEST_ptr_null(pkey);
    EVP_PKEY_free(pkey);
    return ret;
}

/* Tests loading a bad key in PKCS8 format */
static int test_EVP_PKCS82PKEY(void)
{
    int ret = 0;
    const unsigned char *derp = kExampleBadECKeyDER;
    PKCS8_PRIV_KEY_INFO *p8inf = NULL;
    EVP_PKEY *pkey = NULL;

    if (!TEST_ptr(p8inf = d2i_PKCS8_PRIV_KEY_INFO(NULL, &derp,
                                              sizeof(kExampleBadECKeyDER))))
        goto done;

    if (!TEST_ptr_eq(derp,
                     kExampleBadECKeyDER + sizeof(kExampleBadECKeyDER)))
        goto done;

    if (!TEST_ptr_null(pkey = EVP_PKCS82PKEY(p8inf)))
        goto done;

    ret = 1;

 done:
    PKCS8_PRIV_KEY_INFO_free(p8inf);
    EVP_PKEY_free(pkey);

    return ret;
}

#endif
static int test_EVP_PKCS82PKEY_wrong_tag(void)
{
    EVP_PKEY *pkey = NULL;
    EVP_PKEY *pkey2 = NULL;
    BIO *membio = NULL;
    char *membuf = NULL;
    PKCS8_PRIV_KEY_INFO *p8inf = NULL;
    int ok = 0;

    if (testctx != NULL)
        /* test not supported with non-default context */
        return 1;

    if (!TEST_ptr(membio = BIO_new(BIO_s_mem()))
        || !TEST_ptr(pkey = load_example_rsa_key())
        || !TEST_int_gt(i2d_PKCS8PrivateKey_bio(membio, pkey, NULL,
                                                NULL, 0, NULL, NULL),
                        0)
        || !TEST_int_gt(BIO_get_mem_data(membio, &membuf), 0)
        || !TEST_ptr(p8inf = d2i_PKCS8_PRIV_KEY_INFO_bio(membio, NULL))
        || !TEST_ptr(pkey2 = EVP_PKCS82PKEY(p8inf))
        || !TEST_int_eq(ERR_peek_last_error(), 0)) {
        goto done;
    }

    ok = 1;
 done:
    EVP_PKEY_free(pkey);
    EVP_PKEY_free(pkey2);
    PKCS8_PRIV_KEY_INFO_free(p8inf);
    BIO_free_all(membio);
    return ok;
}

/* This uses kExampleRSAKeyDER and kExampleRSAKeyPKCS8 to verify encoding */
static int test_privatekey_to_pkcs8(void)
{
    EVP_PKEY *pkey = NULL;
    BIO *membio = NULL;
    char *membuf = NULL;
    long membuf_len = 0;
    int ok = 0;

    if (!TEST_ptr(membio = BIO_new(BIO_s_mem()))
        || !TEST_ptr(pkey = load_example_rsa_key())
        || !TEST_int_gt(i2d_PKCS8PrivateKey_bio(membio, pkey, NULL,
                                                NULL, 0, NULL, NULL),
                        0)
        || !TEST_int_gt(membuf_len = BIO_get_mem_data(membio, &membuf), 0)
        || !TEST_ptr(membuf)
        || !TEST_mem_eq(membuf, (size_t)membuf_len,
                        kExampleRSAKeyPKCS8, sizeof(kExampleRSAKeyPKCS8))
        /*
         * We try to write PEM as well, just to see that it doesn't err, but
         * assume that the result is correct.
         */
        || !TEST_int_gt(PEM_write_bio_PKCS8PrivateKey(membio, pkey, NULL,
                                                      NULL, 0, NULL, NULL),
                        0))
        goto done;

    ok = 1;
 done:
    EVP_PKEY_free(pkey);
    BIO_free_all(membio);
    return ok;
}

#ifndef OPENSSL_NO_EC
static const struct {
    int encoding;
    const char *encoding_name;
} ec_encodings[] = {
    { OPENSSL_EC_EXPLICIT_CURVE, OSSL_PKEY_EC_ENCODING_EXPLICIT },
    { OPENSSL_EC_NAMED_CURVE,    OSSL_PKEY_EC_ENCODING_GROUP }
};

static int ec_export_get_encoding_cb(const OSSL_PARAM params[], void *arg)
{
    const OSSL_PARAM *p;
    const char *enc_name = NULL;
    int *enc = arg;
    size_t i;

    *enc = -1;

    if (!TEST_ptr(p = OSSL_PARAM_locate_const(params,
                                              OSSL_PKEY_PARAM_EC_ENCODING))
        || !TEST_true(OSSL_PARAM_get_utf8_string_ptr(p, &enc_name)))
        return 0;

    for (i = 0; i < OSSL_NELEM(ec_encodings); i++) {
        if (OPENSSL_strcasecmp(enc_name, ec_encodings[i].encoding_name) == 0) {
            *enc = ec_encodings[i].encoding;
            break;
        }
    }

    return (*enc != -1);
}

static int test_EC_keygen_with_enc(int idx)
{
    EVP_PKEY *params = NULL, *key = NULL;
    EVP_PKEY_CTX *pctx = NULL, *kctx = NULL;
    int enc;
    int ret = 0;

    enc = ec_encodings[idx].encoding;

    /* Create key parameters */
    if (!TEST_ptr(pctx = EVP_PKEY_CTX_new_from_name(testctx, "EC", NULL))
        || !TEST_int_gt(EVP_PKEY_paramgen_init(pctx), 0)
        || !TEST_true(EVP_PKEY_CTX_set_group_name(pctx, "P-256"))
        || !TEST_true(EVP_PKEY_CTX_set_ec_param_enc(pctx, enc))
        || !TEST_true(EVP_PKEY_paramgen(pctx, &params))
        || !TEST_ptr(params))
        goto done;

    /* Create key */
    if (!TEST_ptr(kctx = EVP_PKEY_CTX_new_from_pkey(testctx, params, NULL))
        || !TEST_int_gt(EVP_PKEY_keygen_init(kctx), 0)
        || !TEST_true(EVP_PKEY_keygen(kctx, &key))
        || !TEST_ptr(key))
        goto done;

    /* Check that the encoding got all the way into the key */
    if (!TEST_true(evp_keymgmt_util_export(key, OSSL_KEYMGMT_SELECT_ALL,
                                           ec_export_get_encoding_cb, &enc))
        || !TEST_int_eq(enc, ec_encodings[idx].encoding))
        goto done;

    ret = 1;
 done:
    EVP_PKEY_free(key);
    EVP_PKEY_free(params);
    EVP_PKEY_CTX_free(kctx);
    EVP_PKEY_CTX_free(pctx);
    return ret;
}
#endif

#if !defined(OPENSSL_NO_SM2) && !defined(FIPS_MODULE)

static int test_EVP_SM2_verify(void)
{
    const char *pubkey =
        "-----BEGIN PUBLIC KEY-----\n"
        "MFkwEwYHKoZIzj0CAQYIKoEcz1UBgi0DQgAEp1KLWq1ZE2jmoAnnBJE1LBGxVr18\n"
        "YvvqECWCpXfAQ9qUJ+UmthnUPf0iM3SaXKHe6PlLIDyNlWMWb9RUh/yU3g==\n"
        "-----END PUBLIC KEY-----\n";

    const char *msg = "message digest";
    const char *id = "ALICE123@YAHOO.COM";

    const uint8_t signature[] = {
        0x30, 0x44, 0x02, 0x20, 0x5b, 0xdb, 0xab, 0x81, 0x4f, 0xbb,
        0x8b, 0x69, 0xb1, 0x05, 0x9c, 0x99, 0x3b, 0xb2, 0x45, 0x06,
        0x4a, 0x30, 0x15, 0x59, 0x84, 0xcd, 0xee, 0x30, 0x60, 0x36,
        0x57, 0x87, 0xef, 0x5c, 0xd0, 0xbe, 0x02, 0x20, 0x43, 0x8d,
        0x1f, 0xc7, 0x77, 0x72, 0x39, 0xbb, 0x72, 0xe1, 0xfd, 0x07,
        0x58, 0xd5, 0x82, 0xc8, 0x2d, 0xba, 0x3b, 0x2c, 0x46, 0x24,
        0xe3, 0x50, 0xff, 0x04, 0xc7, 0xa0, 0x71, 0x9f, 0xa4, 0x70
    };

    int rc = 0;
    BIO *bio = NULL;
    EVP_PKEY *pkey = NULL;
    EVP_MD_CTX *mctx = NULL;
    EVP_PKEY_CTX *pctx = NULL;
    EVP_MD *sm3 = NULL;

    bio = BIO_new_mem_buf(pubkey, strlen(pubkey));
    if (!TEST_true(bio != NULL))
        goto done;

    pkey = PEM_read_bio_PUBKEY_ex(bio, NULL, NULL, NULL, testctx, testpropq);
    if (!TEST_true(pkey != NULL))
        goto done;

    if (!TEST_true(EVP_PKEY_is_a(pkey, "SM2")))
        goto done;

    if (!TEST_ptr(mctx = EVP_MD_CTX_new()))
        goto done;

    if (!TEST_ptr(pctx = EVP_PKEY_CTX_new_from_pkey(testctx, pkey, testpropq)))
        goto done;

    EVP_MD_CTX_set_pkey_ctx(mctx, pctx);

    if (!TEST_ptr(sm3 = EVP_MD_fetch(testctx, "sm3", testpropq)))
        goto done;

    if (!TEST_true(EVP_DigestVerifyInit(mctx, NULL, sm3, NULL, pkey)))
        goto done;

    if (!TEST_int_gt(EVP_PKEY_CTX_set1_id(pctx, id, strlen(id)), 0))
        goto done;

    if (!TEST_true(EVP_DigestVerifyUpdate(mctx, msg, strlen(msg))))
        goto done;

    if (!TEST_int_gt(EVP_DigestVerifyFinal(mctx, signature, sizeof(signature)), 0))
        goto done;
    rc = 1;

 done:
    BIO_free(bio);
    EVP_PKEY_free(pkey);
    EVP_PKEY_CTX_free(pctx);
    EVP_MD_CTX_free(mctx);
    EVP_MD_free(sm3);
    return rc;
}

static int test_EVP_SM2(void)
{
    int ret = 0;
    EVP_PKEY *pkey = NULL;
    EVP_PKEY *pkeyparams = NULL;
    EVP_PKEY_CTX *pctx = NULL;
    EVP_PKEY_CTX *kctx = NULL;
    EVP_PKEY_CTX *sctx = NULL;
    size_t sig_len = 0;
    unsigned char *sig = NULL;
    EVP_MD_CTX *md_ctx = NULL;
    EVP_MD_CTX *md_ctx_verify = NULL;
    EVP_PKEY_CTX *cctx = NULL;
    EVP_MD *check_md = NULL;

    uint8_t ciphertext[128];
    size_t ctext_len = sizeof(ciphertext);

    uint8_t plaintext[8];
    size_t ptext_len = sizeof(plaintext);

    uint8_t sm2_id[] = {1, 2, 3, 4, 'l', 'e', 't', 't', 'e', 'r'};

    OSSL_PARAM sparams[2] = {OSSL_PARAM_END, OSSL_PARAM_END};
    OSSL_PARAM gparams[2] = {OSSL_PARAM_END, OSSL_PARAM_END};
    int i;
    char mdname[OSSL_MAX_NAME_SIZE];

    if (!TEST_ptr(pctx = EVP_PKEY_CTX_new_from_name(testctx,
                                                    "SM2", testpropq)))
        goto done;

    if (!TEST_true(EVP_PKEY_paramgen_init(pctx) == 1))
        goto done;

    if (!TEST_true(EVP_PKEY_CTX_set_ec_paramgen_curve_nid(pctx, NID_sm2)))
        goto done;

    if (!TEST_true(EVP_PKEY_paramgen(pctx, &pkeyparams)))
        goto done;

    if (!TEST_ptr(kctx = EVP_PKEY_CTX_new_from_pkey(testctx,
                                                    pkeyparams, testpropq)))
        goto done;

    if (!TEST_int_gt(EVP_PKEY_keygen_init(kctx), 0))
        goto done;

    if (!TEST_true(EVP_PKEY_keygen(kctx, &pkey)))
        goto done;

    if (!TEST_ptr(md_ctx = EVP_MD_CTX_new()))
        goto done;

    if (!TEST_ptr(md_ctx_verify = EVP_MD_CTX_new()))
        goto done;

    if (!TEST_ptr(sctx = EVP_PKEY_CTX_new_from_pkey(testctx, pkey, testpropq)))
        goto done;

    EVP_MD_CTX_set_pkey_ctx(md_ctx, sctx);
    EVP_MD_CTX_set_pkey_ctx(md_ctx_verify, sctx);

    if (!TEST_ptr(check_md = EVP_MD_fetch(testctx, "sm3", testpropq)))
        goto done;

    if (!TEST_true(EVP_DigestSignInit(md_ctx, NULL, check_md, NULL, pkey)))
        goto done;

    if (!TEST_int_gt(EVP_PKEY_CTX_set1_id(sctx, sm2_id, sizeof(sm2_id)), 0))
        goto done;

    if (!TEST_true(EVP_DigestSignUpdate(md_ctx, kMsg, sizeof(kMsg))))
        goto done;

    /* Determine the size of the signature. */
    if (!TEST_true(EVP_DigestSignFinal(md_ctx, NULL, &sig_len)))
        goto done;

    if (!TEST_ptr(sig = OPENSSL_malloc(sig_len)))
        goto done;

    if (!TEST_true(EVP_DigestSignFinal(md_ctx, sig, &sig_len)))
        goto done;

    /* Ensure that the signature round-trips. */

    if (!TEST_true(EVP_DigestVerifyInit(md_ctx_verify, NULL, check_md, NULL,
                                        pkey)))
        goto done;

    if (!TEST_int_gt(EVP_PKEY_CTX_set1_id(sctx, sm2_id, sizeof(sm2_id)), 0))
        goto done;

    if (!TEST_true(EVP_DigestVerifyUpdate(md_ctx_verify, kMsg, sizeof(kMsg))))
        goto done;

    if (!TEST_int_gt(EVP_DigestVerifyFinal(md_ctx_verify, sig, sig_len), 0))
        goto done;

    /*
     * Try verify again with non-matching 0 length id but ensure that it can
     * be set on the context and overrides the previous value.
     */

    if (!TEST_true(EVP_DigestVerifyInit(md_ctx_verify, NULL, check_md, NULL,
                                        pkey)))
        goto done;

    if (!TEST_int_gt(EVP_PKEY_CTX_set1_id(sctx, NULL, 0), 0))
        goto done;

    if (!TEST_true(EVP_DigestVerifyUpdate(md_ctx_verify, kMsg, sizeof(kMsg))))
        goto done;

    if (!TEST_int_eq(EVP_DigestVerifyFinal(md_ctx_verify, sig, sig_len), 0))
        goto done;

    /* now check encryption/decryption */

    gparams[0] = OSSL_PARAM_construct_utf8_string(OSSL_ASYM_CIPHER_PARAM_DIGEST,
                                                  mdname, sizeof(mdname));
    for (i = 0; i < 2; i++) {
        const char *mdnames[] = {
#ifndef OPENSSL_NO_SM3
            "SM3",
#else
            NULL,
#endif
            "SHA2-256" };
        EVP_PKEY_CTX_free(cctx);

        if (mdnames[i] == NULL)
            continue;

        sparams[0] =
            OSSL_PARAM_construct_utf8_string(OSSL_ASYM_CIPHER_PARAM_DIGEST,
                                             (char *)mdnames[i], 0);

        if (!TEST_ptr(cctx = EVP_PKEY_CTX_new_from_pkey(testctx,
                                                        pkey, testpropq)))
            goto done;

        if (!TEST_true(EVP_PKEY_encrypt_init(cctx)))
            goto done;

        if (!TEST_true(EVP_PKEY_CTX_set_params(cctx, sparams)))
            goto done;

        if (!TEST_true(EVP_PKEY_encrypt(cctx, ciphertext, &ctext_len, kMsg,
                                        sizeof(kMsg))))
            goto done;

        if (!TEST_true(EVP_PKEY_decrypt_init(cctx)))
            goto done;

        if (!TEST_true(EVP_PKEY_CTX_set_params(cctx, sparams)))
            goto done;

        if (!TEST_int_gt(EVP_PKEY_decrypt(cctx, plaintext, &ptext_len, ciphertext,
                                        ctext_len), 0))
            goto done;

        if (!TEST_true(EVP_PKEY_CTX_get_params(cctx, gparams)))
            goto done;

        /*
         * Test we're still using the digest we think we are.
         * Because of aliases, the easiest is to fetch the digest and
         * check the name with EVP_MD_is_a().
         */
        EVP_MD_free(check_md);
        if (!TEST_ptr(check_md = EVP_MD_fetch(testctx, mdname, testpropq)))
            goto done;
        if (!TEST_true(EVP_MD_is_a(check_md, mdnames[i]))) {
            TEST_info("Fetched md %s isn't %s", mdname, mdnames[i]);
            goto done;
        }

        if (!TEST_true(ptext_len == sizeof(kMsg)))
            goto done;

        if (!TEST_true(memcmp(plaintext, kMsg, sizeof(kMsg)) == 0))
            goto done;
    }

    ret = 1;
done:
    EVP_PKEY_CTX_free(pctx);
    EVP_PKEY_CTX_free(kctx);
    EVP_PKEY_CTX_free(sctx);
    EVP_PKEY_CTX_free(cctx);
    EVP_PKEY_free(pkey);
    EVP_PKEY_free(pkeyparams);
    EVP_MD_CTX_free(md_ctx);
    EVP_MD_CTX_free(md_ctx_verify);
    EVP_MD_free(check_md);
    OPENSSL_free(sig);
    return ret;
}

#endif

static struct keys_st {
    int type;
    char *priv;
    char *pub;
} keys[] = {
    {
        EVP_PKEY_HMAC, "0123456789", NULL
    },
    {
        EVP_PKEY_HMAC, "", NULL
#ifndef OPENSSL_NO_POLY1305
    }, {
        EVP_PKEY_POLY1305, "01234567890123456789012345678901", NULL
#endif
#ifndef OPENSSL_NO_SIPHASH
    }, {
        EVP_PKEY_SIPHASH, "0123456789012345", NULL
#endif
    },
#ifndef OPENSSL_NO_EC
    {
        EVP_PKEY_X25519, "01234567890123456789012345678901",
        "abcdefghijklmnopqrstuvwxyzabcdef"
    }, {
        EVP_PKEY_ED25519, "01234567890123456789012345678901",
        "abcdefghijklmnopqrstuvwxyzabcdef"
    }, {
        EVP_PKEY_X448,
        "01234567890123456789012345678901234567890123456789012345",
        "abcdefghijklmnopqrstuvwxyzabcdefghijklmnopqrstuvwxyzabcd"
    }, {
        EVP_PKEY_ED448,
        "012345678901234567890123456789012345678901234567890123456",
        "abcdefghijklmnopqrstuvwxyzabcdefghijklmnopqrstuvwxyzabcde"
    }
#endif
};

static int test_set_get_raw_keys_int(int tst, int pub, int uselibctx)
{
    int ret = 0;
    unsigned char buf[80];
    unsigned char *in;
    size_t inlen, len = 0, shortlen = 1;
    EVP_PKEY *pkey;

    /* Check if this algorithm supports public keys */
    if (pub && keys[tst].pub == NULL)
        return 1;

    memset(buf, 0, sizeof(buf));

    if (pub) {
#ifndef OPENSSL_NO_EC
        inlen = strlen(keys[tst].pub);
        in = (unsigned char *)keys[tst].pub;
        if (uselibctx) {
            pkey = EVP_PKEY_new_raw_public_key_ex(
                        testctx,
                        OBJ_nid2sn(keys[tst].type),
                        NULL,
                        in,
                        inlen);
        } else {
            pkey = EVP_PKEY_new_raw_public_key(keys[tst].type,
                                               NULL,
                                               in,
                                               inlen);
        }
#else
        return 1;
#endif
    } else {
        inlen = strlen(keys[tst].priv);
        in = (unsigned char *)keys[tst].priv;
        if (uselibctx) {
            pkey = EVP_PKEY_new_raw_private_key_ex(
                        testctx, OBJ_nid2sn(keys[tst].type),
                        NULL,
                        in,
                        inlen);
        } else {
            pkey = EVP_PKEY_new_raw_private_key(keys[tst].type,
                                                NULL,
                                                in,
                                                inlen);
        }
    }

    if (!TEST_ptr(pkey)
            || !TEST_int_eq(EVP_PKEY_eq(pkey, pkey), 1)
            || (!pub && !TEST_true(EVP_PKEY_get_raw_private_key(pkey, NULL, &len)))
            || (pub && !TEST_true(EVP_PKEY_get_raw_public_key(pkey, NULL, &len)))
            || !TEST_true(len == inlen))
        goto done;
    if (tst != 1) {
        /*
         * Test that supplying a buffer that is too small fails. Doesn't apply
         * to HMAC with a zero length key
         */
        if ((!pub && !TEST_false(EVP_PKEY_get_raw_private_key(pkey, buf,
                                                                 &shortlen)))
                || (pub && !TEST_false(EVP_PKEY_get_raw_public_key(pkey, buf,
                                                                   &shortlen))))
            goto done;
    }
    if ((!pub && !TEST_true(EVP_PKEY_get_raw_private_key(pkey, buf, &len)))
            || (pub && !TEST_true(EVP_PKEY_get_raw_public_key(pkey, buf, &len)))
            || !TEST_mem_eq(in, inlen, buf, len))
        goto done;

    ret = 1;
 done:
    EVP_PKEY_free(pkey);
    return ret;
}

static int test_set_get_raw_keys(int tst)
{
    return (nullprov != NULL || test_set_get_raw_keys_int(tst, 0, 0))
           && test_set_get_raw_keys_int(tst, 0, 1)
           && (nullprov != NULL || test_set_get_raw_keys_int(tst, 1, 0))
           && test_set_get_raw_keys_int(tst, 1, 1);
}

#ifndef OPENSSL_NO_DEPRECATED_3_0
static int pkey_custom_check(EVP_PKEY *pkey)
{
    return 0xbeef;
}

static int pkey_custom_pub_check(EVP_PKEY *pkey)
{
    return 0xbeef;
}

static int pkey_custom_param_check(EVP_PKEY *pkey)
{
    return 0xbeef;
}

static EVP_PKEY_METHOD *custom_pmeth;
#endif

static int test_EVP_PKEY_check(int i)
{
    int ret = 0;
    EVP_PKEY *pkey = NULL;
    EVP_PKEY_CTX *ctx = NULL;
#ifndef OPENSSL_NO_DEPRECATED_3_0
    EVP_PKEY_CTX *ctx2 = NULL;
#endif
    const APK_DATA *ak = &keycheckdata[i];
    const unsigned char *input = ak->kder;
    size_t input_len = ak->size;
    int expected_id = ak->evptype;
    int expected_check = ak->check;
    int expected_pub_check = ak->pub_check;
    int expected_param_check = ak->param_check;
    int type = ak->type;

    if (!TEST_ptr(pkey = load_example_key(ak->keytype, input, input_len)))
        goto done;
    if (type == 0
        && !TEST_int_eq(EVP_PKEY_get_id(pkey), expected_id))
        goto done;

    if (!TEST_ptr(ctx = EVP_PKEY_CTX_new_from_pkey(testctx, pkey, testpropq)))
        goto done;

    if (!TEST_int_eq(EVP_PKEY_check(ctx), expected_check))
        goto done;

    if (!TEST_int_eq(EVP_PKEY_public_check(ctx), expected_pub_check))
        goto done;

    if (!TEST_int_eq(EVP_PKEY_param_check(ctx), expected_param_check))
        goto done;

#ifndef OPENSSL_NO_DEPRECATED_3_0
    ctx2 = EVP_PKEY_CTX_new_id(0xdefaced, NULL);
    /* assign the pkey directly, as an internal test */
    EVP_PKEY_up_ref(pkey);
    ctx2->pkey = pkey;

    if (!TEST_int_eq(EVP_PKEY_check(ctx2), 0xbeef))
        goto done;

    if (!TEST_int_eq(EVP_PKEY_public_check(ctx2), 0xbeef))
        goto done;

    if (!TEST_int_eq(EVP_PKEY_param_check(ctx2), 0xbeef))
        goto done;
#endif

    ret = 1;

 done:
    EVP_PKEY_CTX_free(ctx);
#ifndef OPENSSL_NO_DEPRECATED_3_0
    EVP_PKEY_CTX_free(ctx2);
#endif
    EVP_PKEY_free(pkey);
    return ret;
}

#ifndef OPENSSL_NO_CMAC
static int get_cmac_val(EVP_PKEY *pkey, unsigned char *mac)
{
    EVP_MD_CTX *mdctx = EVP_MD_CTX_new();
    const char msg[] = "Hello World";
    size_t maclen = AES_BLOCK_SIZE;
    int ret = 1;

    if (!TEST_ptr(mdctx)
            || !TEST_true(EVP_DigestSignInit_ex(mdctx, NULL, NULL, testctx,
                                                testpropq, pkey, NULL))
            || !TEST_true(EVP_DigestSignUpdate(mdctx, msg, sizeof(msg)))
            || !TEST_true(EVP_DigestSignFinal(mdctx, mac, &maclen))
            || !TEST_size_t_eq(maclen, AES_BLOCK_SIZE))
        ret = 0;

    EVP_MD_CTX_free(mdctx);

    return ret;
}
static int test_CMAC_keygen(void)
{
    static unsigned char key[] = {
        0x00, 0x01, 0x02, 0x03, 0x04, 0x05, 0x06, 0x07, 0x08, 0x09, 0x0a, 0x0b,
        0x0c, 0x0d, 0x0e, 0x0f, 0x10, 0x11, 0x12, 0x13, 0x14, 0x15, 0x16, 0x17,
        0x18, 0x19, 0x1a, 0x1b, 0x1c, 0x1d, 0x1e, 0x1f
    };
    EVP_PKEY_CTX *kctx = NULL;
    int ret = 0;
    EVP_PKEY *pkey = NULL;
    unsigned char mac[AES_BLOCK_SIZE];
# if !defined(OPENSSL_NO_DEPRECATED_3_0)
    unsigned char mac2[AES_BLOCK_SIZE];
# endif

    if (nullprov != NULL)
        return TEST_skip("Test does not support a non-default library context");

    /*
     * This is a legacy method for CMACs, but should still work.
     * This verifies that it works without an ENGINE.
     */
    kctx = EVP_PKEY_CTX_new_id(EVP_PKEY_CMAC, NULL);

    /* Test a CMAC key created using the "generated" method */
    if (!TEST_int_gt(EVP_PKEY_keygen_init(kctx), 0)
            || !TEST_int_gt(EVP_PKEY_CTX_ctrl(kctx, -1, EVP_PKEY_OP_KEYGEN,
                                            EVP_PKEY_CTRL_CIPHER,
                                            0, (void *)EVP_aes_256_ecb()), 0)
            || !TEST_int_gt(EVP_PKEY_CTX_ctrl(kctx, -1, EVP_PKEY_OP_KEYGEN,
                                            EVP_PKEY_CTRL_SET_MAC_KEY,
                                            sizeof(key), (void *)key), 0)
            || !TEST_int_gt(EVP_PKEY_keygen(kctx, &pkey), 0)
            || !TEST_ptr(pkey)
            || !TEST_true(get_cmac_val(pkey, mac)))
        goto done;

# if !defined(OPENSSL_NO_DEPRECATED_3_0)
    EVP_PKEY_free(pkey);

    /*
     * Test a CMAC key using the direct method, and compare with the mac
     * created above.
     */
    pkey = EVP_PKEY_new_CMAC_key(NULL, key, sizeof(key), EVP_aes_256_ecb());
    if (!TEST_ptr(pkey)
            || !TEST_true(get_cmac_val(pkey, mac2))
            || !TEST_mem_eq(mac, sizeof(mac), mac2, sizeof(mac2)))
        goto done;
# endif

    ret = 1;

 done:
    EVP_PKEY_free(pkey);
    EVP_PKEY_CTX_free(kctx);
    return ret;
}
#endif

static int test_HKDF(void)
{
    EVP_PKEY_CTX *pctx;
    unsigned char out[20];
    size_t outlen;
    int i, ret = 0;
    unsigned char salt[] = "0123456789";
    unsigned char key[] = "012345678901234567890123456789";
    unsigned char info[] = "infostring";
    const unsigned char expected[] = {
        0xe5, 0x07, 0x70, 0x7f, 0xc6, 0x78, 0xd6, 0x54, 0x32, 0x5f, 0x7e, 0xc5,
        0x7b, 0x59, 0x3e, 0xd8, 0x03, 0x6b, 0xed, 0xca
    };
    size_t expectedlen = sizeof(expected);

    if (!TEST_ptr(pctx = EVP_PKEY_CTX_new_from_name(testctx, "HKDF", testpropq)))
        goto done;

    /* We do this twice to test reuse of the EVP_PKEY_CTX */
    for (i = 0; i < 2; i++) {
        outlen = sizeof(out);
        memset(out, 0, outlen);

        if (!TEST_int_gt(EVP_PKEY_derive_init(pctx), 0)
                || !TEST_int_gt(EVP_PKEY_CTX_set_hkdf_md(pctx, EVP_sha256()), 0)
                || !TEST_int_gt(EVP_PKEY_CTX_set1_hkdf_salt(pctx, salt,
                                                            sizeof(salt) - 1), 0)
                || !TEST_int_gt(EVP_PKEY_CTX_set1_hkdf_key(pctx, key,
                                                           sizeof(key) - 1), 0)
                || !TEST_int_gt(EVP_PKEY_CTX_add1_hkdf_info(pctx, info,
                                                            sizeof(info) - 1), 0)
                || !TEST_int_gt(EVP_PKEY_derive(pctx, out, &outlen), 0)
                || !TEST_mem_eq(out, outlen, expected, expectedlen))
            goto done;
    }

    ret = 1;

 done:
    EVP_PKEY_CTX_free(pctx);

    return ret;
}

static int test_emptyikm_HKDF(void)
{
    EVP_PKEY_CTX *pctx;
    unsigned char out[20];
    size_t outlen;
    int ret = 0;
    unsigned char salt[] = "9876543210";
    unsigned char key[] = "";
    unsigned char info[] = "stringinfo";
    const unsigned char expected[] = {
        0x68, 0x81, 0xa5, 0x3e, 0x5b, 0x9c, 0x7b, 0x6f, 0x2e, 0xec, 0xc8, 0x47,
        0x7c, 0xfa, 0x47, 0x35, 0x66, 0x82, 0x15, 0x30
    };
    size_t expectedlen = sizeof(expected);

    if (!TEST_ptr(pctx = EVP_PKEY_CTX_new_from_name(testctx, "HKDF", testpropq)))
        goto done;

    outlen = sizeof(out);
    memset(out, 0, outlen);

    if (!TEST_int_gt(EVP_PKEY_derive_init(pctx), 0)
            || !TEST_int_gt(EVP_PKEY_CTX_set_hkdf_md(pctx, EVP_sha256()), 0)
            || !TEST_int_gt(EVP_PKEY_CTX_set1_hkdf_salt(pctx, salt,
                                                        sizeof(salt) - 1), 0)
            || !TEST_int_gt(EVP_PKEY_CTX_set1_hkdf_key(pctx, key,
                                                       sizeof(key) - 1), 0)
            || !TEST_int_gt(EVP_PKEY_CTX_add1_hkdf_info(pctx, info,
                                                        sizeof(info) - 1), 0)
            || !TEST_int_gt(EVP_PKEY_derive(pctx, out, &outlen), 0)
            || !TEST_mem_eq(out, outlen, expected, expectedlen))
        goto done;

    ret = 1;

 done:
    EVP_PKEY_CTX_free(pctx);

    return ret;
}

#ifndef OPENSSL_NO_EC
static int test_X509_PUBKEY_inplace(void)
{
    int ret = 0;
    X509_PUBKEY *xp = X509_PUBKEY_new_ex(testctx, testpropq);
    const unsigned char *p = kExampleECPubKeyDER;
    size_t input_len = sizeof(kExampleECPubKeyDER);

    if (!TEST_ptr(xp))
        goto done;
    if (!TEST_ptr(d2i_X509_PUBKEY(&xp, &p, input_len)))
        goto done;

    if (!TEST_ptr(X509_PUBKEY_get0(xp)))
        goto done;

    p = kExampleBadECPubKeyDER;
    input_len = sizeof(kExampleBadECPubKeyDER);

    if (!TEST_ptr(xp = d2i_X509_PUBKEY(&xp, &p, input_len)))
        goto done;

    if (!TEST_true(X509_PUBKEY_get0(xp) == NULL))
        goto done;

    ret = 1;

 done:
    X509_PUBKEY_free(xp);
    return ret;
}

static int test_X509_PUBKEY_dup(void)
{
    int ret = 0;
    X509_PUBKEY *xp = NULL, *xq = NULL;
    const unsigned char *p = kExampleECPubKeyDER;
    size_t input_len = sizeof(kExampleECPubKeyDER);

    xp = X509_PUBKEY_new_ex(testctx, testpropq);
    if (!TEST_ptr(xp)
            || !TEST_ptr(d2i_X509_PUBKEY(&xp, &p, input_len))
            || !TEST_ptr(xq = X509_PUBKEY_dup(xp))
            || !TEST_ptr_ne(xp, xq))
        goto done;

    if (!TEST_ptr(X509_PUBKEY_get0(xq))
            || !TEST_ptr(X509_PUBKEY_get0(xp))
            || !TEST_ptr_ne(X509_PUBKEY_get0(xq), X509_PUBKEY_get0(xp)))
        goto done;

    X509_PUBKEY_free(xq);
    xq = NULL;
    p = kExampleBadECPubKeyDER;
    input_len = sizeof(kExampleBadECPubKeyDER);

    if (!TEST_ptr(xp = d2i_X509_PUBKEY(&xp, &p, input_len))
            || !TEST_ptr(xq = X509_PUBKEY_dup(xp)))
        goto done;

    X509_PUBKEY_free(xp);
    xp = NULL;
    if (!TEST_true(X509_PUBKEY_get0(xq) == NULL))
        goto done;

    ret = 1;

 done:
    X509_PUBKEY_free(xp);
    X509_PUBKEY_free(xq);
    return ret;
}
#endif /* OPENSSL_NO_EC */

/* Test getting and setting parameters on an EVP_PKEY_CTX */
static int test_EVP_PKEY_CTX_get_set_params(EVP_PKEY *pkey)
{
    EVP_MD_CTX *mdctx = NULL;
    EVP_PKEY_CTX *ctx = NULL;
    const OSSL_PARAM *params;
    OSSL_PARAM ourparams[2], *param = ourparams, *param_md;
    int ret = 0;
    const EVP_MD *md;
    char mdname[OSSL_MAX_NAME_SIZE];
    char ssl3ms[48];

    /* Initialise a sign operation */
    ctx = EVP_PKEY_CTX_new_from_pkey(testctx, pkey, testpropq);
    if (!TEST_ptr(ctx)
            || !TEST_int_gt(EVP_PKEY_sign_init(ctx), 0))
        goto err;

    /*
     * We should be able to query the parameters now.
     */
    params = EVP_PKEY_CTX_settable_params(ctx);
    if (!TEST_ptr(params)
        || !TEST_ptr(OSSL_PARAM_locate_const(params,
                                             OSSL_SIGNATURE_PARAM_DIGEST)))
        goto err;

    params = EVP_PKEY_CTX_gettable_params(ctx);
    if (!TEST_ptr(params)
        || !TEST_ptr(OSSL_PARAM_locate_const(params,
                                             OSSL_SIGNATURE_PARAM_ALGORITHM_ID))
        || !TEST_ptr(OSSL_PARAM_locate_const(params,
                                             OSSL_SIGNATURE_PARAM_DIGEST)))
        goto err;

    /*
     * Test getting and setting params via EVP_PKEY_CTX_set_params() and
     * EVP_PKEY_CTX_get_params()
     */
    strcpy(mdname, "SHA512");
    param_md = param;
    *param++ = OSSL_PARAM_construct_utf8_string(OSSL_SIGNATURE_PARAM_DIGEST,
                                                mdname, 0);
    *param++ = OSSL_PARAM_construct_end();

    if (!TEST_true(EVP_PKEY_CTX_set_params(ctx, ourparams)))
        goto err;

    mdname[0] = '\0';
    *param_md = OSSL_PARAM_construct_utf8_string(OSSL_SIGNATURE_PARAM_DIGEST,
                                                 mdname, sizeof(mdname));
    if (!TEST_true(EVP_PKEY_CTX_get_params(ctx, ourparams))
            || !TEST_str_eq(mdname, "SHA512"))
        goto err;

    /*
     * Test the TEST_PKEY_CTX_set_signature_md() and
     * TEST_PKEY_CTX_get_signature_md() functions
     */
    if (!TEST_int_gt(EVP_PKEY_CTX_set_signature_md(ctx, EVP_sha256()), 0)
            || !TEST_int_gt(EVP_PKEY_CTX_get_signature_md(ctx, &md), 0)
            || !TEST_ptr_eq(md, EVP_sha256()))
        goto err;

    /*
     * Test getting MD parameters via an associated EVP_PKEY_CTX
     */
    mdctx = EVP_MD_CTX_new();
    if (!TEST_ptr(mdctx)
        || !TEST_true(EVP_DigestSignInit_ex(mdctx, NULL, "SHA1", testctx, testpropq,
                                            pkey, NULL)))
        goto err;

    /*
     * We now have an EVP_MD_CTX with an EVP_PKEY_CTX inside it. We should be
     * able to obtain the digest's settable parameters from the provider.
     */
    params = EVP_MD_CTX_settable_params(mdctx);
    if (!TEST_ptr(params)
            || !TEST_int_eq(strcmp(params[0].key, OSSL_DIGEST_PARAM_SSL3_MS), 0)
               /* The final key should be NULL */
            || !TEST_ptr_null(params[1].key))
        goto err;

    param = ourparams;
    memset(ssl3ms, 0, sizeof(ssl3ms));
    *param++ = OSSL_PARAM_construct_octet_string(OSSL_DIGEST_PARAM_SSL3_MS,
                                                 ssl3ms, sizeof(ssl3ms));
    *param++ = OSSL_PARAM_construct_end();

    if (!TEST_true(EVP_MD_CTX_set_params(mdctx, ourparams)))
        goto err;

    ret = 1;

 err:
    EVP_MD_CTX_free(mdctx);
    EVP_PKEY_CTX_free(ctx);

    return ret;
}

#ifndef OPENSSL_NO_DSA
static int test_DSA_get_set_params(void)
{
    OSSL_PARAM_BLD *bld = NULL;
    OSSL_PARAM *params = NULL;
    BIGNUM *p = NULL, *q = NULL, *g = NULL, *pub = NULL, *priv = NULL;
    EVP_PKEY_CTX *pctx = NULL;
    EVP_PKEY *pkey = NULL;
    int ret = 0;

    /*
     * Setup the parameters for our DSA object. For our purposes they don't
     * have to actually be *valid* parameters. We just need to set something.
     */
    if (!TEST_ptr(pctx = EVP_PKEY_CTX_new_from_name(testctx, "DSA", NULL))
        || !TEST_ptr(bld = OSSL_PARAM_BLD_new())
        || !TEST_ptr(p = BN_new())
        || !TEST_ptr(q = BN_new())
        || !TEST_ptr(g = BN_new())
        || !TEST_ptr(pub = BN_new())
        || !TEST_ptr(priv = BN_new()))
        goto err;
    if (!TEST_true(OSSL_PARAM_BLD_push_BN(bld, OSSL_PKEY_PARAM_FFC_P, p))
        || !TEST_true(OSSL_PARAM_BLD_push_BN(bld, OSSL_PKEY_PARAM_FFC_Q, q))
        || !TEST_true(OSSL_PARAM_BLD_push_BN(bld, OSSL_PKEY_PARAM_FFC_G, g))
        || !TEST_true(OSSL_PARAM_BLD_push_BN(bld, OSSL_PKEY_PARAM_PUB_KEY,
                                             pub))
        || !TEST_true(OSSL_PARAM_BLD_push_BN(bld, OSSL_PKEY_PARAM_PRIV_KEY,
                                             priv)))
        goto err;
    if (!TEST_ptr(params = OSSL_PARAM_BLD_to_param(bld)))
        goto err;

    if (!TEST_int_gt(EVP_PKEY_fromdata_init(pctx), 0)
        || !TEST_int_gt(EVP_PKEY_fromdata(pctx, &pkey, EVP_PKEY_KEYPAIR,
                                          params), 0))
        goto err;

    if (!TEST_ptr(pkey))
        goto err;

    ret = test_EVP_PKEY_CTX_get_set_params(pkey);

 err:
    EVP_PKEY_free(pkey);
    EVP_PKEY_CTX_free(pctx);
    OSSL_PARAM_free(params);
    OSSL_PARAM_BLD_free(bld);
    BN_free(p);
    BN_free(q);
    BN_free(g);
    BN_free(pub);
    BN_free(priv);

    return ret;
}

/*
 * Test combinations of private, public, missing and private + public key
 * params to ensure they are all accepted
 */
static int test_DSA_priv_pub(void)
{
    return test_EVP_PKEY_ffc_priv_pub("DSA");
}

#endif /* !OPENSSL_NO_DSA */

static int test_RSA_get_set_params(void)
{
    OSSL_PARAM_BLD *bld = NULL;
    OSSL_PARAM *params = NULL;
    BIGNUM *n = NULL, *e = NULL, *d = NULL;
    EVP_PKEY_CTX *pctx = NULL;
    EVP_PKEY *pkey = NULL;
    int ret = 0;

    /*
     * Setup the parameters for our RSA object. For our purposes they don't
     * have to actually be *valid* parameters. We just need to set something.
     */
    if (!TEST_ptr(pctx = EVP_PKEY_CTX_new_from_name(testctx, "RSA", NULL))
        || !TEST_ptr(bld = OSSL_PARAM_BLD_new())
        || !TEST_ptr(n = BN_new())
        || !TEST_ptr(e = BN_new())
        || !TEST_ptr(d = BN_new()))
        goto err;
    if (!TEST_true(OSSL_PARAM_BLD_push_BN(bld, OSSL_PKEY_PARAM_RSA_N, n))
        || !TEST_true(OSSL_PARAM_BLD_push_BN(bld, OSSL_PKEY_PARAM_RSA_E, e))
        || !TEST_true(OSSL_PARAM_BLD_push_BN(bld, OSSL_PKEY_PARAM_RSA_D, d)))
        goto err;
    if (!TEST_ptr(params = OSSL_PARAM_BLD_to_param(bld)))
        goto err;

    if (!TEST_int_gt(EVP_PKEY_fromdata_init(pctx), 0)
        || !TEST_int_gt(EVP_PKEY_fromdata(pctx, &pkey, EVP_PKEY_KEYPAIR,
                                          params), 0))
        goto err;

    if (!TEST_ptr(pkey))
        goto err;

    ret = test_EVP_PKEY_CTX_get_set_params(pkey);

 err:
    EVP_PKEY_free(pkey);
    EVP_PKEY_CTX_free(pctx);
    OSSL_PARAM_free(params);
    OSSL_PARAM_BLD_free(bld);
    BN_free(n);
    BN_free(e);
    BN_free(d);

    return ret;
}

#if !defined(OPENSSL_NO_CHACHA) && !defined(OPENSSL_NO_POLY1305)
static int test_decrypt_null_chunks(void)
{
    EVP_CIPHER_CTX* ctx = NULL;
    EVP_CIPHER *cipher = NULL;
    const unsigned char key[32] = {
        0x00, 0x01, 0x02, 0x03, 0x04, 0x05, 0x06, 0x07, 0x08, 0x09, 0x0a, 0x0b,
        0x0c, 0x0d, 0x0e, 0x0f, 0x10, 0x11, 0x12, 0x13, 0x14, 0x15, 0x16, 0x17,
        0x18, 0x19, 0x1a, 0x1b, 0x1c, 0x1d, 0x1e, 0x1
    };
    unsigned char iv[12] = {
        0x00, 0x01, 0x02, 0x03, 0x04, 0x05, 0x06, 0x07, 0x08, 0x09, 0x0a, 0x0b
    };
    unsigned char msg[] = "It was the best of times, it was the worst of times";
    unsigned char ciphertext[80];
    unsigned char plaintext[80];
    /* We initialise tmp to a non zero value on purpose */
    int ctlen, ptlen, tmp = 99;
    int ret = 0;
    const int enc_offset = 10, dec_offset = 20;

    if (!TEST_ptr(cipher = EVP_CIPHER_fetch(testctx, "ChaCha20-Poly1305", testpropq))
            || !TEST_ptr(ctx = EVP_CIPHER_CTX_new())
            || !TEST_true(EVP_EncryptInit_ex(ctx, cipher, NULL,
                                             key, iv))
            || !TEST_true(EVP_EncryptUpdate(ctx, ciphertext, &ctlen, msg,
                                            enc_offset))
            /* Deliberate add a zero length update */
            || !TEST_true(EVP_EncryptUpdate(ctx, ciphertext + ctlen, &tmp, NULL,
                                            0))
            || !TEST_int_eq(tmp, 0)
            || !TEST_true(EVP_EncryptUpdate(ctx, ciphertext + ctlen, &tmp,
                                            msg + enc_offset,
                                            sizeof(msg) - enc_offset))
            || !TEST_int_eq(ctlen += tmp, sizeof(msg))
            || !TEST_true(EVP_EncryptFinal(ctx, ciphertext + ctlen, &tmp))
            || !TEST_int_eq(tmp, 0))
        goto err;

    /* Deliberately initialise tmp to a non zero value */
    tmp = 99;
    if (!TEST_true(EVP_DecryptInit_ex(ctx, cipher, NULL, key, iv))
            || !TEST_true(EVP_DecryptUpdate(ctx, plaintext, &ptlen, ciphertext,
                                            dec_offset))
            /*
             * Deliberately add a zero length update. We also deliberately do
             * this at a different offset than for encryption.
             */
            || !TEST_true(EVP_DecryptUpdate(ctx, plaintext + ptlen, &tmp, NULL,
                                            0))
            || !TEST_int_eq(tmp, 0)
            || !TEST_true(EVP_DecryptUpdate(ctx, plaintext + ptlen, &tmp,
                                            ciphertext + dec_offset,
                                            ctlen - dec_offset))
            || !TEST_int_eq(ptlen += tmp, sizeof(msg))
            || !TEST_true(EVP_DecryptFinal(ctx, plaintext + ptlen, &tmp))
            || !TEST_int_eq(tmp, 0)
            || !TEST_mem_eq(msg, sizeof(msg), plaintext, ptlen))
        goto err;

    ret = 1;
 err:
    EVP_CIPHER_CTX_free(ctx);
    EVP_CIPHER_free(cipher);
    return ret;
}
#endif /* !defined(OPENSSL_NO_CHACHA) && !defined(OPENSSL_NO_POLY1305) */

#ifndef OPENSSL_NO_DH
/*
 * Test combinations of private, public, missing and private + public key
 * params to ensure they are all accepted
 */
static int test_DH_priv_pub(void)
{
    return test_EVP_PKEY_ffc_priv_pub("DH");
}

# ifndef OPENSSL_NO_DEPRECATED_3_0
static int test_EVP_PKEY_set1_DH(void)
{
    DH *x942dh = NULL, *noqdh = NULL;
    EVP_PKEY *pkey1 = NULL, *pkey2 = NULL;
    int ret = 0;
    BIGNUM *p, *g = NULL;
    BIGNUM *pubkey = NULL;
    unsigned char pub[2048 / 8];
    size_t len = 0;

    if (!TEST_ptr(p = BN_new())
            || !TEST_ptr(g = BN_new())
            || !TEST_ptr(pubkey = BN_new())
            || !TEST_true(BN_set_word(p, 9999))
            || !TEST_true(BN_set_word(g, 2))
            || !TEST_true(BN_set_word(pubkey, 4321))
            || !TEST_ptr(noqdh = DH_new())
            || !TEST_true(DH_set0_pqg(noqdh, p, NULL, g))
            || !TEST_true(DH_set0_key(noqdh, pubkey, NULL))
            || !TEST_ptr(pubkey = BN_new())
            || !TEST_true(BN_set_word(pubkey, 4321)))
        goto err;
    p = g = NULL;

    x942dh = DH_get_2048_256();
    pkey1 = EVP_PKEY_new();
    pkey2 = EVP_PKEY_new();
    if (!TEST_ptr(x942dh)
            || !TEST_ptr(noqdh)
            || !TEST_ptr(pkey1)
            || !TEST_ptr(pkey2)
            || !TEST_true(DH_set0_key(x942dh, pubkey, NULL)))
        goto err;
    pubkey = NULL;

    if (!TEST_true(EVP_PKEY_set1_DH(pkey1, x942dh))
            || !TEST_int_eq(EVP_PKEY_get_id(pkey1), EVP_PKEY_DHX))
        goto err;

    if (!TEST_true(EVP_PKEY_get_bn_param(pkey1, OSSL_PKEY_PARAM_PUB_KEY,
                                         &pubkey))
            || !TEST_ptr(pubkey))
        goto err;

    if (!TEST_true(EVP_PKEY_set1_DH(pkey2, noqdh))
            || !TEST_int_eq(EVP_PKEY_get_id(pkey2), EVP_PKEY_DH))
        goto err;

    if (!TEST_true(EVP_PKEY_get_octet_string_param(pkey2,
                                                   OSSL_PKEY_PARAM_PUB_KEY,
                                                   pub, sizeof(pub), &len))
            || !TEST_size_t_ne(len, 0))
        goto err;

    ret = 1;
 err:
    BN_free(p);
    BN_free(g);
    BN_free(pubkey);
    EVP_PKEY_free(pkey1);
    EVP_PKEY_free(pkey2);
    DH_free(x942dh);
    DH_free(noqdh);

    return ret;
}
# endif /* !OPENSSL_NO_DEPRECATED_3_0 */
#endif /* !OPENSSL_NO_DH */

/*
 * We test what happens with an empty template.  For the sake of this test,
 * the template must be ignored, and we know that's the case for RSA keys
 * (this might arguably be a misfeature, but that's what we currently do,
 * even in provider code, since that's how the legacy RSA implementation
 * does things)
 */
static int test_keygen_with_empty_template(int n)
{
    EVP_PKEY_CTX *ctx = NULL;
    EVP_PKEY *pkey = NULL;
    EVP_PKEY *tkey = NULL;
    int ret = 0;

    if (nullprov != NULL)
        return TEST_skip("Test does not support a non-default library context");

    switch (n) {
    case 0:
        /* We do test with no template at all as well */
        if (!TEST_ptr(ctx = EVP_PKEY_CTX_new_id(EVP_PKEY_RSA, NULL)))
            goto err;
        break;
    case 1:
        /* Here we create an empty RSA key that serves as our template */
        if (!TEST_ptr(tkey = EVP_PKEY_new())
            || !TEST_true(EVP_PKEY_set_type(tkey, EVP_PKEY_RSA))
            || !TEST_ptr(ctx = EVP_PKEY_CTX_new(tkey, NULL)))
            goto err;
        break;
    }

    if (!TEST_int_gt(EVP_PKEY_keygen_init(ctx), 0)
        || !TEST_int_gt(EVP_PKEY_keygen(ctx, &pkey), 0))
        goto err;

    ret = 1;
 err:
    EVP_PKEY_CTX_free(ctx);
    EVP_PKEY_free(pkey);
    EVP_PKEY_free(tkey);
    return ret;
}

/*
 * Test that we fail if we attempt to use an algorithm that is not available
 * in the current library context (unless we are using an algorithm that
 * should be made available via legacy codepaths).
 *
 * 0:   RSA
 * 1:   SM2
 */
static int test_pkey_ctx_fail_without_provider(int tst)
{
    OSSL_LIB_CTX *tmpctx = OSSL_LIB_CTX_new();
    OSSL_PROVIDER *tmpnullprov = NULL;
    EVP_PKEY_CTX *pctx = NULL;
    const char *keytype = NULL;
    int expect_null = 0;
    int ret = 0;

    if (!TEST_ptr(tmpctx))
        goto err;

    tmpnullprov = OSSL_PROVIDER_load(tmpctx, "null");
    if (!TEST_ptr(tmpnullprov))
        goto err;

    /*
     * We check for certain algos in the null provider.
     * If an algo is expected to have a provider keymgmt, constructing an
     * EVP_PKEY_CTX is expected to fail (return NULL).
     * Otherwise, if it's expected to have legacy support, constructing an
     * EVP_PKEY_CTX is expected to succeed (return non-NULL).
     */
    switch (tst) {
    case 0:
        keytype = "RSA";
        expect_null = 1;
        break;
    case 1:
        keytype = "SM2";
        expect_null = 1;
#ifdef OPENSSL_NO_EC
        TEST_info("EC disable, skipping SM2 check...");
        goto end;
#endif
#ifdef OPENSSL_NO_SM2
        TEST_info("SM2 disable, skipping SM2 check...");
        goto end;
#endif
        break;
    default:
        TEST_error("No test for case %d", tst);
        goto err;
    }

    pctx = EVP_PKEY_CTX_new_from_name(tmpctx, keytype, "");
    if (expect_null ? !TEST_ptr_null(pctx) : !TEST_ptr(pctx))
        goto err;

#if defined(OPENSSL_NO_EC) || defined(OPENSSL_NO_SM2)
 end:
#endif
    ret = 1;

 err:
    EVP_PKEY_CTX_free(pctx);
    OSSL_PROVIDER_unload(tmpnullprov);
    OSSL_LIB_CTX_free(tmpctx);
    return ret;
}

static int test_rand_agglomeration(void)
{
    EVP_RAND *rand;
    EVP_RAND_CTX *ctx;
    OSSL_PARAM params[3], *p = params;
    int res;
    unsigned int step = 7;
    static unsigned char seed[] = "It does not matter how slowly you go "
                                  "as long as you do not stop.";
    unsigned char out[sizeof(seed)];

    if (!TEST_int_ne(sizeof(seed) % step, 0)
            || !TEST_ptr(rand = EVP_RAND_fetch(testctx, "TEST-RAND", testpropq)))
        return 0;
    ctx = EVP_RAND_CTX_new(rand, NULL);
    EVP_RAND_free(rand);
    if (!TEST_ptr(ctx))
        return 0;

    memset(out, 0, sizeof(out));
    *p++ = OSSL_PARAM_construct_octet_string(OSSL_RAND_PARAM_TEST_ENTROPY,
                                             seed, sizeof(seed));
    *p++ = OSSL_PARAM_construct_uint(OSSL_RAND_PARAM_MAX_REQUEST, &step);
    *p = OSSL_PARAM_construct_end();
    res = TEST_true(EVP_RAND_CTX_set_params(ctx, params))
          && TEST_true(EVP_RAND_generate(ctx, out, sizeof(out), 0, 1, NULL, 0))
          && TEST_mem_eq(seed, sizeof(seed), out, sizeof(out));
    EVP_RAND_CTX_free(ctx);
    return res;
}

/*
 * Test that we correctly return the original or "running" IV after
 * an encryption operation.
 * Run multiple times for some different relevant algorithms/modes.
 */
static int test_evp_iv_aes(int idx)
{
    int ret = 0;
    EVP_CIPHER_CTX *ctx = NULL;
    unsigned char key[16] = {0x4c, 0x43, 0xdb, 0xdd, 0x42, 0x73, 0x47, 0xd1,
                             0xe5, 0x62, 0x7d, 0xcd, 0x4d, 0x76, 0x4d, 0x57};
    unsigned char init_iv[EVP_MAX_IV_LENGTH] =
        {0x57, 0x71, 0x7d, 0xad, 0xdb, 0x9b, 0x98, 0x82,
         0x5a, 0x55, 0x91, 0x81, 0x42, 0xa8, 0x89, 0x34};
    static const unsigned char msg[] = { 1, 2, 3, 4, 5, 6, 7, 8,
                                         9, 10, 11, 12, 13, 14, 15, 16 };
    unsigned char ciphertext[32], oiv[16], iv[16];
    unsigned char *ref_iv;
    unsigned char cbc_state[16] = {0x10, 0x2f, 0x05, 0xcc, 0xc2, 0x55, 0x72, 0xb9,
                                   0x88, 0xe6, 0x4a, 0x17, 0x10, 0x74, 0x22, 0x5e};

    unsigned char ofb_state[16] = {0x76, 0xe6, 0x66, 0x61, 0xd0, 0x8a, 0xe4, 0x64,
                                   0xdd, 0x66, 0xbf, 0x00, 0xf0, 0xe3, 0x6f, 0xfd};
    unsigned char cfb_state[16] = {0x77, 0xe4, 0x65, 0x65, 0xd5, 0x8c, 0xe3, 0x6c,
                                   0xd4, 0x6c, 0xb4, 0x0c, 0xfd, 0xed, 0x60, 0xed};
    unsigned char gcm_state[12] = {0x57, 0x71, 0x7d, 0xad, 0xdb, 0x9b,
                                   0x98, 0x82, 0x5a, 0x55, 0x91, 0x81};
    unsigned char ccm_state[7] = {0x57, 0x71, 0x7d, 0xad, 0xdb, 0x9b, 0x98};
#ifndef OPENSSL_NO_OCB
    unsigned char ocb_state[12] = {0x57, 0x71, 0x7d, 0xad, 0xdb, 0x9b,
                                   0x98, 0x82, 0x5a, 0x55, 0x91, 0x81};
#endif
    int len = sizeof(ciphertext);
    size_t ivlen, ref_len;
    const EVP_CIPHER *type = NULL;
    int iv_reset = 0;

    if (nullprov != NULL && idx < 6)
        return TEST_skip("Test does not support a non-default library context");

    switch (idx) {
    case 0:
        type = EVP_aes_128_cbc();
        /* FALLTHROUGH */
    case 6:
        type = (type != NULL) ? type :
                                EVP_CIPHER_fetch(testctx, "aes-128-cbc", testpropq);
        ref_iv = cbc_state;
        ref_len = sizeof(cbc_state);
        iv_reset = 1;
        break;
    case 1:
        type = EVP_aes_128_ofb();
        /* FALLTHROUGH */
    case 7:
        type = (type != NULL) ? type :
                                EVP_CIPHER_fetch(testctx, "aes-128-ofb", testpropq);
        ref_iv = ofb_state;
        ref_len = sizeof(ofb_state);
        iv_reset = 1;
        break;
    case 2:
        type = EVP_aes_128_cfb();
        /* FALLTHROUGH */
    case 8:
        type = (type != NULL) ? type :
                                EVP_CIPHER_fetch(testctx, "aes-128-cfb", testpropq);
        ref_iv = cfb_state;
        ref_len = sizeof(cfb_state);
        iv_reset = 1;
        break;
    case 3:
        type = EVP_aes_128_gcm();
        /* FALLTHROUGH */
    case 9:
        type = (type != NULL) ? type :
                                EVP_CIPHER_fetch(testctx, "aes-128-gcm", testpropq);
        ref_iv = gcm_state;
        ref_len = sizeof(gcm_state);
        break;
    case 4:
        type = EVP_aes_128_ccm();
        /* FALLTHROUGH */
    case 10:
        type = (type != NULL) ? type :
                                EVP_CIPHER_fetch(testctx, "aes-128-ccm", testpropq);
        ref_iv = ccm_state;
        ref_len = sizeof(ccm_state);
        break;
#ifdef OPENSSL_NO_OCB
    case 5:
    case 11:
        return 1;
#else
    case 5:
        type = EVP_aes_128_ocb();
        /* FALLTHROUGH */
    case 11:
        type = (type != NULL) ? type :
                                EVP_CIPHER_fetch(testctx, "aes-128-ocb", testpropq);
        ref_iv = ocb_state;
        ref_len = sizeof(ocb_state);
        break;
#endif
    default:
        return 0;
    }

    if (!TEST_ptr(type)
            || !TEST_ptr((ctx = EVP_CIPHER_CTX_new()))
            || !TEST_true(EVP_EncryptInit_ex(ctx, type, NULL, key, init_iv))
            || !TEST_true(EVP_EncryptUpdate(ctx, ciphertext, &len, msg,
                          (int)sizeof(msg)))
            || !TEST_true(EVP_CIPHER_CTX_get_original_iv(ctx, oiv, sizeof(oiv)))
            || !TEST_true(EVP_CIPHER_CTX_get_updated_iv(ctx, iv, sizeof(iv)))
            || !TEST_true(EVP_EncryptFinal_ex(ctx, ciphertext, &len)))
        goto err;
    ivlen = EVP_CIPHER_CTX_get_iv_length(ctx);
    if (!TEST_mem_eq(init_iv, ivlen, oiv, ivlen)
            || !TEST_mem_eq(ref_iv, ref_len, iv, ivlen))
        goto err;

    /* CBC, OFB, and CFB modes: the updated iv must be reset after reinit */
    if (!TEST_true(EVP_EncryptInit_ex(ctx, NULL, NULL, NULL, NULL))
        || !TEST_true(EVP_CIPHER_CTX_get_updated_iv(ctx, iv, sizeof(iv))))
        goto err;
    if (iv_reset) {
        if (!TEST_mem_eq(init_iv, ivlen, iv, ivlen))
            goto err;
    } else {
        if (!TEST_mem_eq(ref_iv, ivlen, iv, ivlen))
            goto err;
    }

    ret = 1;
err:
    EVP_CIPHER_CTX_free(ctx);
    if (idx >= 6)
        EVP_CIPHER_free((EVP_CIPHER *)type);
    return ret;
}

#ifndef OPENSSL_NO_DES
static int test_evp_iv_des(int idx)
{
    int ret = 0;
    EVP_CIPHER_CTX *ctx = NULL;
    static const unsigned char key[24] = {
        0x01, 0x23, 0x45, 0x67, 0x89, 0xab, 0xcd, 0xef,
        0xf1, 0xe0, 0xd3, 0xc2, 0xb5, 0xa4, 0x97, 0x86,
        0xfe, 0xdc, 0xba, 0x98, 0x76, 0x54, 0x32, 0x10
    };
    static const unsigned char init_iv[8] = {
        0xfe, 0xdc, 0xba, 0x98, 0x76, 0x54, 0x32, 0x10
    };
    static const unsigned char msg[] = { 1, 2, 3, 4, 5, 6, 7, 8,
                                         9, 10, 11, 12, 13, 14, 15, 16 };
    unsigned char ciphertext[32], oiv[8], iv[8];
    unsigned const char *ref_iv;
    static const unsigned char cbc_state_des[8] = {
        0x4f, 0xa3, 0x85, 0xcd, 0x8b, 0xf3, 0x06, 0x2a
    };
    static const unsigned char cbc_state_3des[8] = {
        0x35, 0x27, 0x7d, 0x65, 0x6c, 0xfb, 0x50, 0xd9
    };
    static const unsigned char ofb_state_des[8] = {
        0xa7, 0x0d, 0x1d, 0x45, 0xf9, 0x96, 0x3f, 0x2c
    };
    static const unsigned char ofb_state_3des[8] = {
        0xab, 0x16, 0x24, 0xbb, 0x5b, 0xac, 0xed, 0x5e
    };
    static const unsigned char cfb_state_des[8] = {
        0x91, 0xeb, 0x6d, 0x29, 0x4b, 0x08, 0xbd, 0x73
    };
    static const unsigned char cfb_state_3des[8] = {
        0x34, 0xdd, 0xfb, 0x47, 0x33, 0x1c, 0x61, 0xf7
    };
    int len = sizeof(ciphertext);
    size_t ivlen, ref_len;
    EVP_CIPHER *type = NULL;

    if (lgcyprov == NULL && idx < 3)
        return TEST_skip("Test requires legacy provider to be loaded");

    switch (idx) {
    case 0:
        type = EVP_CIPHER_fetch(testctx, "des-cbc", testpropq);
        ref_iv = cbc_state_des;
        ref_len = sizeof(cbc_state_des);
        break;
    case 1:
        type = EVP_CIPHER_fetch(testctx, "des-ofb", testpropq);
        ref_iv = ofb_state_des;
        ref_len = sizeof(ofb_state_des);
        break;
    case 2:
        type = EVP_CIPHER_fetch(testctx, "des-cfb", testpropq);
        ref_iv = cfb_state_des;
        ref_len = sizeof(cfb_state_des);
        break;
    case 3:
        type = EVP_CIPHER_fetch(testctx, "des-ede3-cbc", testpropq);
        ref_iv = cbc_state_3des;
        ref_len = sizeof(cbc_state_3des);
        break;
    case 4:
        type = EVP_CIPHER_fetch(testctx, "des-ede3-ofb", testpropq);
        ref_iv = ofb_state_3des;
        ref_len = sizeof(ofb_state_3des);
        break;
    case 5:
        type = EVP_CIPHER_fetch(testctx, "des-ede3-cfb", testpropq);
        ref_iv = cfb_state_3des;
        ref_len = sizeof(cfb_state_3des);
        break;
    default:
        return 0;
    }

    if (!TEST_ptr(type)
            || !TEST_ptr((ctx = EVP_CIPHER_CTX_new()))
            || !TEST_true(EVP_EncryptInit_ex(ctx, type, NULL, key, init_iv))
            || !TEST_true(EVP_EncryptUpdate(ctx, ciphertext, &len, msg,
                          (int)sizeof(msg)))
            || !TEST_true(EVP_CIPHER_CTX_get_original_iv(ctx, oiv, sizeof(oiv)))
            || !TEST_true(EVP_CIPHER_CTX_get_updated_iv(ctx, iv, sizeof(iv)))
            || !TEST_true(EVP_EncryptFinal_ex(ctx, ciphertext, &len)))
        goto err;
    ivlen = EVP_CIPHER_CTX_get_iv_length(ctx);
    if (!TEST_mem_eq(init_iv, ivlen, oiv, ivlen)
            || !TEST_mem_eq(ref_iv, ref_len, iv, ivlen))
        goto err;

    if (!TEST_true(EVP_EncryptInit_ex(ctx, NULL, NULL, NULL, NULL))
        || !TEST_true(EVP_CIPHER_CTX_get_updated_iv(ctx, iv, sizeof(iv))))
        goto err;
    if (!TEST_mem_eq(init_iv, ivlen, iv, ivlen))
        goto err;

    ret = 1;
err:
    EVP_CIPHER_CTX_free(ctx);
    EVP_CIPHER_free(type);
    return ret;
}
#endif

#ifndef OPENSSL_NO_BF
static int test_evp_bf_default_keylen(int idx)
{
    int ret = 0;
    static const char *algos[4] = {
        "bf-ecb", "bf-cbc", "bf-cfb", "bf-ofb"
    };
    int ivlen[4] = { 0, 8, 8, 8 };
    EVP_CIPHER *cipher = NULL;

    if (lgcyprov == NULL)
        return TEST_skip("Test requires legacy provider to be loaded");

    if (!TEST_ptr(cipher = EVP_CIPHER_fetch(testctx, algos[idx], testpropq))
            || !TEST_int_eq(EVP_CIPHER_get_key_length(cipher), 16)
            || !TEST_int_eq(EVP_CIPHER_get_iv_length(cipher), ivlen[idx]))
        goto err;

    ret = 1;
err:
    EVP_CIPHER_free(cipher);
    return ret;
}
#endif

#ifndef OPENSSL_NO_EC
static int ecpub_nids[] = {
    NID_brainpoolP256r1, NID_X9_62_prime256v1,
    NID_secp384r1, NID_secp521r1,
# ifndef OPENSSL_NO_EC2M
    NID_sect233k1, NID_sect233r1, NID_sect283r1,
    NID_sect409k1, NID_sect409r1, NID_sect571k1, NID_sect571r1,
# endif
    NID_brainpoolP384r1, NID_brainpoolP512r1
};

static int test_ecpub(int idx)
{
    int ret = 0, len, savelen;
    int nid;
    unsigned char buf[1024];
    unsigned char *p;
    EVP_PKEY *pkey = NULL;
    EVP_PKEY_CTX *ctx = NULL;
# ifndef OPENSSL_NO_DEPRECATED_3_0
    const unsigned char *q;
    EVP_PKEY *pkey2 = NULL;
    EC_KEY *ec = NULL;
# endif

    if (nullprov != NULL)
        return TEST_skip("Test does not support a non-default library context");

    nid = ecpub_nids[idx];

    ctx = EVP_PKEY_CTX_new_id(EVP_PKEY_EC, NULL);
    if (!TEST_ptr(ctx)
        || !TEST_int_gt(EVP_PKEY_keygen_init(ctx), 0)
        || !TEST_true(EVP_PKEY_CTX_set_ec_paramgen_curve_nid(ctx, nid))
        || !TEST_true(EVP_PKEY_keygen(ctx, &pkey)))
        goto done;
    len = i2d_PublicKey(pkey, NULL);
    savelen = len;
    if (!TEST_int_ge(len, 1)
        || !TEST_int_lt(len, 1024))
        goto done;
    p = buf;
    len = i2d_PublicKey(pkey, &p);
    if (!TEST_int_ge(len, 1)
            || !TEST_int_eq(len, savelen))
        goto done;

# ifndef OPENSSL_NO_DEPRECATED_3_0
    /* Now try to decode the just-created DER. */
    q = buf;
    if (!TEST_ptr((pkey2 = EVP_PKEY_new()))
            || !TEST_ptr((ec = EC_KEY_new_by_curve_name(nid)))
            || !TEST_true(EVP_PKEY_assign_EC_KEY(pkey2, ec)))
        goto done;
    /* EC_KEY ownership transferred */
    ec = NULL;
    if (!TEST_ptr(d2i_PublicKey(EVP_PKEY_EC, &pkey2, &q, savelen)))
        goto done;
    /* The keys should match. */
    if (!TEST_int_eq(EVP_PKEY_eq(pkey, pkey2), 1))
        goto done;
# endif

    ret = 1;

 done:
    EVP_PKEY_CTX_free(ctx);
    EVP_PKEY_free(pkey);
# ifndef OPENSSL_NO_DEPRECATED_3_0
    EVP_PKEY_free(pkey2);
    EC_KEY_free(ec);
# endif
    return ret;
}
#endif

static int test_EVP_rsa_pss_with_keygen_bits(void)
{
    int ret = 0;
    EVP_PKEY_CTX *ctx = NULL;
    EVP_PKEY *pkey = NULL;
    EVP_MD *md;

    md = EVP_MD_fetch(testctx, "sha256", testpropq);
    ret = TEST_ptr(md)
        && TEST_ptr((ctx = EVP_PKEY_CTX_new_from_name(testctx, "RSA", testpropq)))
        && TEST_int_gt(EVP_PKEY_keygen_init(ctx), 0)
        && TEST_int_gt(EVP_PKEY_CTX_set_rsa_keygen_bits(ctx, 512), 0)
        && TEST_true(EVP_PKEY_CTX_set_rsa_pss_keygen_md(ctx, md))
        && TEST_true(EVP_PKEY_keygen(ctx, &pkey));

    EVP_MD_free(md);
    EVP_PKEY_free(pkey);
    EVP_PKEY_CTX_free(ctx);
    return ret;
}

static int test_EVP_rsa_pss_set_saltlen(void)
{
    int ret = 0;
    EVP_PKEY *pkey = NULL;
    EVP_PKEY_CTX *pkey_ctx = NULL;
    EVP_MD *sha256 = NULL;
    EVP_MD_CTX *sha256_ctx = NULL;
    int saltlen = 9999; /* buggy EVP_PKEY_CTX_get_rsa_pss_saltlen() didn't update this */
    const int test_value = 32;

    ret = TEST_ptr(pkey = load_example_rsa_key())
        && TEST_ptr(sha256 = EVP_MD_fetch(testctx, "sha256", NULL))
        && TEST_ptr(sha256_ctx = EVP_MD_CTX_new())
        && TEST_true(EVP_DigestSignInit(sha256_ctx, &pkey_ctx, sha256, NULL, pkey))
        && TEST_true(EVP_PKEY_CTX_set_rsa_padding(pkey_ctx, RSA_PKCS1_PSS_PADDING))
        && TEST_true(EVP_PKEY_CTX_set_rsa_pss_saltlen(pkey_ctx, test_value))
        && TEST_true(EVP_PKEY_CTX_get_rsa_pss_saltlen(pkey_ctx, &saltlen))
        && TEST_int_eq(saltlen, test_value);

    EVP_MD_CTX_free(sha256_ctx);
    EVP_PKEY_free(pkey);
    EVP_MD_free(sha256);

    return ret;
}

static int success = 1;
static void md_names(const char *name, void *vctx)
{
    OSSL_LIB_CTX *ctx = (OSSL_LIB_CTX *)vctx;
    /* Force a namemap update */
    EVP_CIPHER *aes128 = EVP_CIPHER_fetch(ctx, "AES-128-CBC", NULL);

    if (!TEST_ptr(aes128))
        success = 0;

    EVP_CIPHER_free(aes128);
}

/*
 * Test that changing the namemap in a user callback works in a names_do_all
 * function.
 */
static int test_names_do_all(void)
{
    /* We use a custom libctx so that we know the state of the namemap */
    OSSL_LIB_CTX *ctx = OSSL_LIB_CTX_new();
    EVP_MD *sha256 = NULL;
    int testresult = 0;

    if (!TEST_ptr(ctx))
        goto err;

    sha256 = EVP_MD_fetch(ctx, "SHA2-256", NULL);
    if (!TEST_ptr(sha256))
        goto err;

    /*
     * We loop through all the names for a given digest. This should still work
     * even if the namemap changes part way through.
     */
    if (!TEST_true(EVP_MD_names_do_all(sha256, md_names, ctx)))
        goto err;

    if (!TEST_true(success))
        goto err;

    testresult = 1;
 err:
    EVP_MD_free(sha256);
    OSSL_LIB_CTX_free(ctx);
    return testresult;
}

typedef struct {
    const char *cipher;
    const unsigned char *key;
    const unsigned char *iv;
    const unsigned char *input;
    const unsigned char *expected;
    const unsigned char *tag;
    size_t ivlen; /* 0 if we do not need to set a specific IV len */
    size_t inlen;
    size_t expectedlen;
    size_t taglen;
    int keyfirst;
    int initenc;
    int finalenc;
} EVP_INIT_TEST_st;

static const EVP_INIT_TEST_st evp_init_tests[] = {
    {
        "aes-128-cfb", kCFBDefaultKey, iCFBIV, cfbPlaintext,
        cfbCiphertext, NULL, 0, sizeof(cfbPlaintext), sizeof(cfbCiphertext),
        0, 1, 0, 1
    },
    {
        "aes-256-gcm", kGCMDefaultKey, iGCMDefaultIV, gcmDefaultPlaintext,
        gcmDefaultCiphertext, gcmDefaultTag, sizeof(iGCMDefaultIV),
        sizeof(gcmDefaultPlaintext), sizeof(gcmDefaultCiphertext),
        sizeof(gcmDefaultTag), 1, 0, 1
    },
    {
        "aes-128-cfb", kCFBDefaultKey, iCFBIV, cfbPlaintext,
        cfbCiphertext, NULL, 0, sizeof(cfbPlaintext), sizeof(cfbCiphertext),
        0, 0, 0, 1
    },
    {
        "aes-256-gcm", kGCMDefaultKey, iGCMDefaultIV, gcmDefaultPlaintext,
        gcmDefaultCiphertext, gcmDefaultTag, sizeof(iGCMDefaultIV),
        sizeof(gcmDefaultPlaintext), sizeof(gcmDefaultCiphertext),
        sizeof(gcmDefaultTag), 0, 0, 1
    },
    {
        "aes-128-cfb", kCFBDefaultKey, iCFBIV, cfbCiphertext,
        cfbPlaintext, NULL, 0, sizeof(cfbCiphertext), sizeof(cfbPlaintext),
        0, 1, 1, 0
    },
    {
        "aes-256-gcm", kGCMDefaultKey, iGCMDefaultIV, gcmDefaultCiphertext,
        gcmDefaultPlaintext, gcmDefaultTag, sizeof(iGCMDefaultIV),
        sizeof(gcmDefaultCiphertext), sizeof(gcmDefaultPlaintext),
        sizeof(gcmDefaultTag), 1, 1, 0
    },
    {
        "aes-128-cfb", kCFBDefaultKey, iCFBIV, cfbCiphertext,
        cfbPlaintext, NULL, 0, sizeof(cfbCiphertext), sizeof(cfbPlaintext),
        0, 0, 1, 0
    },
    {
        "aes-256-gcm", kGCMDefaultKey, iGCMDefaultIV, gcmDefaultCiphertext,
        gcmDefaultPlaintext, gcmDefaultTag, sizeof(iGCMDefaultIV),
        sizeof(gcmDefaultCiphertext), sizeof(gcmDefaultPlaintext),
        sizeof(gcmDefaultTag), 0, 1, 0
    }
};

static int evp_init_seq_set_iv(EVP_CIPHER_CTX *ctx, const EVP_INIT_TEST_st *t)
{
    int res = 0;

    if (t->ivlen != 0) {
        if (!TEST_int_gt(EVP_CIPHER_CTX_ctrl(ctx, EVP_CTRL_GCM_SET_IVLEN, t->ivlen, NULL), 0))
            goto err;
    }
    if (!TEST_true(EVP_CipherInit_ex(ctx, NULL, NULL, NULL, t->iv, -1)))
        goto err;
    res = 1;
 err:
    return res;
}

/*
 * Test step-wise cipher initialization via EVP_CipherInit_ex where the
 * arguments are given one at a time and a final adjustment to the enc
 * parameter sets the correct operation.
 */
static int test_evp_init_seq(int idx)
{
    int outlen1, outlen2;
    int testresult = 0;
    unsigned char outbuf[1024];
    unsigned char tag[16];
    const EVP_INIT_TEST_st *t = &evp_init_tests[idx];
    EVP_CIPHER_CTX *ctx = NULL;
    EVP_CIPHER *type = NULL;
    size_t taglen = sizeof(tag);
    char *errmsg = NULL;

    ctx = EVP_CIPHER_CTX_new();
    if (ctx == NULL) {
        errmsg = "CTX_ALLOC";
        goto err;
    }
    if (!TEST_ptr(type = EVP_CIPHER_fetch(testctx, t->cipher, testpropq))) {
        errmsg = "CIPHER_FETCH";
        goto err;
    }
    if (!TEST_true(EVP_CipherInit_ex(ctx, type, NULL, NULL, NULL, t->initenc))) {
        errmsg = "EMPTY_ENC_INIT";
        goto err;
    }
    if (!TEST_true(EVP_CIPHER_CTX_set_padding(ctx, 0))) {
        errmsg = "PADDING";
        goto err;
    }
    if (t->keyfirst && !TEST_true(EVP_CipherInit_ex(ctx, NULL, NULL, t->key, NULL, -1))) {
        errmsg = "KEY_INIT (before iv)";
        goto err;
    }
    if (!evp_init_seq_set_iv(ctx, t)) {
        errmsg = "IV_INIT";
        goto err;
    }
    if (t->keyfirst == 0 &&  !TEST_true(EVP_CipherInit_ex(ctx, NULL, NULL, t->key, NULL, -1))) {
        errmsg = "KEY_INIT (after iv)";
        goto err;
    }
    if (!TEST_true(EVP_CipherInit_ex(ctx, NULL, NULL, NULL, NULL, t->finalenc))) {
        errmsg = "FINAL_ENC_INIT";
        goto err;
    }
    if (!TEST_true(EVP_CipherUpdate(ctx, outbuf, &outlen1, t->input, t->inlen))) {
        errmsg = "CIPHER_UPDATE";
        goto err;
    }
    if (t->finalenc == 0 && t->tag != NULL) {
        /* Set expected tag */
        if (!TEST_int_gt(EVP_CIPHER_CTX_ctrl(ctx, EVP_CTRL_AEAD_SET_TAG,
                                           t->taglen, (void *)t->tag), 0)) {
            errmsg = "SET_TAG";
            goto err;
        }
    }
    if (!TEST_true(EVP_CipherFinal_ex(ctx, outbuf + outlen1, &outlen2))) {
        errmsg = "CIPHER_FINAL";
        goto err;
    }
    if (!TEST_mem_eq(t->expected, t->expectedlen, outbuf, outlen1 + outlen2)) {
        errmsg = "WRONG_RESULT";
        goto err;
    }
    if (t->finalenc != 0 && t->tag != NULL) {
        if (!TEST_int_gt(EVP_CIPHER_CTX_ctrl(ctx, EVP_CTRL_AEAD_GET_TAG, taglen, tag), 0)) {
            errmsg = "GET_TAG";
            goto err;
        }
        if (!TEST_mem_eq(t->tag, t->taglen, tag, taglen)) {
            errmsg = "TAG_ERROR";
            goto err;
        }
    }
    testresult = 1;
 err:
    if (errmsg != NULL)
        TEST_info("evp_init_test %d: %s", idx, errmsg);
    EVP_CIPHER_CTX_free(ctx);
    EVP_CIPHER_free(type);
    return testresult;
}

typedef struct {
    const unsigned char *input;
    const unsigned char *expected;
    size_t inlen;
    size_t expectedlen;
    int enc;
} EVP_RESET_TEST_st;

static const EVP_RESET_TEST_st evp_reset_tests[] = {
    {
        cfbPlaintext, cfbCiphertext,
        sizeof(cfbPlaintext), sizeof(cfbCiphertext), 1
    },
    {
        cfbCiphertext, cfbPlaintext,
        sizeof(cfbCiphertext), sizeof(cfbPlaintext), 0
    }
};

/*
 * Test a reset of a cipher via EVP_CipherInit_ex after the cipher has already
 * been used.
 */
static int test_evp_reset(int idx)
{
    const EVP_RESET_TEST_st *t = &evp_reset_tests[idx];
    int outlen1, outlen2;
    int testresult = 0;
    unsigned char outbuf[1024];
    EVP_CIPHER_CTX *ctx = NULL;
    EVP_CIPHER *type = NULL;
    char *errmsg = NULL;

    if (!TEST_ptr(ctx = EVP_CIPHER_CTX_new())) {
        errmsg = "CTX_ALLOC";
        goto err;
    }
    if (!TEST_ptr(type = EVP_CIPHER_fetch(testctx, "aes-128-cfb", testpropq))) {
        errmsg = "CIPHER_FETCH";
        goto err;
    }
    if (!TEST_true(EVP_CipherInit_ex(ctx, type, NULL, kCFBDefaultKey, iCFBIV, t->enc))) {
        errmsg = "CIPHER_INIT";
        goto err;
    }
    if (!TEST_true(EVP_CIPHER_CTX_set_padding(ctx, 0))) {
        errmsg = "PADDING";
        goto err;
    }
    if (!TEST_true(EVP_CipherUpdate(ctx, outbuf, &outlen1, t->input, t->inlen))) {
        errmsg = "CIPHER_UPDATE";
        goto err;
    }
    if (!TEST_true(EVP_CipherFinal_ex(ctx, outbuf + outlen1, &outlen2))) {
        errmsg = "CIPHER_FINAL";
        goto err;
    }
    if (!TEST_mem_eq(t->expected, t->expectedlen, outbuf, outlen1 + outlen2)) {
        errmsg = "WRONG_RESULT";
        goto err;
    }
    if (!TEST_true(EVP_CipherInit_ex(ctx, NULL, NULL, NULL, NULL, -1))) {
        errmsg = "CIPHER_REINIT";
        goto err;
    }
    if (!TEST_true(EVP_CipherUpdate(ctx, outbuf, &outlen1, t->input, t->inlen))) {
        errmsg = "CIPHER_UPDATE (reinit)";
        goto err;
    }
    if (!TEST_true(EVP_CipherFinal_ex(ctx, outbuf + outlen1, &outlen2))) {
        errmsg = "CIPHER_FINAL (reinit)";
        goto err;
    }
    if (!TEST_mem_eq(t->expected, t->expectedlen, outbuf, outlen1 + outlen2)) {
        errmsg = "WRONG_RESULT (reinit)";
        goto err;
    }
    testresult = 1;
 err:
    if (errmsg != NULL)
        TEST_info("test_evp_reset %d: %s", idx, errmsg);
    EVP_CIPHER_CTX_free(ctx);
    EVP_CIPHER_free(type);
    return testresult;    
}

typedef struct {
    const char *cipher;
    int enc;
} EVP_UPDATED_IV_TEST_st;

static const EVP_UPDATED_IV_TEST_st evp_updated_iv_tests[] = {
    {
        "aes-128-cfb", 1
    },
    {
        "aes-128-cfb", 0
    },
    {
        "aes-128-cfb1", 1
    },
    {
        "aes-128-cfb1", 0
    },
    {
        "aes-128-cfb8", 1
    },
    {
        "aes-128-cfb8", 0
    },
    {
        "aes-128-ofb", 1
    },
    {
        "aes-128-ofb", 0
    },
    {
        "aes-128-ctr", 1
    },
    {
        "aes-128-ctr", 0
    },
    {
        "aes-128-cbc", 1
    },
    {
        "aes-128-cbc", 0
    }
};

/*
 * Test that the IV in the context is updated during a crypto operation for CFB
 * and OFB.
 */
static int test_evp_updated_iv(int idx)
{
    const EVP_UPDATED_IV_TEST_st *t = &evp_updated_iv_tests[idx];
    int outlen1, outlen2;
    int testresult = 0;
    unsigned char outbuf[1024];
    EVP_CIPHER_CTX *ctx = NULL;
    EVP_CIPHER *type = NULL;
    unsigned char updated_iv[EVP_MAX_IV_LENGTH];
    int iv_len;
    char *errmsg = NULL;

    if (!TEST_ptr(ctx = EVP_CIPHER_CTX_new())) {
        errmsg = "CTX_ALLOC";
        goto err;
    }
    if ((type = EVP_CIPHER_fetch(testctx, t->cipher, testpropq)) == NULL) {
        TEST_info("cipher %s not supported, skipping", t->cipher);
        goto ok;
    }

    if (!TEST_true(EVP_CipherInit_ex(ctx, type, NULL, kCFBDefaultKey, iCFBIV, t->enc))) {
        errmsg = "CIPHER_INIT";
        goto err;
    }
    if (!TEST_true(EVP_CIPHER_CTX_set_padding(ctx, 0))) {
        errmsg = "PADDING";
        goto err;
    }
    if (!TEST_true(EVP_CipherUpdate(ctx, outbuf, &outlen1, cfbPlaintext, sizeof(cfbPlaintext)))) {
        errmsg = "CIPHER_UPDATE";
        goto err;
    }
    if (!TEST_true(EVP_CIPHER_CTX_get_updated_iv(ctx, updated_iv, sizeof(updated_iv)))) {
        errmsg = "CIPHER_CTX_GET_UPDATED_IV";
        goto err;
    }
    if (!TEST_true(iv_len = EVP_CIPHER_CTX_get_iv_length(ctx))) {
        errmsg = "CIPHER_CTX_GET_IV_LEN";
        goto err;
    }
    if (!TEST_mem_ne(iCFBIV, sizeof(iCFBIV), updated_iv, iv_len)) {
        errmsg = "IV_NOT_UPDATED";
        goto err;
    }
    if (!TEST_true(EVP_CipherFinal_ex(ctx, outbuf + outlen1, &outlen2))) {
        errmsg = "CIPHER_FINAL";
        goto err;
    }
 ok:
    testresult = 1;
 err:
    if (errmsg != NULL)
        TEST_info("test_evp_updated_iv %d: %s", idx, errmsg);
    EVP_CIPHER_CTX_free(ctx);
    EVP_CIPHER_free(type);
    return testresult;
}

typedef struct {
    const unsigned char *iv1;
    const unsigned char *iv2;
    const unsigned char *expected1;
    const unsigned char *expected2;
    const unsigned char *tag1;
    const unsigned char *tag2;
    size_t ivlen1;
    size_t ivlen2;
    size_t expectedlen1;
    size_t expectedlen2;
} TEST_GCM_IV_REINIT_st;

static const TEST_GCM_IV_REINIT_st gcm_reinit_tests[] = {
    {
        iGCMResetIV1, iGCMResetIV2, gcmResetCiphertext1, gcmResetCiphertext2,
        gcmResetTag1, gcmResetTag2, sizeof(iGCMResetIV1), sizeof(iGCMResetIV2),
        sizeof(gcmResetCiphertext1), sizeof(gcmResetCiphertext2)
    },
    {
        iGCMResetIV2, iGCMResetIV1, gcmResetCiphertext2, gcmResetCiphertext1,
        gcmResetTag2, gcmResetTag1, sizeof(iGCMResetIV2), sizeof(iGCMResetIV1),
        sizeof(gcmResetCiphertext2), sizeof(gcmResetCiphertext1)
    }
};

static int test_gcm_reinit(int idx)
{
    int outlen1, outlen2, outlen3;
    int testresult = 0;
    unsigned char outbuf[1024];
    unsigned char tag[16];
    const TEST_GCM_IV_REINIT_st *t = &gcm_reinit_tests[idx];
    EVP_CIPHER_CTX *ctx = NULL;
    EVP_CIPHER *type = NULL;
    size_t taglen = sizeof(tag);
    char *errmsg = NULL;

    if (!TEST_ptr(ctx = EVP_CIPHER_CTX_new())) {
        errmsg = "CTX_ALLOC";
        goto err;
    }
    if (!TEST_ptr(type = EVP_CIPHER_fetch(testctx, "aes-256-gcm", testpropq))) {
        errmsg = "CIPHER_FETCH";
        goto err;
    }
    if (!TEST_true(EVP_CipherInit_ex(ctx, type, NULL, NULL, NULL, 1))) {
        errmsg = "ENC_INIT";
        goto err;
    }
    if (!TEST_int_gt(EVP_CIPHER_CTX_ctrl(ctx, EVP_CTRL_GCM_SET_IVLEN, t->ivlen1, NULL), 0)) {
        errmsg = "SET_IVLEN1";
        goto err;
    }
    if (!TEST_true(EVP_CipherInit_ex(ctx, NULL, NULL, kGCMResetKey, t->iv1, 1))) {
        errmsg = "SET_IV1";
        goto err;
    }
    if (!TEST_true(EVP_CipherUpdate(ctx, NULL, &outlen3, gcmAAD, sizeof(gcmAAD)))) {
        errmsg = "AAD1";
        goto err;
    }
    EVP_CIPHER_CTX_set_padding(ctx, 0);
    if (!TEST_true(EVP_CipherUpdate(ctx, outbuf, &outlen1, gcmResetPlaintext,
                                    sizeof(gcmResetPlaintext)))) {
        errmsg = "CIPHER_UPDATE1";
        goto err;
    }
    if (!TEST_true(EVP_CipherFinal_ex(ctx, outbuf + outlen1, &outlen2))) {
        errmsg = "CIPHER_FINAL1";
        goto err;
    }
    if (!TEST_mem_eq(t->expected1, t->expectedlen1, outbuf, outlen1 + outlen2)) {
        errmsg = "WRONG_RESULT1";
        goto err;
    }
    if (!TEST_int_gt(EVP_CIPHER_CTX_ctrl(ctx, EVP_CTRL_AEAD_GET_TAG, taglen, tag), 0)) {
        errmsg = "GET_TAG1";
        goto err;
    }
    if (!TEST_mem_eq(t->tag1, taglen, tag, taglen)) {
        errmsg = "TAG_ERROR1";
        goto err;
    }
    /* Now reinit */
    if (!TEST_int_gt(EVP_CIPHER_CTX_ctrl(ctx, EVP_CTRL_GCM_SET_IVLEN, t->ivlen2, NULL), 0)) {
        errmsg = "SET_IVLEN2";
        goto err;
    }
    if (!TEST_true(EVP_CipherInit_ex(ctx, NULL, NULL, NULL, t->iv2, -1))) {
        errmsg = "SET_IV2";
        goto err;
    }
    if (!TEST_true(EVP_CipherUpdate(ctx, NULL, &outlen3, gcmAAD, sizeof(gcmAAD)))) {
        errmsg = "AAD2";
        goto err;
    }
    if (!TEST_true(EVP_CipherUpdate(ctx, outbuf, &outlen1, gcmResetPlaintext,
                                    sizeof(gcmResetPlaintext)))) {
        errmsg = "CIPHER_UPDATE2";
        goto err;
    }
    if (!TEST_true(EVP_CipherFinal_ex(ctx, outbuf + outlen1, &outlen2))) {
        errmsg = "CIPHER_FINAL2";
        goto err;
    }
    if (!TEST_mem_eq(t->expected2, t->expectedlen2, outbuf, outlen1 + outlen2)) {
        errmsg = "WRONG_RESULT2";
        goto err;
    }
    if (!TEST_int_gt(EVP_CIPHER_CTX_ctrl(ctx, EVP_CTRL_AEAD_GET_TAG, taglen, tag), 0)) {
        errmsg = "GET_TAG2";
        goto err;
    }
    if (!TEST_mem_eq(t->tag2, taglen, tag, taglen)) {
        errmsg = "TAG_ERROR2";
        goto err;
    }
    testresult = 1;
 err:
    if (errmsg != NULL)
        TEST_info("evp_init_test %d: %s", idx, errmsg);
    EVP_CIPHER_CTX_free(ctx);
    EVP_CIPHER_free(type);
    return testresult;
}

#ifndef OPENSSL_NO_DEPRECATED_3_0
static EVP_PKEY_METHOD *custom_pmeth =  NULL;
static const EVP_PKEY_METHOD *orig_pmeth = NULL;

# define EVP_PKEY_CTRL_MY_COMMAND 9999

static int custom_pmeth_init(EVP_PKEY_CTX *ctx)
{
    int (*pinit)(EVP_PKEY_CTX *ctx);

    EVP_PKEY_meth_get_init(orig_pmeth, &pinit);
    return pinit(ctx);
}

static void custom_pmeth_cleanup(EVP_PKEY_CTX *ctx)
{
    void (*pcleanup)(EVP_PKEY_CTX *ctx);

    EVP_PKEY_meth_get_cleanup(orig_pmeth, &pcleanup);
    pcleanup(ctx);
}

static int custom_pmeth_sign(EVP_PKEY_CTX *ctx, unsigned char *out,
                             size_t *outlen, const unsigned char *in,
                             size_t inlen)
{
    int (*psign)(EVP_PKEY_CTX *ctx, unsigned char *sig, size_t *siglen,
                 const unsigned char *tbs, size_t tbslen);

    EVP_PKEY_meth_get_sign(orig_pmeth, NULL, &psign);
    return psign(ctx, out, outlen, in, inlen);
}

static int custom_pmeth_digestsign(EVP_MD_CTX *ctx, unsigned char *sig,
                                   size_t *siglen, const unsigned char *tbs,
                                   size_t tbslen)
{
    int (*pdigestsign)(EVP_MD_CTX *ctx, unsigned char *sig, size_t *siglen,
                       const unsigned char *tbs, size_t tbslen);

    EVP_PKEY_meth_get_digestsign(orig_pmeth, &pdigestsign);
    return pdigestsign(ctx, sig, siglen, tbs, tbslen);
}

static int custom_pmeth_derive(EVP_PKEY_CTX *ctx, unsigned char *key,
                               size_t *keylen)
{
    int (*pderive)(EVP_PKEY_CTX *ctx, unsigned char *key, size_t *keylen);

    EVP_PKEY_meth_get_derive(orig_pmeth, NULL, &pderive);
    return pderive(ctx, key, keylen);
}

static int custom_pmeth_copy(EVP_PKEY_CTX *dst, const EVP_PKEY_CTX *src)
{
    int (*pcopy)(EVP_PKEY_CTX *dst, const EVP_PKEY_CTX *src);

    EVP_PKEY_meth_get_copy(orig_pmeth, &pcopy);
    return pcopy(dst, src);
}

static int ctrl_called;

static int custom_pmeth_ctrl(EVP_PKEY_CTX *ctx, int type, int p1, void *p2)
{
    int (*pctrl)(EVP_PKEY_CTX *ctx, int type, int p1, void *p2);

    EVP_PKEY_meth_get_ctrl(orig_pmeth, &pctrl, NULL);

    if (type == EVP_PKEY_CTRL_MY_COMMAND) {
        ctrl_called = 1;
        return 1;
    }

    return pctrl(ctx, type, p1, p2);
}

static int test_custom_pmeth(int idx)
{
    EVP_PKEY_CTX *pctx = NULL;
    EVP_MD_CTX *ctx = NULL;
    EVP_PKEY *pkey = NULL;
    int id, orig_id, orig_flags;
    int testresult = 0;
    size_t reslen;
    unsigned char *res = NULL;
    unsigned char msg[] = { 'H', 'e', 'l', 'l', 'o' };
    const EVP_MD *md = EVP_sha256();
    int doderive = 0;

    ctrl_called = 0;

    /* We call deprecated APIs so this test doesn't support a custom libctx */
    if (testctx != NULL)
        return 1;

    switch (idx) {
    case 0:
    case 6:
        id = EVP_PKEY_RSA;
        pkey = load_example_rsa_key();
        break;
    case 1:
    case 7:
# ifndef OPENSSL_NO_DSA
        id = EVP_PKEY_DSA;
        pkey = load_example_dsa_key();
        break;
# else
        return 1;
# endif
    case 2:
    case 8:
# ifndef OPENSSL_NO_EC
        id = EVP_PKEY_EC;
        pkey = load_example_ec_key();
        break;
# else
        return 1;
# endif
    case 3:
    case 9:
# ifndef OPENSSL_NO_EC
        id = EVP_PKEY_ED25519;
        md = NULL;
        pkey = load_example_ed25519_key();
        break;
# else
        return 1;
# endif
    case 4:
    case 10:
# ifndef OPENSSL_NO_DH
        id = EVP_PKEY_DH;
        doderive = 1;
        pkey = load_example_dh_key();
        break;
# else
        return 1;
# endif
    case 5:
    case 11:
# ifndef OPENSSL_NO_EC
        id = EVP_PKEY_X25519;
        doderive = 1;
        pkey = load_example_x25519_key();
        break;
# else
        return 1;
# endif
    default:
        TEST_error("Should not happen");
        goto err;
    }

    if (!TEST_ptr(pkey))
        goto err;

    if (idx < 6) {
        if (!TEST_true(evp_pkey_is_provided(pkey)))
            goto err;
    } else {
        EVP_PKEY *tmp = pkey;

        /* Convert to a legacy key */
        pkey = EVP_PKEY_new();
        if (!TEST_ptr(pkey)) {
            pkey = tmp;
            goto err;
        }
        if (!TEST_true(evp_pkey_copy_downgraded(&pkey, tmp))) {
            EVP_PKEY_free(tmp);
            goto err;
        }
        EVP_PKEY_free(tmp);
        if (!TEST_true(evp_pkey_is_legacy(pkey)))
            goto err;
    }

    if (!TEST_ptr(orig_pmeth = EVP_PKEY_meth_find(id))
            || !TEST_ptr(pkey))
        goto err;

    EVP_PKEY_meth_get0_info(&orig_id, &orig_flags, orig_pmeth);
    if (!TEST_int_eq(orig_id, id)
            || !TEST_ptr(custom_pmeth = EVP_PKEY_meth_new(id, orig_flags)))
        goto err;

    if (id == EVP_PKEY_ED25519) {
        EVP_PKEY_meth_set_digestsign(custom_pmeth, custom_pmeth_digestsign);
    } if (id == EVP_PKEY_DH || id == EVP_PKEY_X25519) {
        EVP_PKEY_meth_set_derive(custom_pmeth, NULL, custom_pmeth_derive);
    } else {
        EVP_PKEY_meth_set_sign(custom_pmeth, NULL, custom_pmeth_sign);
    }
    if (id != EVP_PKEY_ED25519 && id != EVP_PKEY_X25519) {
        EVP_PKEY_meth_set_init(custom_pmeth, custom_pmeth_init);
        EVP_PKEY_meth_set_cleanup(custom_pmeth, custom_pmeth_cleanup);
        EVP_PKEY_meth_set_copy(custom_pmeth, custom_pmeth_copy);
    }
    EVP_PKEY_meth_set_ctrl(custom_pmeth, custom_pmeth_ctrl, NULL);
    if (!TEST_true(EVP_PKEY_meth_add0(custom_pmeth)))
        goto err;

    if (doderive) {
        pctx = EVP_PKEY_CTX_new(pkey, NULL);
        if (!TEST_ptr(pctx)
                || !TEST_int_eq(EVP_PKEY_derive_init(pctx), 1)
                || !TEST_int_ge(EVP_PKEY_CTX_ctrl(pctx, -1, -1,
                                                EVP_PKEY_CTRL_MY_COMMAND, 0, NULL),
                                1)
                || !TEST_int_eq(ctrl_called, 1)
                || !TEST_int_ge(EVP_PKEY_derive_set_peer(pctx, pkey), 1)
                || !TEST_int_ge(EVP_PKEY_derive(pctx, NULL, &reslen), 1)
                || !TEST_ptr(res = OPENSSL_malloc(reslen))
                || !TEST_int_ge(EVP_PKEY_derive(pctx, res, &reslen), 1))
            goto err;
    } else {
        ctx = EVP_MD_CTX_new();
        reslen = EVP_PKEY_size(pkey);
        res = OPENSSL_malloc(reslen);
        if (!TEST_ptr(ctx)
                || !TEST_ptr(res)
                || !TEST_true(EVP_DigestSignInit(ctx, &pctx, md, NULL, pkey))
                || !TEST_int_ge(EVP_PKEY_CTX_ctrl(pctx, -1, -1,
                                                EVP_PKEY_CTRL_MY_COMMAND, 0, NULL),
                                1)
                || !TEST_int_eq(ctrl_called, 1))
            goto err;

        if (id == EVP_PKEY_ED25519) {
            if (!TEST_true(EVP_DigestSign(ctx, res, &reslen, msg, sizeof(msg))))
                goto err;
        } else {
            if (!TEST_true(EVP_DigestUpdate(ctx, msg, sizeof(msg)))
                    || !TEST_true(EVP_DigestSignFinal(ctx, res, &reslen)))
                goto err;
        }
    }

    testresult = 1;
 err:
    OPENSSL_free(res);
    EVP_MD_CTX_free(ctx);
    if (doderive)
        EVP_PKEY_CTX_free(pctx);
    EVP_PKEY_free(pkey);
    EVP_PKEY_meth_remove(custom_pmeth);
    EVP_PKEY_meth_free(custom_pmeth);
    custom_pmeth = NULL;
    return testresult;
}

static int test_evp_md_cipher_meth(void)
{
    EVP_MD *md = EVP_MD_meth_dup(EVP_sha256());
    EVP_CIPHER *ciph = EVP_CIPHER_meth_dup(EVP_aes_128_cbc());
    int testresult = 0;

    if (!TEST_ptr(md) || !TEST_ptr(ciph))
        goto err;

    testresult = 1;

 err:
    EVP_MD_meth_free(md);
    EVP_CIPHER_meth_free(ciph);

    return testresult;
}

typedef struct {
        int data;
} custom_dgst_ctx;

static int custom_md_init_called = 0;
static int custom_md_cleanup_called = 0;

static int custom_md_init(EVP_MD_CTX *ctx)
{
    custom_dgst_ctx *p = EVP_MD_CTX_md_data(ctx);

    if (p == NULL)
        return 0;

    custom_md_init_called++;
    return 1;
}

static int custom_md_cleanup(EVP_MD_CTX *ctx)
{
    custom_dgst_ctx *p = EVP_MD_CTX_md_data(ctx);

    if (p == NULL)
        /* Nothing to do */
        return 1;

    custom_md_cleanup_called++;
    return 1;
}

static int test_custom_md_meth(void)
{
    EVP_MD_CTX *mdctx = NULL;
    EVP_MD *tmp = NULL;
    char mess[] = "Test Message\n";
    unsigned char md_value[EVP_MAX_MD_SIZE];
    unsigned int md_len;
    int testresult = 0;
    int nid;

    /*
     * We are testing deprecated functions. We don't support a non-default
     * library context in this test.
     */
    if (testctx != NULL)
        return 1;

    custom_md_init_called = custom_md_cleanup_called = 0;

    nid = OBJ_create("1.3.6.1.4.1.16604.998866.1", "custom-md", "custom-md");
    if (!TEST_int_ne(nid, NID_undef))
        goto err;
    tmp = EVP_MD_meth_new(nid, NID_undef);
    if (!TEST_ptr(tmp))
        goto err;

    if (!TEST_true(EVP_MD_meth_set_init(tmp, custom_md_init))
            || !TEST_true(EVP_MD_meth_set_cleanup(tmp, custom_md_cleanup))
            || !TEST_true(EVP_MD_meth_set_app_datasize(tmp,
                                                       sizeof(custom_dgst_ctx))))
        goto err;

    mdctx = EVP_MD_CTX_new();
    if (!TEST_ptr(mdctx)
               /*
                * Initing our custom md and then initing another md should
                * result in the init and cleanup functions of the custom md
                * from being called.
                */
            || !TEST_true(EVP_DigestInit_ex(mdctx, tmp, NULL))
            || !TEST_true(EVP_DigestInit_ex(mdctx, EVP_sha256(), NULL))
            || !TEST_true(EVP_DigestUpdate(mdctx, mess, strlen(mess)))
            || !TEST_true(EVP_DigestFinal_ex(mdctx, md_value, &md_len))
            || !TEST_int_eq(custom_md_init_called, 1)
            || !TEST_int_eq(custom_md_cleanup_called, 1))
        goto err;

    testresult = 1;
 err:
    EVP_MD_CTX_free(mdctx);
    EVP_MD_meth_free(tmp);
    return testresult;
}

# ifndef OPENSSL_NO_DYNAMIC_ENGINE
/* Test we can create a signature keys with an associated ENGINE */
static int test_signatures_with_engine(int tst)
{
    ENGINE *e;
    const char *engine_id = "dasync";
    EVP_PKEY *pkey = NULL;
    const unsigned char badcmackey[] = { 0x00, 0x01 };
    const unsigned char cmackey[] = {
        0x00, 0x01, 0x02, 0x03, 0x04, 0x05, 0x06, 0x07, 0x08, 0x09, 0x0a, 0x0b,
        0x0c, 0x0d, 0x0e, 0x0f
    };
    const unsigned char ed25519key[] = {
        0x00, 0x01, 0x02, 0x03, 0x04, 0x05, 0x06, 0x07, 0x08, 0x09, 0x0a, 0x0b,
        0x0c, 0x0d, 0x0e, 0x0f, 0x10, 0x11, 0x12, 0x13, 0x14, 0x15, 0x16, 0x17,
        0x18, 0x19, 0x1a, 0x1b, 0x1c, 0x1d, 0x1e, 0x1f
    };
    const unsigned char msg[] = { 0x00, 0x01, 0x02, 0x03 };
    int testresult = 0;
    EVP_MD_CTX *ctx = NULL;
    unsigned char *mac = NULL;
    size_t maclen = 0;
    int ret;

#  ifdef OPENSSL_NO_CMAC
    /* Skip CMAC tests in a no-cmac build */
    if (tst <= 1)
        return 1;
#  endif

    if (!TEST_ptr(e = ENGINE_by_id(engine_id)))
        return 0;

    if (!TEST_true(ENGINE_init(e))) {
        ENGINE_free(e);
        return 0;
    }

    switch (tst) {
    case 0:
        pkey = EVP_PKEY_new_CMAC_key(e, cmackey, sizeof(cmackey),
                                     EVP_aes_128_cbc());
        break;
    case 1:
        pkey = EVP_PKEY_new_CMAC_key(e, badcmackey, sizeof(badcmackey),
                                     EVP_aes_128_cbc());
        break;
    case 2:
        pkey = EVP_PKEY_new_raw_private_key(EVP_PKEY_ED25519, e, ed25519key,
                                            sizeof(ed25519key));
        break;
    default:
        TEST_error("Invalid test case");
        goto err;
    }
    if (!TEST_ptr(pkey))
        goto err;

    if (!TEST_ptr(ctx = EVP_MD_CTX_new()))
        goto err;

    ret = EVP_DigestSignInit(ctx, NULL, tst == 2 ? NULL : EVP_sha256(), NULL,
                             pkey);
    if (tst == 0) {
        if (!TEST_true(ret))
            goto err;

        if (!TEST_true(EVP_DigestSignUpdate(ctx, msg, sizeof(msg)))
                || !TEST_true(EVP_DigestSignFinal(ctx, NULL, &maclen)))
            goto err;

        if (!TEST_ptr(mac = OPENSSL_malloc(maclen)))
            goto err;

        if (!TEST_true(EVP_DigestSignFinal(ctx, mac, &maclen)))
            goto err;
    } else {
        /* We used a bad key. We expect a failure here */
        if (!TEST_false(ret))
            goto err;
    }

    testresult = 1;
 err:
    EVP_MD_CTX_free(ctx);
    OPENSSL_free(mac);
    EVP_PKEY_free(pkey);
    ENGINE_finish(e);
    ENGINE_free(e);

    return testresult;
}

static int test_cipher_with_engine(void)
{
    ENGINE *e;
    const char *engine_id = "dasync";
    const unsigned char keyiv[] = {
        0x00, 0x01, 0x02, 0x03, 0x04, 0x05, 0x06, 0x07, 0x08, 0x09, 0x0a, 0x0b,
        0x0c, 0x0d, 0x0e, 0x0f
    };
    const unsigned char msg[] = { 0x00, 0x01, 0x02, 0x03 };
    int testresult = 0;
    EVP_CIPHER_CTX *ctx = NULL, *ctx2 = NULL;
    unsigned char buf[AES_BLOCK_SIZE];
    int len = 0;

    if (!TEST_ptr(e = ENGINE_by_id(engine_id)))
        return 0;

    if (!TEST_true(ENGINE_init(e))) {
        ENGINE_free(e);
        return 0;
    }

    if (!TEST_ptr(ctx = EVP_CIPHER_CTX_new())
            || !TEST_ptr(ctx2 = EVP_CIPHER_CTX_new()))
        goto err;

    if (!TEST_true(EVP_EncryptInit_ex(ctx, EVP_aes_128_cbc(), e, keyiv, keyiv)))
        goto err;

    /* Copy the ctx, and complete the operation with the new ctx */
    if (!TEST_true(EVP_CIPHER_CTX_copy(ctx2, ctx)))
        goto err;

    if (!TEST_true(EVP_EncryptUpdate(ctx2, buf, &len, msg, sizeof(msg)))
            || !TEST_true(EVP_EncryptFinal_ex(ctx2, buf + len, &len)))
        goto err;

    testresult = 1;
 err:
    EVP_CIPHER_CTX_free(ctx);
    EVP_CIPHER_CTX_free(ctx2);
    ENGINE_finish(e);
    ENGINE_free(e);

    return testresult;
}
# endif /* OPENSSL_NO_DYNAMIC_ENGINE */
#endif /* OPENSSL_NO_DEPRECATED_3_0 */

#ifndef OPENSSL_NO_EC
static int test_hpke(void)
{
    int testresult = 0;
    /* we'll do a round-trip, generating a key, encrypting and decrypting */
    int hpke_mode=HPKE_MODE_BASE;
    hpke_suite_t hpke_suite = HPKE_SUITE_DEFAULT;
    /* we'll alloc all these on the stack for simplicity */
    size_t publen=HPKE_MAXSIZE; unsigned char pub[HPKE_MAXSIZE];
    size_t privlen=HPKE_MAXSIZE; unsigned char priv[HPKE_MAXSIZE];
    size_t senderpublen=HPKE_MAXSIZE; unsigned char senderpub[HPKE_MAXSIZE];
    size_t plainlen=HPKE_MAXSIZE; unsigned char plain[HPKE_MAXSIZE];
    size_t cipherlen=HPKE_MAXSIZE; unsigned char cipher[HPKE_MAXSIZE];
    size_t clearlen=HPKE_MAXSIZE; unsigned char clear[HPKE_MAXSIZE];

    if (testctx != NULL && hpke_setlibctx(testctx)!=1)
        goto err;

    memset(plain,0,HPKE_MAXSIZE);
    strcpy((char*)plain,"a message not in a bottle");
    plainlen=strlen((char*)plain);

    if (hpke_kg(hpke_mode, hpke_suite,&publen, pub,&privlen, priv)!=1)
        goto err;
    if (hpke_enc(hpke_mode, hpke_suite,
                NULL, 0, NULL, /* psk */
                publen, pub, 
                0, NULL, NULL, /* auth priv */
                plainlen, plain,
                0, NULL, /* aad */
                0, NULL, /* info */
                0, NULL, /* seq */
                &senderpublen, senderpub,
                &cipherlen, cipher)!=1)
        goto err;
    if (hpke_dec( hpke_mode, hpke_suite,
                NULL, 0, NULL, /* psk */
                0, NULL, /* auth pub */
                privlen, priv, NULL,
                senderpublen, senderpub,
                cipherlen, cipher,
                0, NULL, /* aad */
                0, NULL, /* info */
                0, NULL, /* seq */
                &clearlen, clear)!=1)
        goto err;
    /* check output */
    if (clearlen!=plainlen)
        goto err;
    if (memcmp(clear,plain,plainlen))
        goto err;

    /* yay, success */
    testresult = 1;
err:
    return testresult;
}
#endif

static int ecxnids[] = {
    NID_X25519,
    NID_X448,
    NID_ED25519,
    NID_ED448
};

/* Test that creating ECX keys with a short private key fails as expected */
static int test_ecx_short_keys(int tst)
{
    unsigned char ecxkeydata = 1;
    EVP_PKEY *pkey;


    pkey = EVP_PKEY_new_raw_private_key(ecxnids[tst], NULL, &ecxkeydata, 1);
    if (!TEST_ptr_null(pkey)) {
        EVP_PKEY_free(pkey);
        return 0;
    }
    return 1;
}

typedef enum OPTION_choice {
    OPT_ERR = -1,
    OPT_EOF = 0,
    OPT_CONTEXT,
    OPT_TEST_ENUM
} OPTION_CHOICE;

const OPTIONS *test_get_options(void)
{
    static const OPTIONS options[] = {
        OPT_TEST_OPTIONS_DEFAULT_USAGE,
        { "context", OPT_CONTEXT, '-', "Explicitly use a non-default library context" },
        { NULL }
    };
    return options;
}

int setup_tests(void)
{
    OPTION_CHOICE o;

    while ((o = opt_next()) != OPT_EOF) {
        switch (o) {
        case OPT_CONTEXT:
            /* Set up an alternate library context */
            testctx = OSSL_LIB_CTX_new();
            if (!TEST_ptr(testctx))
                return 0;
            /* Swap the libctx to test non-default context only */
            nullprov = OSSL_PROVIDER_load(NULL, "null");
            deflprov = OSSL_PROVIDER_load(testctx, "default");
            lgcyprov = OSSL_PROVIDER_load(testctx, "legacy");
            break;
        case OPT_TEST_CASES:
            break;
        default:
            return 0;
        }
    }

    ADD_TEST(test_EVP_set_default_properties);
    ADD_ALL_TESTS(test_EVP_DigestSignInit, 30);
    ADD_TEST(test_EVP_DigestVerifyInit);
#ifndef OPENSSL_NO_SIPHASH
    ADD_TEST(test_siphash_digestsign);
#endif
    ADD_TEST(test_EVP_Digest);
    ADD_TEST(test_EVP_md_null);
    ADD_ALL_TESTS(test_EVP_PKEY_sign, 3);
    ADD_ALL_TESTS(test_EVP_Enveloped, 2);
    ADD_ALL_TESTS(test_d2i_AutoPrivateKey, OSSL_NELEM(keydata));
    ADD_TEST(test_privatekey_to_pkcs8);
    ADD_TEST(test_EVP_PKCS82PKEY_wrong_tag);
#ifndef OPENSSL_NO_EC
    ADD_TEST(test_EVP_PKCS82PKEY);
#endif
#ifndef OPENSSL_NO_EC
    ADD_ALL_TESTS(test_EC_keygen_with_enc, OSSL_NELEM(ec_encodings));
#endif
#if !defined(OPENSSL_NO_SM2) && !defined(FIPS_MODULE)
    ADD_TEST(test_EVP_SM2);
    ADD_TEST(test_EVP_SM2_verify);
#endif
    ADD_ALL_TESTS(test_set_get_raw_keys, OSSL_NELEM(keys));
#ifndef OPENSSL_NO_DEPRECATED_3_0
    custom_pmeth = EVP_PKEY_meth_new(0xdefaced, 0);
    if (!TEST_ptr(custom_pmeth))
        return 0;
    EVP_PKEY_meth_set_check(custom_pmeth, pkey_custom_check);
    EVP_PKEY_meth_set_public_check(custom_pmeth, pkey_custom_pub_check);
    EVP_PKEY_meth_set_param_check(custom_pmeth, pkey_custom_param_check);
    if (!TEST_int_eq(EVP_PKEY_meth_add0(custom_pmeth), 1))
        return 0;
#endif
    ADD_ALL_TESTS(test_EVP_PKEY_check, OSSL_NELEM(keycheckdata));
#ifndef OPENSSL_NO_CMAC
    ADD_TEST(test_CMAC_keygen);
#endif
    ADD_TEST(test_HKDF);
    ADD_TEST(test_emptyikm_HKDF);
#ifndef OPENSSL_NO_EC
    ADD_TEST(test_X509_PUBKEY_inplace);
    ADD_TEST(test_X509_PUBKEY_dup);
    ADD_ALL_TESTS(test_invalide_ec_char2_pub_range_decode,
                  OSSL_NELEM(ec_der_pub_keys));
#endif
#ifndef OPENSSL_NO_DSA
    ADD_TEST(test_DSA_get_set_params);
    ADD_TEST(test_DSA_priv_pub);
#endif
    ADD_TEST(test_RSA_get_set_params);
#if !defined(OPENSSL_NO_CHACHA) && !defined(OPENSSL_NO_POLY1305)
    ADD_TEST(test_decrypt_null_chunks);
#endif
#ifndef OPENSSL_NO_DH
    ADD_TEST(test_DH_priv_pub);
# ifndef OPENSSL_NO_DEPRECATED_3_0
    ADD_TEST(test_EVP_PKEY_set1_DH);
# endif
#endif
#ifndef OPENSSL_NO_EC
    ADD_TEST(test_EC_priv_pub);
# ifndef OPENSSL_NO_DEPRECATED_3_0
    ADD_TEST(test_EC_priv_only_legacy);
# endif
#endif
    ADD_ALL_TESTS(test_keygen_with_empty_template, 2);
    ADD_ALL_TESTS(test_pkey_ctx_fail_without_provider, 2);

    ADD_TEST(test_rand_agglomeration);
    ADD_ALL_TESTS(test_evp_iv_aes, 12);
#ifndef OPENSSL_NO_DES
    ADD_ALL_TESTS(test_evp_iv_des, 6);
#endif
#ifndef OPENSSL_NO_BF
    ADD_ALL_TESTS(test_evp_bf_default_keylen, 4);
#endif
    ADD_TEST(test_EVP_rsa_pss_with_keygen_bits);
    ADD_TEST(test_EVP_rsa_pss_set_saltlen);
#ifndef OPENSSL_NO_EC
    ADD_ALL_TESTS(test_ecpub, OSSL_NELEM(ecpub_nids));
#endif

    ADD_TEST(test_names_do_all);

    ADD_ALL_TESTS(test_evp_init_seq, OSSL_NELEM(evp_init_tests));
    ADD_ALL_TESTS(test_evp_reset, OSSL_NELEM(evp_reset_tests));
    ADD_ALL_TESTS(test_gcm_reinit, OSSL_NELEM(gcm_reinit_tests));
    ADD_ALL_TESTS(test_evp_updated_iv, OSSL_NELEM(evp_updated_iv_tests));

#ifndef OPENSSL_NO_DEPRECATED_3_0
    ADD_ALL_TESTS(test_custom_pmeth, 12);
    ADD_TEST(test_evp_md_cipher_meth);
    ADD_TEST(test_custom_md_meth);

# ifndef OPENSSL_NO_DYNAMIC_ENGINE
    /* Tests only support the default libctx */
    if (testctx == NULL) {
#  ifndef OPENSSL_NO_EC
        ADD_ALL_TESTS(test_signatures_with_engine, 3);
#  else
        ADD_ALL_TESTS(test_signatures_with_engine, 2);
#  endif
        ADD_TEST(test_cipher_with_engine);
    }
# endif
#endif
#ifndef OPENSSL_NO_EC
    ADD_TEST(test_hpke);
#endif

    ADD_ALL_TESTS(test_ecx_short_keys, OSSL_NELEM(ecxnids));

    return 1;
}

void cleanup_tests(void)
{
    OSSL_PROVIDER_unload(nullprov);
    OSSL_PROVIDER_unload(deflprov);
    OSSL_PROVIDER_unload(lgcyprov);
    OSSL_LIB_CTX_free(testctx);
}<|MERGE_RESOLUTION|>--- conflicted
+++ resolved
@@ -35,13 +35,10 @@
 #include "internal/nelem.h"
 #include "internal/sizes.h"
 #include "crypto/evp.h"
-<<<<<<< HEAD
 #include "internal/e_os.h" /* strcasecmp */
 #ifndef OPENSSL_NO_EC
 #include "openssl/hpke.h"
 #endif
-=======
->>>>>>> 3c58d447
 
 static OSSL_LIB_CTX *testctx = NULL;
 static char *testpropq = NULL;
