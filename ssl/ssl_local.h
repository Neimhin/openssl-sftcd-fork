--- conflicted
+++ resolved
@@ -1597,8 +1597,6 @@
         char *hostname;
 #ifndef OPENSSL_NO_ECH
         SSL_CONNECTION_ECH ech;
-<<<<<<< HEAD
-=======
         struct cert_st * sech_inner_cert;
         unsigned char * sech_symmetric_key;
                  size_t sech_symmetric_key_len;
@@ -1606,8 +1604,7 @@
         unsigned char * sech_inner_servername;
                  size_t sech_inner_servername_len;
         char * sech_peer_inner_servername;
-        size_t sech_peer_inner_servername_len;
->>>>>>> dfd6693a
+        int sech_status;
 #endif
         /* certificate status request info */
         /* Status type or -1 if no status type */
