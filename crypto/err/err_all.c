/*
 * Copyright 1995-2018 The OpenSSL Project Authors. All Rights Reserved.
 *
 * Licensed under the Apache License 2.0 (the "License").  You may not use
 * this file except in compliance with the License.  You can obtain a copy
 * in the file LICENSE in the source distribution or at
 * https://www.openssl.org/source/license.html
 */

#include <stdio.h>
#include "internal/err_int.h"
#include <openssl/asn1err.h>
#include <openssl/bnerr.h>
#include <openssl/ecerr.h>
#include <openssl/buffererr.h>
#include <openssl/bioerr.h>
#include <openssl/comperr.h>
#include <openssl/rsaerr.h>
#include <openssl/dherr.h>
#include <openssl/dsaerr.h>
#include <openssl/evperr.h>
#include <openssl/objectserr.h>
#include <openssl/pemerr.h>
#include <openssl/pkcs7err.h>
#include <openssl/x509err.h>
#include <openssl/x509v3err.h>
#include <openssl/conferr.h>
#include <openssl/pkcs12err.h>
#include <openssl/randerr.h>
#include "internal/dso.h"
#include <openssl/engineerr.h>
#include <openssl/uierr.h>
#include <openssl/ocsperr.h>
#include <openssl/err.h>
#include <openssl/tserr.h>
#include <openssl/cmserr.h>
#include <openssl/cterr.h>
#include <openssl/asyncerr.h>
#include <openssl/kdferr.h>
#include <openssl/storeerr.h>
#ifndef OPENSSL_NO_ESNI
#include <openssl/esnierr.h>
#endif
#include <openssl/esserr.h>
#include "internal/propertyerr.h"

int err_load_crypto_strings_int(void)
{
    if (
#ifndef OPENSSL_NO_ERR
        ERR_load_ERR_strings() == 0 ||    /* include error strings for SYSerr */
        ERR_load_BN_strings() == 0 ||
# ifndef OPENSSL_NO_RSA
        ERR_load_RSA_strings() == 0 ||
# endif
# ifndef OPENSSL_NO_DH
        ERR_load_DH_strings() == 0 ||
# endif
        ERR_load_EVP_strings() == 0 ||
        ERR_load_BUF_strings() == 0 ||
        ERR_load_OBJ_strings() == 0 ||
        ERR_load_PEM_strings() == 0 ||
# ifndef OPENSSL_NO_DSA
        ERR_load_DSA_strings() == 0 ||
# endif
        ERR_load_X509_strings() == 0 ||
        ERR_load_ASN1_strings() == 0 ||
        ERR_load_CONF_strings() == 0 ||
        ERR_load_CRYPTO_strings() == 0 ||
# ifndef OPENSSL_NO_COMP
        ERR_load_COMP_strings() == 0 ||
# endif
# ifndef OPENSSL_NO_EC
        ERR_load_EC_strings() == 0 ||
# endif
        /* skip ERR_load_SSL_strings() because it is not in this library */
        ERR_load_BIO_strings() == 0 ||
        ERR_load_PKCS7_strings() == 0 ||
        ERR_load_X509V3_strings() == 0 ||
        ERR_load_PKCS12_strings() == 0 ||
        ERR_load_RAND_strings() == 0 ||
        ERR_load_DSO_strings() == 0 ||
# ifndef OPENSSL_NO_TS
        ERR_load_TS_strings() == 0 ||
# endif
# ifndef OPENSSL_NO_ENGINE
        ERR_load_ENGINE_strings() == 0 ||
# endif
# ifndef OPENSSL_NO_OCSP
        ERR_load_OCSP_strings() == 0 ||
# endif
        ERR_load_UI_strings() == 0 ||
# ifndef OPENSSL_NO_CMS
        ERR_load_CMS_strings() == 0 ||
# endif
# ifndef OPENSSL_NO_CT
        ERR_load_CT_strings() == 0 ||
# endif
        ERR_load_ESS_strings() == 0 ||
        ERR_load_ASYNC_strings() == 0 ||
#endif
        ERR_load_KDF_strings() == 0 ||
<<<<<<< HEAD
#ifndef OPENSSL_NO_ESNI
        ERR_load_ESNI_strings() == 0 ||
#endif
        ERR_load_OSSL_STORE_strings() == 0)
=======
        ERR_load_OSSL_STORE_strings() == 0 ||
        ERR_load_PROP_strings() == 0)
>>>>>>> e766f4a0
        return 0;

    return 1;
}<|MERGE_RESOLUTION|>--- conflicted
+++ resolved
@@ -100,15 +100,11 @@
         ERR_load_ASYNC_strings() == 0 ||
 #endif
         ERR_load_KDF_strings() == 0 ||
-<<<<<<< HEAD
 #ifndef OPENSSL_NO_ESNI
         ERR_load_ESNI_strings() == 0 ||
 #endif
-        ERR_load_OSSL_STORE_strings() == 0)
-=======
         ERR_load_OSSL_STORE_strings() == 0 ||
         ERR_load_PROP_strings() == 0)
->>>>>>> e766f4a0
         return 0;
 
     return 1;
