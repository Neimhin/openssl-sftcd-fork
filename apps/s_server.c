/*
 * Copyright 1995-2018 The OpenSSL Project Authors. All Rights Reserved.
 * Copyright (c) 2002, Oracle and/or its affiliates. All rights reserved
 * Copyright 2005 Nokia. All rights reserved.
 *
 * Licensed under the Apache License 2.0 (the "License").  You may not use
 * this file except in compliance with the License.  You can obtain a copy
 * in the file LICENSE in the source distribution or at
 * https://www.openssl.org/source/license.html
 */

#include <ctype.h>
#include <stdio.h>
#include <stdlib.h>
#include <string.h>
#if defined(_WIN32)
/* Included before async.h to avoid some warnings */
# include <windows.h>
#endif

#include <openssl/e_os2.h>
#include <openssl/async.h>
#include <openssl/ssl.h>
#ifndef OPENSSL_NO_ESNI
#include <openssl/esni.h>
#include <dirent.h> /* for esnidir handling */
/* to use tracing, if configured and requested */
#ifndef OPENSSL_NO_SSL_TRACE
#include <openssl/trace.h>
#endif
/* for sockaddr stuff - not portable!!!  */
#include <netinet/in.h>
#include <sys/socket.h>
#include <arpa/inet.h>
#include <netdb.h>
/* for timing in TRACE */
#include <time.h>
#endif

#ifndef OPENSSL_NO_SOCK

/*
 * With IPv6, it looks like Digital has mixed up the proper order of
 * recursive header file inclusion, resulting in the compiler complaining
 * that u_int isn't defined, but only if _POSIX_C_SOURCE is defined, which is
 * needed to have fileno() declared correctly...  So let's define u_int
 */
#if defined(OPENSSL_SYS_VMS_DECC) && !defined(__U_INT)
# define __U_INT
typedef unsigned int u_int;
#endif

#include <openssl/bn.h>
#include "apps.h"
#include "progs.h"
#include <openssl/err.h>
#include <openssl/pem.h>
#include <openssl/x509.h>
#include <openssl/ssl.h>
#include <openssl/rand.h>
#include <openssl/ocsp.h>
#ifndef OPENSSL_NO_DH
# include <openssl/dh.h>
#endif
#ifndef OPENSSL_NO_RSA
# include <openssl/rsa.h>
#endif
#ifndef OPENSSL_NO_SRP
# include <openssl/srp.h>
#endif
#include "s_apps.h"
#include "timeouts.h"
#ifdef CHARSET_EBCDIC
#include <openssl/ebcdic.h>
#endif
#include "internal/sockets.h"

static int not_resumable_sess_cb(SSL *s, int is_forward_secure);
static int sv_body(int s, int stype, int prot, unsigned char *context);
static int www_body(int s, int stype, int prot, unsigned char *context);
static int rev_body(int s, int stype, int prot, unsigned char *context);
static void close_accept_socket(void);
static int init_ssl_connection(SSL *s);
static void print_stats(BIO *bp, SSL_CTX *ctx);
static int generate_session_id(SSL *ssl, unsigned char *id,
                               unsigned int *id_len);
static void init_session_cache_ctx(SSL_CTX *sctx);
static void free_sessions(void);
#ifndef OPENSSL_NO_DH
static DH *load_dh_param(const char *dhfile);
#endif
static void print_connection_info(SSL *con);
#ifndef OPENSSL_NO_ESNI
static unsigned int esni_print_cb(SSL *s, char *str);
#ifndef OPENSSL_NO_SSL_TRACE
static size_t esni_trace_cb(const char *buf, size_t cnt,
                 int category, int cmd, void *vdata);
#endif
#endif

static const int bufsize = 16 * 1024;
static int accept_socket = -1;

#define TEST_CERT       "server.pem"
#define TEST_CERT2      "server2.pem"

static int s_nbio = 0;
static int s_nbio_test = 0;
static int s_crlf = 0;
static SSL_CTX *ctx = NULL;
static SSL_CTX *ctx2 = NULL;
static int www = 0;

static BIO *bio_s_out = NULL;
static BIO *bio_s_msg = NULL;
static int s_debug = 0;
static int s_tlsextdebug = 0;
static int s_msg = 0;
static int s_quiet = 0;
static int s_ign_eof = 0;
static int s_brief = 0;

static char *keymatexportlabel = NULL;
static int keymatexportlen = 20;

static int async = 0;

static const char *session_id_prefix = NULL;

#ifndef OPENSSL_NO_DTLS
static int enable_timeouts = 0;
static long socket_mtu;
#endif

/*
 * We define this but make it always be 0 in no-dtls builds to simplify the
 * code.
 */
static int dtlslisten = 0;
static int stateless = 0;

static int early_data = 0;
static SSL_SESSION *psksess = NULL;

static char *psk_identity = "Client_identity";
char *psk_key = NULL;           /* by default PSK is not used */

static char http_server_binmode = 0; /* for now: 0/1 = default/binary */

#ifndef OPENSSL_NO_PSK
static unsigned int psk_server_cb(SSL *ssl, const char *identity,
                                  unsigned char *psk,
                                  unsigned int max_psk_len)
{
    long key_len = 0;
    unsigned char *key;

    if (s_debug)
        BIO_printf(bio_s_out, "psk_server_cb\n");
    if (identity == NULL) {
        BIO_printf(bio_err, "Error: client did not send PSK identity\n");
        goto out_err;
    }
    if (s_debug)
        BIO_printf(bio_s_out, "identity_len=%d identity=%s\n",
                   (int)strlen(identity), identity);

    /* here we could lookup the given identity e.g. from a database */
    if (strcmp(identity, psk_identity) != 0) {
        BIO_printf(bio_s_out, "PSK warning: client identity not what we expected"
                   " (got '%s' expected '%s')\n", identity, psk_identity);
    } else {
      if (s_debug)
        BIO_printf(bio_s_out, "PSK client identity found\n");
    }

    /* convert the PSK key to binary */
    key = OPENSSL_hexstr2buf(psk_key, &key_len);
    if (key == NULL) {
        BIO_printf(bio_err, "Could not convert PSK key '%s' to buffer\n",
                   psk_key);
        return 0;
    }
    if (key_len > (int)max_psk_len) {
        BIO_printf(bio_err,
                   "psk buffer of callback is too small (%d) for key (%ld)\n",
                   max_psk_len, key_len);
        OPENSSL_free(key);
        return 0;
    }

    memcpy(psk, key, key_len);
    OPENSSL_free(key);

    if (s_debug)
        BIO_printf(bio_s_out, "fetched PSK len=%ld\n", key_len);
    return key_len;
 out_err:
    if (s_debug)
        BIO_printf(bio_err, "Error in PSK server callback\n");
    (void)BIO_flush(bio_err);
    (void)BIO_flush(bio_s_out);
    return 0;
}
#endif

static int psk_find_session_cb(SSL *ssl, const unsigned char *identity,
                               size_t identity_len, SSL_SESSION **sess)
{
    SSL_SESSION *tmpsess = NULL;
    unsigned char *key;
    long key_len;
    const SSL_CIPHER *cipher = NULL;

    if (strlen(psk_identity) != identity_len
            || memcmp(psk_identity, identity, identity_len) != 0) {
        *sess = NULL;
        return 1;
    }

    if (psksess != NULL) {
        SSL_SESSION_up_ref(psksess);
        *sess = psksess;
        return 1;
    }

    key = OPENSSL_hexstr2buf(psk_key, &key_len);
    if (key == NULL) {
        BIO_printf(bio_err, "Could not convert PSK key '%s' to buffer\n",
                   psk_key);
        return 0;
    }

    /* We default to SHA256 */
    cipher = SSL_CIPHER_find(ssl, tls13_aes128gcmsha256_id);
    if (cipher == NULL) {
        BIO_printf(bio_err, "Error finding suitable ciphersuite\n");
        OPENSSL_free(key);
        return 0;
    }

    tmpsess = SSL_SESSION_new();
    if (tmpsess == NULL
            || !SSL_SESSION_set1_master_key(tmpsess, key, key_len)
            || !SSL_SESSION_set_cipher(tmpsess, cipher)
            || !SSL_SESSION_set_protocol_version(tmpsess, SSL_version(ssl))) {
        OPENSSL_free(key);
        return 0;
    }
    OPENSSL_free(key);
    *sess = tmpsess;

    return 1;
}

#ifndef OPENSSL_NO_SRP
/* This is a context that we pass to callbacks */
typedef struct srpsrvparm_st {
    char *login;
    SRP_VBASE *vb;
    SRP_user_pwd *user;
} srpsrvparm;
static srpsrvparm srp_callback_parm;

/*
 * This callback pretends to require some asynchronous logic in order to
 * obtain a verifier. When the callback is called for a new connection we
 * return with a negative value. This will provoke the accept etc to return
 * with an LOOKUP_X509. The main logic of the reinvokes the suspended call
 * (which would normally occur after a worker has finished) and we set the
 * user parameters.
 */
static int ssl_srp_server_param_cb(SSL *s, int *ad, void *arg)
{
    srpsrvparm *p = (srpsrvparm *) arg;
    int ret = SSL3_AL_FATAL;

    if (p->login == NULL && p->user == NULL) {
        p->login = SSL_get_srp_username(s);
        BIO_printf(bio_err, "SRP username = \"%s\"\n", p->login);
        return -1;
    }

    if (p->user == NULL) {
        BIO_printf(bio_err, "User %s doesn't exist\n", p->login);
        goto err;
    }

    if (SSL_set_srp_server_param
        (s, p->user->N, p->user->g, p->user->s, p->user->v,
         p->user->info) < 0) {
        *ad = SSL_AD_INTERNAL_ERROR;
        goto err;
    }
    BIO_printf(bio_err,
               "SRP parameters set: username = \"%s\" info=\"%s\" \n",
               p->login, p->user->info);
    ret = SSL_ERROR_NONE;

 err:
    SRP_user_pwd_free(p->user);
    p->user = NULL;
    p->login = NULL;
    return ret;
}

#endif

static int local_argc = 0;
static char **local_argv;

#ifdef CHARSET_EBCDIC
static int ebcdic_new(BIO *bi);
static int ebcdic_free(BIO *a);
static int ebcdic_read(BIO *b, char *out, int outl);
static int ebcdic_write(BIO *b, const char *in, int inl);
static long ebcdic_ctrl(BIO *b, int cmd, long num, void *ptr);
static int ebcdic_gets(BIO *bp, char *buf, int size);
static int ebcdic_puts(BIO *bp, const char *str);

# define BIO_TYPE_EBCDIC_FILTER  (18|0x0200)
static BIO_METHOD *methods_ebcdic = NULL;

/* This struct is "unwarranted chumminess with the compiler." */
typedef struct {
    size_t alloced;
    char buff[1];
} EBCDIC_OUTBUFF;

static const BIO_METHOD *BIO_f_ebcdic_filter()
{
    if (methods_ebcdic == NULL) {
        methods_ebcdic = BIO_meth_new(BIO_TYPE_EBCDIC_FILTER,
                                      "EBCDIC/ASCII filter");
        if (methods_ebcdic == NULL
            || !BIO_meth_set_write(methods_ebcdic, ebcdic_write)
            || !BIO_meth_set_read(methods_ebcdic, ebcdic_read)
            || !BIO_meth_set_puts(methods_ebcdic, ebcdic_puts)
            || !BIO_meth_set_gets(methods_ebcdic, ebcdic_gets)
            || !BIO_meth_set_ctrl(methods_ebcdic, ebcdic_ctrl)
            || !BIO_meth_set_create(methods_ebcdic, ebcdic_new)
            || !BIO_meth_set_destroy(methods_ebcdic, ebcdic_free))
            return NULL;
    }
    return methods_ebcdic;
}

static int ebcdic_new(BIO *bi)
{
    EBCDIC_OUTBUFF *wbuf;

    wbuf = app_malloc(sizeof(*wbuf) + 1024, "ebcdic wbuf");
    wbuf->alloced = 1024;
    wbuf->buff[0] = '\0';

    BIO_set_data(bi, wbuf);
    BIO_set_init(bi, 1);
    return 1;
}

static int ebcdic_free(BIO *a)
{
    EBCDIC_OUTBUFF *wbuf;

    if (a == NULL)
        return 0;
    wbuf = BIO_get_data(a);
    OPENSSL_free(wbuf);
    BIO_set_data(a, NULL);
    BIO_set_init(a, 0);

    return 1;
}

static int ebcdic_read(BIO *b, char *out, int outl)
{
    int ret = 0;
    BIO *next = BIO_next(b);

    if (out == NULL || outl == 0)
        return 0;
    if (next == NULL)
        return 0;

    ret = BIO_read(next, out, outl);
    if (ret > 0)
        ascii2ebcdic(out, out, ret);
    return ret;
}

static int ebcdic_write(BIO *b, const char *in, int inl)
{
    EBCDIC_OUTBUFF *wbuf;
    BIO *next = BIO_next(b);
    int ret = 0;
    int num;

    if ((in == NULL) || (inl <= 0))
        return 0;
    if (next == NULL)
        return 0;

    wbuf = (EBCDIC_OUTBUFF *) BIO_get_data(b);

    if (inl > (num = wbuf->alloced)) {
        num = num + num;        /* double the size */
        if (num < inl)
            num = inl;
        OPENSSL_free(wbuf);
        wbuf = app_malloc(sizeof(*wbuf) + num, "grow ebcdic wbuf");

        wbuf->alloced = num;
        wbuf->buff[0] = '\0';

        BIO_set_data(b, wbuf);
    }

    ebcdic2ascii(wbuf->buff, in, inl);

    ret = BIO_write(next, wbuf->buff, inl);

    return ret;
}

static long ebcdic_ctrl(BIO *b, int cmd, long num, void *ptr)
{
    long ret;
    BIO *next = BIO_next(b);

    if (next == NULL)
        return 0;
    switch (cmd) {
    case BIO_CTRL_DUP:
        ret = 0L;
        break;
    default:
        ret = BIO_ctrl(next, cmd, num, ptr);
        break;
    }
    return ret;
}

static int ebcdic_gets(BIO *bp, char *buf, int size)
{
    int i, ret = 0;
    BIO *next = BIO_next(bp);

    if (next == NULL)
        return 0;
/*      return(BIO_gets(bp->next_bio,buf,size));*/
    for (i = 0; i < size - 1; ++i) {
        ret = ebcdic_read(bp, &buf[i], 1);
        if (ret <= 0)
            break;
        else if (buf[i] == '\n') {
            ++i;
            break;
        }
    }
    if (i < size)
        buf[i] = '\0';
    return (ret < 0 && i == 0) ? ret : i;
}

static int ebcdic_puts(BIO *bp, const char *str)
{
    if (BIO_next(bp) == NULL)
        return 0;
    return ebcdic_write(bp, str, strlen(str));
}
#endif

/* This is a context that we pass to callbacks */
typedef struct tlsextctx_st {
    char *servername;
    BIO *biodebug;
    int extension_error;
#ifndef OPENSSL_NO_ESNI
    X509* scert;
#endif
} tlsextctx;

// ESNI_DOXY_START
#ifndef OPENSSL_NO_ESNI

/**
 * @brief print an ESNI structure, this time thread safely;-)
 */
static unsigned int esni_print_cb(SSL *s, char *str)
{
    if (str!=NULL) {
        BIO_printf(bio_s_out,"ESNI Server callback printing: %s\n",str);
    }
    return 1;
}

/**
 * Padding size info
 */
typedef struct {
    size_t certpad; ///< Certificate messages to be a multiple of this size
    size_t certverifypad; ///< CertificateVerify messages to be a multiple of this size
} esni_padding_sizes;

/**
 * passed as an argument to callback
 */
esni_padding_sizes *esni_ps=NULL;

/** 
 * @ brief pad Certificate and CertificateVerify messages
 *
 * This is passed to SSL_CTX_set_record_padding_callback
 * and pads the Certificate and CertificateVerify handshake
 * messages to a size derived from the argument arg
 *
 * @param s is the SSL connection
 * @param len is the plaintext length before padding
 * @param arg is a pointer to an esni_padding_sizes struct
 * @return is the number of bytes of padding to add to the plaintext
 */
static size_t esni_padding_cb(SSL *s, int type, size_t len, void *arg)
{
    /* hard coded for now*/
    esni_padding_sizes *ps=(esni_padding_sizes*)arg;
    int state=SSL_get_state(s);

    if (state==TLS_ST_SW_CERT) {
        size_t newlen=ps->certpad-(len%ps->certpad)-16;
        return (newlen>0?newlen:0);
    }
    if (state==TLS_ST_SW_CERT_VRFY) {
        size_t newlen=ps->certverifypad-(len%ps->certverifypad)-16;
        return (newlen>0?newlen:0);
    }
    return 0;
}

/**
 * @brief a servername_cb that is ESNI aware
 *
 * The server has possibly two names (from command line and config) basically 
 * in ctx and ctx2.
 * So we need to check if the client-supplied (E)SNI matches either and
 * serve whichever is appropriate.
 * X509_check_host is the way to do that, given an X509* pointer.
 * We default to the "main" ctx is the client-supplied (E)SNI does not
 * match the ctx2 certificate.
 * We don't fail if the client-supplied (E)SNI matches neither, but
 * just continue with the "main" ctx.
 * If the client-supplied (E)SNI matches both ctx and ctx2, then we'll
 * switch to ctx2 anyway - we don't try for a "best" match in that
 * case.
 *
 * @param s is the SSL connection
 * @param ad is dunno
 * @param arg is a pointer to a tlsext
 * @return 1 or error
 */
static int ssl_esni_servername_cb(SSL *s, int *ad, void *arg)
{
    tlsextctx *p = (tlsextctx *) arg;

    /*
     * Basic logging
     */
    time_t now=time(0);
    struct tm *tnow=gmtime(&now);
    char *anow=asctime(tnow);
    int sockfd=0;
    int res=0;
    char clientip[INET6_ADDRSTRLEN]; 
    memset(clientip,0,INET6_ADDRSTRLEN);
    strncpy(clientip,"dunno",INET6_ADDRSTRLEN);
    struct sockaddr_storage ss;
    socklen_t salen = sizeof(ss);
    struct sockaddr *sa;
    memset(&ss,0,salen);
    sa = (struct sockaddr *)&ss;
    res=BIO_get_fd(SSL_get_wbio(s),&sockfd);
    if (res!=-1) {
        res = getpeername(sockfd,sa,&salen);
        if (res==0) res=getnameinfo(sa,salen,clientip,INET6_ADDRSTRLEN, 0,0,NI_NUMERICHOST);
        if (res!=0) strncpy(clientip,"dunno",INET6_ADDRSTRLEN);
    }
    BIO_printf(p->biodebug,"ssl_esni_servername_cb: connection from %s at %s",clientip,anow);
    /*
     * Name that matches "main" ctx
     */
    const char *servername = SSL_get_servername(s, TLSEXT_NAMETYPE_host_name);
    if (p->biodebug != NULL ) {
        /*
        * Client supplied ESNI (hidden) and SNI (clear_sni)
        */

        char *hidden=NULL; 
        char *clear_sni=NULL;
        int esnirv=SSL_get_esni_status(s,&hidden,&clear_sni);
        switch (esnirv) {
        case SSL_ESNI_STATUS_NOT_TRIED: 
            BIO_printf(p->biodebug,"ssl_esni_servername_cb: not attempted\n");
            break;
        case SSL_ESNI_STATUS_FAILED: 
            BIO_printf(p->biodebug,"ssl_esni_servername_cb: tried but failed\n");
            break;
        case SSL_ESNI_STATUS_BAD_NAME: 
            BIO_printf(p->biodebug,"ssl_esni_servername_cb: worked but bad name\n");
            break;
        case SSL_ESNI_STATUS_SUCCESS:
            BIO_printf(p->biodebug,"ssl_esni_servername_cb: success: clear sni: %s, hidden: %s\n",
                            (clear_sni==NULL?"none":clear_sni),
                            (hidden==NULL?"none":hidden));
            break;
        default:
            BIO_printf(p->biodebug,"ssl_esni_servername_cb: Error getting ESNI status\n");
            break;
        }

    }

    if (servername != NULL && p->biodebug != NULL) {
        const char *cp = servername;
        unsigned char uc;

        BIO_printf(p->biodebug, "ssl_esni_servername_cb: Hostname in TLS extension: \"");
        while ((uc = *cp++) != 0)
            BIO_printf(p->biodebug,
                       isascii(uc) && isprint(uc) ? "%c" : "\\x%02x", uc);
        BIO_printf(p->biodebug, "\"\n");
        if (p->servername!=NULL) {
            BIO_printf(p->biodebug, "ssl_esni_servername_cb: ctx servername: %s\n",p->servername);
        } else {
            BIO_printf(p->biodebug, "ssl_esni_servername_cb: ctx servername is NULL\n");
        }
        if (p->scert == NULL ) {
            BIO_printf(p->biodebug, "ssl_esni_servername_cb: No 2nd cert! Things likely won't go well:-)\n");
        }
    }

    if (p->servername == NULL)
        return SSL_TLSEXT_ERR_NOACK;

    if (p->scert == NULL )
        return SSL_TLSEXT_ERR_NOACK;

    if (servername != NULL) {
        if (ctx2 != NULL) {
            /*
             * TODO: Check if strlen is really safe here - think it should be as
             * internally will have checked there are no embedded NUL bytes but
             * make sure.
             */
            int mrv=X509_check_host(p->scert,servername,strlen(servername),0,NULL);
            if (mrv==1) {
                if (p->biodebug!=NULL) {
                     BIO_printf(p->biodebug, "ssl_esni_servername_cb: Switching context.\n");
                }
                SSL_set_SSL_CTX(s, ctx2);
            } else {
                if (p->biodebug!=NULL) {
                     BIO_printf(p->biodebug, "ssl_esni_servername_cb: Not switching context - no name match (%d).\n",mrv);
                }
            }
        }
    } 

    return SSL_TLSEXT_ERR_OK;

}

#ifndef OPENSSL_NO_SSL_TRACE
/*
 * ESNI Tracing callback 
 */
static size_t esni_trace_cb(const char *buf, size_t cnt,
                 int category, int cmd, void *vdata)
{
     BIO *bio = vdata;
     const char *label = NULL;
     switch (cmd) {
     case OSSL_TRACE_CTRL_BEGIN:
         label = "ESNI TRACE BEGIN";
         break;
     case OSSL_TRACE_CTRL_END:
         label = "ESNI TRACE END";
         break;
     }
     if (label != NULL) {
         union {
             pthread_t tid;
             unsigned long ltid;
         } tid;
         tid.tid = pthread_self();
         BIO_printf(bio, "%s TRACE[%s]:%lx\n",
                    label, OSSL_trace_get_category_name(category), tid.ltid);
     }
     size_t brv=(size_t)BIO_puts(bio, buf);
     (void)BIO_flush(bio);
     return brv;
}
#endif

#endif
// ESNI_DOXY_END


#ifndef OPENSSL_NO_ESNI
     /*
     * Just to avoid a warning 
     */
#else
static int ssl_servername_cb(SSL *s, int *ad, void *arg)
{
    tlsextctx *p = (tlsextctx *) arg;
    const char *servername = SSL_get_servername(s, TLSEXT_NAMETYPE_host_name);

    if (servername != NULL && p->biodebug != NULL) {
        const char *cp = servername;
        unsigned char uc;

        BIO_printf(p->biodebug, "Hostname in TLS extension: \"");
        while ((uc = *cp++) != 0)
            BIO_printf(p->biodebug,
                       (((uc) & ~127) == 0) && isprint(uc) ? "%c" : "\\x%02x", uc);
        BIO_printf(p->biodebug, "\"\n");
    }

    if (p->servername == NULL)
        return SSL_TLSEXT_ERR_NOACK;

    if (servername != NULL) {
        if (strcasecmp(servername, p->servername))
            return p->extension_error;
        if (ctx2 != NULL) {
            if (p->biodebug!=NULL) 
                BIO_printf(p->biodebug, "Switching server context.\n");
            SSL_set_SSL_CTX(s, ctx2);
        }
    }

    return SSL_TLSEXT_ERR_OK;
}
#endif

/* Structure passed to cert status callback */
typedef struct tlsextstatusctx_st {
    int timeout;
    /* File to load OCSP Response from (or NULL if no file) */
    char *respin;
    /* Default responder to use */
    char *host, *path, *port;
    int use_ssl;
    int verbose;
} tlsextstatusctx;

static tlsextstatusctx tlscstatp = { -1 };

#ifndef OPENSSL_NO_OCSP

/*
 * Helper function to get an OCSP_RESPONSE from a responder. This is a
 * simplified version. It examines certificates each time and makes one OCSP
 * responder query for each request. A full version would store details such as
 * the OCSP certificate IDs and minimise the number of OCSP responses by caching
 * them until they were considered "expired".
 */
static int get_ocsp_resp_from_responder(SSL *s, tlsextstatusctx *srctx,
                                        OCSP_RESPONSE **resp)
{
    char *host = NULL, *port = NULL, *path = NULL;
    int use_ssl;
    STACK_OF(OPENSSL_STRING) *aia = NULL;
    X509 *x = NULL;
    X509_STORE_CTX *inctx = NULL;
    X509_OBJECT *obj;
    OCSP_REQUEST *req = NULL;
    OCSP_CERTID *id = NULL;
    STACK_OF(X509_EXTENSION) *exts;
    int ret = SSL_TLSEXT_ERR_NOACK;
    int i;

    /* Build up OCSP query from server certificate */
    x = SSL_get_certificate(s);
    aia = X509_get1_ocsp(x);
    if (aia != NULL) {
        if (!OCSP_parse_url(sk_OPENSSL_STRING_value(aia, 0),
                            &host, &port, &path, &use_ssl)) {
            BIO_puts(bio_err, "cert_status: can't parse AIA URL\n");
            goto err;
        }
        if (srctx->verbose)
            BIO_printf(bio_err, "cert_status: AIA URL: %s\n",
                       sk_OPENSSL_STRING_value(aia, 0));
    } else {
        if (srctx->host == NULL) {
            BIO_puts(bio_err,
                     "cert_status: no AIA and no default responder URL\n");
            goto done;
        }
        host = srctx->host;
        path = srctx->path;
        port = srctx->port;
        use_ssl = srctx->use_ssl;
    }

    inctx = X509_STORE_CTX_new();
    if (inctx == NULL)
        goto err;
    if (!X509_STORE_CTX_init(inctx,
                             SSL_CTX_get_cert_store(SSL_get_SSL_CTX(s)),
                             NULL, NULL))
        goto err;
    obj = X509_STORE_CTX_get_obj_by_subject(inctx, X509_LU_X509,
                                            X509_get_issuer_name(x));
    if (obj == NULL) {
        BIO_puts(bio_err, "cert_status: Can't retrieve issuer certificate.\n");
        goto done;
    }
    id = OCSP_cert_to_id(NULL, x, X509_OBJECT_get0_X509(obj));
    X509_OBJECT_free(obj);
    if (id == NULL)
        goto err;
    req = OCSP_REQUEST_new();
    if (req == NULL)
        goto err;
    if (!OCSP_request_add0_id(req, id))
        goto err;
    id = NULL;
    /* Add any extensions to the request */
    SSL_get_tlsext_status_exts(s, &exts);
    for (i = 0; i < sk_X509_EXTENSION_num(exts); i++) {
        X509_EXTENSION *ext = sk_X509_EXTENSION_value(exts, i);
        if (!OCSP_REQUEST_add_ext(req, ext, -1))
            goto err;
    }
    *resp = process_responder(req, host, path, port, use_ssl, NULL,
                             srctx->timeout);
    if (*resp == NULL) {
        BIO_puts(bio_err, "cert_status: error querying responder\n");
        goto done;
    }

    ret = SSL_TLSEXT_ERR_OK;
    goto done;

 err:
    ret = SSL_TLSEXT_ERR_ALERT_FATAL;
 done:
    /*
     * If we parsed aia we need to free; otherwise they were copied and we
     * don't
     */
    if (aia != NULL) {
        OPENSSL_free(host);
        OPENSSL_free(path);
        OPENSSL_free(port);
        X509_email_free(aia);
    }
    OCSP_CERTID_free(id);
    OCSP_REQUEST_free(req);
    X509_STORE_CTX_free(inctx);
    return ret;
}

/*
 * Certificate Status callback. This is called when a client includes a
 * certificate status request extension. The response is either obtained from a
 * file, or from an OCSP responder.
 */
static int cert_status_cb(SSL *s, void *arg)
{
    tlsextstatusctx *srctx = arg;
    OCSP_RESPONSE *resp = NULL;
    unsigned char *rspder = NULL;
    int rspderlen;
    int ret = SSL_TLSEXT_ERR_ALERT_FATAL;

    if (srctx->verbose)
        BIO_puts(bio_err, "cert_status: callback called\n");

    if (srctx->respin != NULL) {
        BIO *derbio = bio_open_default(srctx->respin, 'r', FORMAT_ASN1);
        if (derbio == NULL) {
            BIO_puts(bio_err, "cert_status: Cannot open OCSP response file\n");
            goto err;
        }
        resp = d2i_OCSP_RESPONSE_bio(derbio, NULL);
        BIO_free(derbio);
        if (resp == NULL) {
            BIO_puts(bio_err, "cert_status: Error reading OCSP response\n");
            goto err;
        }
    } else {
        ret = get_ocsp_resp_from_responder(s, srctx, &resp);
        if (ret != SSL_TLSEXT_ERR_OK)
            goto err;
    }

    rspderlen = i2d_OCSP_RESPONSE(resp, &rspder);
    if (rspderlen <= 0)
        goto err;

    SSL_set_tlsext_status_ocsp_resp(s, rspder, rspderlen);
    if (srctx->verbose) {
        BIO_puts(bio_err, "cert_status: ocsp response sent:\n");
        OCSP_RESPONSE_print(bio_err, resp, 2);
    }

    ret = SSL_TLSEXT_ERR_OK;

 err:
    if (ret != SSL_TLSEXT_ERR_OK)
        ERR_print_errors(bio_err);

    OCSP_RESPONSE_free(resp);

    return ret;
}
#endif

#ifndef OPENSSL_NO_NEXTPROTONEG
/* This is the context that we pass to next_proto_cb */
typedef struct tlsextnextprotoctx_st {
    unsigned char *data;
    size_t len;
} tlsextnextprotoctx;

static int next_proto_cb(SSL *s, const unsigned char **data,
                         unsigned int *len, void *arg)
{
    tlsextnextprotoctx *next_proto = arg;

    *data = next_proto->data;
    *len = next_proto->len;

    return SSL_TLSEXT_ERR_OK;
}
#endif                         /* ndef OPENSSL_NO_NEXTPROTONEG */

/* This the context that we pass to alpn_cb */
typedef struct tlsextalpnctx_st {
    unsigned char *data;
    size_t len;
} tlsextalpnctx;

static int alpn_cb(SSL *s, const unsigned char **out, unsigned char *outlen,
                   const unsigned char *in, unsigned int inlen, void *arg)
{
    tlsextalpnctx *alpn_ctx = arg;

    if (!s_quiet) {
        /* We can assume that |in| is syntactically valid. */
        unsigned int i;
        BIO_printf(bio_s_out, "ALPN protocols advertised by the client: ");
        for (i = 0; i < inlen;) {
            if (i)
                BIO_write(bio_s_out, ", ", 2);
            BIO_write(bio_s_out, &in[i + 1], in[i]);
            i += in[i] + 1;
        }
        BIO_write(bio_s_out, "\n", 1);
    }

    if (SSL_select_next_proto
        ((unsigned char **)out, outlen, alpn_ctx->data, alpn_ctx->len, in,
         inlen) != OPENSSL_NPN_NEGOTIATED) {
        return SSL_TLSEXT_ERR_NOACK;
    }

    if (!s_quiet) {
        BIO_printf(bio_s_out, "ALPN protocols selected: ");
        BIO_write(bio_s_out, *out, *outlen);
        BIO_write(bio_s_out, "\n", 1);
    }

    return SSL_TLSEXT_ERR_OK;
}

static int not_resumable_sess_cb(SSL *s, int is_forward_secure)
{
    /* disable resumption for sessions with forward secure ciphers */
    return is_forward_secure;
}

typedef enum OPTION_choice {
    OPT_ERR = -1, OPT_EOF = 0, OPT_HELP, OPT_ENGINE,
    OPT_4, OPT_6, OPT_ACCEPT, OPT_PORT, OPT_UNIX, OPT_UNLINK, OPT_NACCEPT,
    OPT_VERIFY, OPT_NAMEOPT, OPT_UPPER_V_VERIFY, OPT_CONTEXT, OPT_CERT, OPT_CRL,
    OPT_CRL_DOWNLOAD, OPT_SERVERINFO, OPT_CERTFORM, OPT_KEY, OPT_KEYFORM,
    OPT_PASS, OPT_CERT_CHAIN, OPT_DHPARAM, OPT_DCERTFORM, OPT_DCERT,
    OPT_DKEYFORM, OPT_DPASS, OPT_DKEY, OPT_DCERT_CHAIN, OPT_NOCERT,
    OPT_CAPATH, OPT_NOCAPATH, OPT_CHAINCAPATH, OPT_VERIFYCAPATH, OPT_NO_CACHE,
    OPT_EXT_CACHE, OPT_CRLFORM, OPT_VERIFY_RET_ERROR, OPT_VERIFY_QUIET,
    OPT_BUILD_CHAIN, OPT_CAFILE, OPT_NOCAFILE, OPT_CHAINCAFILE,
    OPT_VERIFYCAFILE,
    OPT_CASTORE, OPT_NOCASTORE, OPT_CHAINCASTORE, OPT_VERIFYCASTORE,
    OPT_NBIO, OPT_NBIO_TEST, OPT_IGN_EOF, OPT_NO_IGN_EOF,
    OPT_DEBUG, OPT_TLSEXTDEBUG, OPT_STATUS, OPT_STATUS_VERBOSE,
    OPT_STATUS_TIMEOUT, OPT_STATUS_URL, OPT_STATUS_FILE, OPT_MSG, OPT_MSGFILE,
    OPT_TRACE, OPT_SECURITY_DEBUG, OPT_SECURITY_DEBUG_VERBOSE, OPT_STATE,
    OPT_CRLF, OPT_QUIET, OPT_BRIEF, OPT_NO_DHE,
    OPT_NO_RESUME_EPHEMERAL, OPT_PSK_IDENTITY, OPT_PSK_HINT, OPT_PSK,
    OPT_PSK_SESS, OPT_SRPVFILE, OPT_SRPUSERSEED, OPT_REV, OPT_WWW,
    OPT_UPPER_WWW, OPT_HTTP, OPT_ASYNC, OPT_SSL_CONFIG,
    OPT_MAX_SEND_FRAG, OPT_SPLIT_SEND_FRAG, OPT_MAX_PIPELINES, OPT_READ_BUF,
    OPT_SSL3, OPT_TLS1_3, OPT_TLS1_2, OPT_TLS1_1, OPT_TLS1, OPT_DTLS, OPT_DTLS1,
    OPT_DTLS1_2, OPT_SCTP, OPT_TIMEOUT, OPT_MTU, OPT_LISTEN, OPT_STATELESS,
    OPT_ID_PREFIX, OPT_SERVERNAME, OPT_SERVERNAME_FATAL,
    OPT_CERT2, OPT_KEY2, OPT_NEXTPROTONEG, OPT_ALPN,
    OPT_SRTP_PROFILES, OPT_KEYMATEXPORT, OPT_KEYMATEXPORTLEN,
    OPT_KEYLOG_FILE, OPT_MAX_EARLY, OPT_RECV_MAX_EARLY, OPT_EARLY_DATA,
    OPT_S_NUM_TICKETS, OPT_ANTI_REPLAY, OPT_NO_ANTI_REPLAY, OPT_SCTP_LABEL_BUG,
#ifndef OPENSSL_NO_ESNI
    OPT_ESNIKEY, OPT_ESNIPRIV, OPT_ESNIPUB, OPT_ESNIDIR, OPT_ESNISPECIFICPAD, OPT_ESNI_HARDFAIL,
    OPT_ESNI_TRIALDECRYPT,
#endif
    OPT_HTTP_SERVER_BINMODE,
    OPT_R_ENUM,
    OPT_S_ENUM,
    OPT_V_ENUM,
    OPT_X_ENUM
} OPTION_CHOICE;

const OPTIONS s_server_options[] = {
    OPT_SECTION("General"),
    {"help", OPT_HELP, '-', "Display this summary"},
    {"ssl_config", OPT_SSL_CONFIG, 's',
     "Configure SSL_CTX using the configuration 'val'"},
#ifndef OPENSSL_NO_SSL_TRACE
    {"trace", OPT_TRACE, '-', "trace protocol messages"},
#endif
#ifndef OPENSSL_NO_ENGINE
    {"engine", OPT_ENGINE, 's', "Use engine, possibly a hardware device"},
#endif

    OPT_SECTION("Network"),
    {"port", OPT_PORT, 'p',
     "TCP/IP port to listen on for connections (default is " PORT ")"},
    {"accept", OPT_ACCEPT, 's',
     "TCP/IP optional host and port to listen on for connections (default is *:" PORT ")"},
#ifdef AF_UNIX
    {"unix", OPT_UNIX, 's', "Unix domain socket to accept on"},
    {"unlink", OPT_UNLINK, '-', "For -unix, unlink existing socket first"},
#endif
    {"4", OPT_4, '-', "Use IPv4 only"},
    {"6", OPT_6, '-', "Use IPv6 only"},

    OPT_SECTION("Identity"),
    {"context", OPT_CONTEXT, 's', "Set session ID context"},
    {"CAfile", OPT_CAFILE, '<', "PEM format file of CA's"},
    {"CApath", OPT_CAPATH, '/', "PEM format directory of CA's"},
    {"CAstore", OPT_CASTORE, ':', "URI to store of CA's"},
    {"no-CAfile", OPT_NOCAFILE, '-',
     "Do not load the default certificates file"},
    {"no-CApath", OPT_NOCAPATH, '-',
     "Do not load certificates from the default certificates directory"},
    {"no-CAstore", OPT_NOCASTORE, '-',
     "Do not load certificates from the default certificates store URI"},
    {"nocert", OPT_NOCERT, '-', "Don't use any certificates (Anon-DH)"},
    {"verify", OPT_VERIFY, 'n', "Turn on peer certificate verification"},
    {"Verify", OPT_UPPER_V_VERIFY, 'n',
     "Turn on peer certificate verification, must have a cert"},
    {"cert", OPT_CERT, '<', "Certificate file to use; default is " TEST_CERT},
    {"cert2", OPT_CERT2, '<',
     "Certificate file to use for servername; default is" TEST_CERT2},
    {"key2", OPT_KEY2, '<',
     "-Private Key file to use for servername if not in -cert2"},
    {"nameopt", OPT_NAMEOPT, 's', "Various certificate name options"},
    {"serverinfo", OPT_SERVERINFO, 's',
     "PEM serverinfo file for certificate"},
    {"certform", OPT_CERTFORM, 'F',
     "Certificate format (PEM or DER) PEM default"},
    {"key", OPT_KEY, 's',
     "Private Key if not in -cert; default is " TEST_CERT},
    {"keyform", OPT_KEYFORM, 'f',
     "Key format (PEM, DER or ENGINE) PEM default"},
    {"pass", OPT_PASS, 's', "Private key file pass phrase source"},
    {"dcert", OPT_DCERT, '<',
     "Second certificate file to use (usually for DSA)"},
    {"dhparam", OPT_DHPARAM, '<', "DH parameters file to use"},
    {"dcertform", OPT_DCERTFORM, 'F',
     "Second certificate format (PEM or DER) PEM default"},
    {"dkey", OPT_DKEY, '<',
     "Second private key file to use (usually for DSA)"},
    {"dkeyform", OPT_DKEYFORM, 'F',
     "Second key format (PEM, DER or ENGINE) PEM default"},
    {"dpass", OPT_DPASS, 's', "Second private key file pass phrase source"},
    {"servername", OPT_SERVERNAME, 's',
     "Servername for HostName TLS extension"},
    {"servername_fatal", OPT_SERVERNAME_FATAL, '-',
     "mismatch send fatal alert (default warning alert)"},

    {"nbio_test", OPT_NBIO_TEST, '-', "Test with the non-blocking test bio"},
    {"crlf", OPT_CRLF, '-', "Convert LF from terminal into CRLF"},

    {"quiet", OPT_QUIET, '-', "No server output"},
    {"no_resume_ephemeral", OPT_NO_RESUME_EPHEMERAL, '-',
     "Disable caching and tickets if ephemeral (EC)DH is used"},
    {"www", OPT_WWW, '-', "Respond to a 'GET /' with a status page"},
    {"WWW", OPT_UPPER_WWW, '-', "Respond to a 'GET with the file ./path"},
    {"tlsextdebug", OPT_TLSEXTDEBUG, '-',
     "Hex dump of all TLS extensions received"},
    {"HTTP", OPT_HTTP, '-', "Like -WWW but ./path includes HTTP headers"},
    {"id_prefix", OPT_ID_PREFIX, 's',
     "Generate SSL/TLS session IDs prefixed by arg"},
    {"keymatexport", OPT_KEYMATEXPORT, 's',
     "Export keying material using label"},
    {"keymatexportlen", OPT_KEYMATEXPORTLEN, 'p',
     "Export len bytes of keying material (default 20)"},
    {"CRL", OPT_CRL, '<', "CRL file to use"},
    {"crl_download", OPT_CRL_DOWNLOAD, '-',
     "Download CRL from distribution points"},
    {"chainCApath", OPT_CHAINCAPATH, '/',
     "use dir as certificate store path to build CA certificate chain"},
    {"chainCAstore", OPT_CHAINCASTORE, ':',
     "use URI as certificate store to build CA certificate chain"},
    {"verifyCApath", OPT_VERIFYCAPATH, '/',
     "use dir as certificate store path to verify CA certificate"},
    {"verifyCAstore", OPT_VERIFYCASTORE, ':',
     "use URI as certificate store to verify CA certificate"},
    {"no_cache", OPT_NO_CACHE, '-', "Disable session cache"},
    {"ext_cache", OPT_EXT_CACHE, '-',
     "Disable internal cache, setup and use external cache"},
    {"CRLform", OPT_CRLFORM, 'F', "CRL format (PEM or DER) PEM is default"},
    {"verify_return_error", OPT_VERIFY_RET_ERROR, '-',
     "Close connection on verification error"},
    {"verify_quiet", OPT_VERIFY_QUIET, '-',
     "No verify output except verify errors"},
    {"verifyCAfile", OPT_VERIFYCAFILE, '<',
     "CA file for certificate verification (PEM format)"},
    {"ign_eof", OPT_IGN_EOF, '-', "ignore input eof (default when -quiet)"},
    {"no_ign_eof", OPT_NO_IGN_EOF, '-', "Do not ignore input eof"},

#ifndef OPENSSL_NO_OCSP
    OPT_SECTION("OCSP"),
    {"status", OPT_STATUS, '-', "Request certificate status from server"},
    {"status_verbose", OPT_STATUS_VERBOSE, '-',
     "Print more output in certificate status callback"},
    {"status_timeout", OPT_STATUS_TIMEOUT, 'n',
     "Status request responder timeout"},
    {"status_url", OPT_STATUS_URL, 's', "Status request fallback URL"},
    {"status_file", OPT_STATUS_FILE, '<',
     "File containing DER encoded OCSP Response"},
#endif

    OPT_SECTION("Debug"),
    {"security_debug", OPT_SECURITY_DEBUG, '-',
     "Print output from SSL/TLS security framework"},
    {"security_debug_verbose", OPT_SECURITY_DEBUG_VERBOSE, '-',
     "Print more output from SSL/TLS security framework"},
    {"brief", OPT_BRIEF, '-',
     "Restrict output to brief summary of connection parameters"},
    {"rev", OPT_REV, '-',
     "act as a simple test server which just sends back with the received text reversed"},
    {"debug", OPT_DEBUG, '-', "Print more output"},
    {"msg", OPT_MSG, '-', "Show protocol messages"},
    {"msgfile", OPT_MSGFILE, '>',
     "File to send output of -msg or -trace, instead of stdout"},
    {"state", OPT_STATE, '-', "Print the SSL states"},
    {"async", OPT_ASYNC, '-', "Operate in asynchronous mode"},
    {"max_pipelines", OPT_MAX_PIPELINES, 'p',
     "Maximum number of encrypt/decrypt pipelines to be used"},
    {"naccept", OPT_NACCEPT, 'p', "Terminate after #num connections"},
    {"keylogfile", OPT_KEYLOG_FILE, '>', "Write TLS secrets to file"},

    OPT_SECTION("Network"),
    {"nbio", OPT_NBIO, '-', "Use non-blocking IO"},
    {"timeout", OPT_TIMEOUT, '-', "Enable timeouts"},
    {"mtu", OPT_MTU, 'p', "Set link layer MTU"},
    {"read_buf", OPT_READ_BUF, 'p',
     "Default read buffer size to be used for connections"},
    {"split_send_frag", OPT_SPLIT_SEND_FRAG, 'p',
     "Size used to split data for encrypt pipelines"},
    {"max_send_frag", OPT_MAX_SEND_FRAG, 'p', "Maximum Size of send frames "},

    OPT_SECTION("Server identity"),
    {"psk_identity", OPT_PSK_IDENTITY, 's', "PSK identity to expect"},
#ifndef OPENSSL_NO_PSK
    {"psk_hint", OPT_PSK_HINT, 's', "PSK identity hint to use"},
#endif
    {"psk", OPT_PSK, 's', "PSK in hex (without 0x)"},
    {"psk_session", OPT_PSK_SESS, '<', "File to read PSK SSL session from"},
#ifndef OPENSSL_NO_SRP
    {"srpvfile", OPT_SRPVFILE, '<', "The verifier file for SRP"},
    {"srpuserseed", OPT_SRPUSERSEED, 's',
     "A seed string for a default user salt"},
#endif

    OPT_SECTION("Protocol and version"),
    {"max_early_data", OPT_MAX_EARLY, 'n',
     "The maximum number of bytes of early data as advertised in tickets"},
    {"recv_max_early_data", OPT_RECV_MAX_EARLY, 'n',
     "The maximum number of bytes of early data (hard limit)"},
    {"early_data", OPT_EARLY_DATA, '-', "Attempt to read early data"},
    {"num_tickets", OPT_S_NUM_TICKETS, 'n',
     "The number of TLSv1.3 session tickets that a server will automatically issue" },
    {"anti_replay", OPT_ANTI_REPLAY, '-', "Switch on anti-replay protection (default)"},
    {"no_anti_replay", OPT_NO_ANTI_REPLAY, '-', "Switch off anti-replay protection"},
    {"http_server_binmode", OPT_HTTP_SERVER_BINMODE, '-', "opening files in binary mode when acting as http server (-WWW and -HTTP)"},
    {"stateless", OPT_STATELESS, '-', "Require TLSv1.3 cookies"},
#ifndef OPENSSL_NO_SSL3
    {"ssl3", OPT_SSL3, '-', "Just talk SSLv3"},
#endif
#ifndef OPENSSL_NO_TLS1
    {"tls1", OPT_TLS1, '-', "Just talk TLSv1"},
#endif
#ifndef OPENSSL_NO_TLS1_1
    {"tls1_1", OPT_TLS1_1, '-', "Just talk TLSv1.1"},
#endif
#ifndef OPENSSL_NO_TLS1_2
    {"tls1_2", OPT_TLS1_2, '-', "just talk TLSv1.2"},
#endif
#ifndef OPENSSL_NO_TLS1_3
    {"tls1_3", OPT_TLS1_3, '-', "just talk TLSv1.3"},
#endif
#ifndef OPENSSL_NO_DTLS
    {"dtls", OPT_DTLS, '-', "Use any DTLS version"},
    {"listen", OPT_LISTEN, '-',
     "Listen for a DTLS ClientHello with a cookie and then connect"},
#endif
#ifndef OPENSSL_NO_DTLS1
    {"dtls1", OPT_DTLS1, '-', "Just talk DTLSv1"},
#endif
#ifndef OPENSSL_NO_DTLS1_2
    {"dtls1_2", OPT_DTLS1_2, '-', "Just talk DTLSv1.2"},
#endif
#ifndef OPENSSL_NO_SCTP
    {"sctp", OPT_SCTP, '-', "Use SCTP"},
    {"sctp_label_bug", OPT_SCTP_LABEL_BUG, '-', "Enable SCTP label length bug"},
#endif
#ifndef OPENSSL_NO_SRTP
    {"use_srtp", OPT_SRTP_PROFILES, 's',
     "Offer SRTP key management with a colon-separated profile list"},
#endif
#ifndef OPENSSL_NO_DH
    {"no_dhe", OPT_NO_DHE, '-', "Disable ephemeral DH"},
#endif
#ifndef OPENSSL_NO_NEXTPROTONEG
    {"nextprotoneg", OPT_NEXTPROTONEG, 's',
     "Set the advertised protocols for the NPN extension (comma-separated list)"},
#endif
    {"alpn", OPT_ALPN, 's',
     "Set the advertised protocols for the ALPN extension (comma-separated list)"},
<<<<<<< HEAD
#ifndef OPENSSL_NO_ENGINE
    {"engine", OPT_ENGINE, 's', "Use engine, possibly a hardware device"},
#endif
    {"keylogfile", OPT_KEYLOG_FILE, '>', "Write TLS secrets to file"},
    {"max_early_data", OPT_MAX_EARLY, 'n',
     "The maximum number of bytes of early data as advertised in tickets"},
    {"recv_max_early_data", OPT_RECV_MAX_EARLY, 'n',
     "The maximum number of bytes of early data (hard limit)"},
    {"early_data", OPT_EARLY_DATA, '-', "Attempt to read early data"},
    {"num_tickets", OPT_S_NUM_TICKETS, 'n',
     "The number of TLSv1.3 session tickets that a server will automatically  issue" },
    {"anti_replay", OPT_ANTI_REPLAY, '-', "Switch on anti-replay protection (default)"},
    {"no_anti_replay", OPT_NO_ANTI_REPLAY, '-', "Switch off anti-replay protection"},
#ifndef OPENSSL_NO_ESNI
    {"esnikey", OPT_ESNIKEY, 's', "Load ESNI key pair"},
    {"esnipriv", OPT_ESNIPRIV, 's', "Load ESNI private key"},
    {"esnipub", OPT_ESNIPUB, 's', "Load ESNI public key"},
    {"esnidir", OPT_ESNIDIR, 's', "ESNI information directory"},
    {"esnispecificpad", OPT_ESNISPECIFICPAD, '-', "Do specific padding of Certificate/CertificateVerify (instead of general padding all)"},
    {"esnihardfail", OPT_ESNI_HARDFAIL, '-', "Fail connection if ESNI decryption fails (default is to serve SNI/COVER site if ESNI fails due to GREASE"},
    {"esnitrialdecrypt", OPT_ESNI_TRIALDECRYPT, '-', "Attepmt trial decryption with all loaded keys even if ESNI record_digest matching fails"},
#endif
    {"http_server_binmode", OPT_HTTP_SERVER_BINMODE, '-', "opening files in binary mode when acting as http server (-WWW and -HTTP)"},
    {NULL, OPT_EOF, 0, NULL}
=======

    OPT_R_OPTIONS,
    OPT_S_OPTIONS,
    OPT_V_OPTIONS,
    {"cert_chain", OPT_CERT_CHAIN, '<',
     "certificate chain file in PEM format"},
    {"dcert_chain", OPT_DCERT_CHAIN, '<',
     "second certificate chain file in PEM format"},
    {"build_chain", OPT_BUILD_CHAIN, '-', "Build certificate chain"},
    {"chainCAfile", OPT_CHAINCAFILE, '<',
     "CA file for certificate chain (PEM format)"},
    OPT_X_OPTIONS,
    {NULL}
>>>>>>> db30f432
};

#define IS_PROT_FLAG(o) \
 (o == OPT_SSL3 || o == OPT_TLS1 || o == OPT_TLS1_1 || o == OPT_TLS1_2 \
  || o == OPT_TLS1_3 || o == OPT_DTLS || o == OPT_DTLS1 || o == OPT_DTLS1_2)

int s_server_main(int argc, char *argv[])
{
    ENGINE *engine = NULL;
    EVP_PKEY *s_key = NULL, *s_dkey = NULL;
    SSL_CONF_CTX *cctx = NULL;
    const SSL_METHOD *meth = TLS_server_method();
    SSL_EXCERT *exc = NULL;
    STACK_OF(OPENSSL_STRING) *ssl_args = NULL;
    STACK_OF(X509) *s_chain = NULL, *s_dchain = NULL;
    STACK_OF(X509_CRL) *crls = NULL;
    X509 *s_cert = NULL, *s_dcert = NULL;
    X509_VERIFY_PARAM *vpm = NULL;
    const char *CApath = NULL, *CAfile = NULL, *CAstore = NULL;
    const char *chCApath = NULL, *chCAfile = NULL, *chCAstore = NULL;
    char *dpassarg = NULL, *dpass = NULL;
    char *passarg = NULL, *pass = NULL;
    char *vfyCApath = NULL, *vfyCAfile = NULL, *vfyCAstore = NULL;
    char *crl_file = NULL, *prog;
#ifdef AF_UNIX
    int unlink_unix_path = 0;
#endif
    do_server_cb server_cb;
    int vpmtouched = 0, build_chain = 0, no_cache = 0, ext_cache = 0;
#ifndef OPENSSL_NO_DH
    char *dhfile = NULL;
    int no_dhe = 0;
#endif
    int nocert = 0, ret = 1;
    int noCApath = 0, noCAfile = 0, noCAstore = 0;
    int s_cert_format = FORMAT_PEM, s_key_format = FORMAT_PEM;
    int s_dcert_format = FORMAT_PEM, s_dkey_format = FORMAT_PEM;
    int rev = 0, naccept = -1, sdebug = 0;
    int socket_family = AF_UNSPEC, socket_type = SOCK_STREAM, protocol = 0;
    int state = 0, crl_format = FORMAT_PEM, crl_download = 0;
    char *host = NULL;
    char *port = OPENSSL_strdup(PORT);
    unsigned char *context = NULL;
    OPTION_CHOICE o;
    EVP_PKEY *s_key2 = NULL;
    X509 *s_cert2 = NULL;
#ifndef OPENSSL_NO_ESNI
    tlsextctx tlsextcbp = { NULL, NULL, SSL_TLSEXT_ERR_ALERT_WARNING, NULL };
#else
    tlsextctx tlsextcbp = { NULL, NULL, SSL_TLSEXT_ERR_ALERT_WARNING };
#endif
    const char *ssl_config = NULL;
    int read_buf_len = 0;
#ifndef OPENSSL_NO_NEXTPROTONEG
    const char *next_proto_neg_in = NULL;
    tlsextnextprotoctx next_proto = { NULL, 0 };
#endif
    const char *alpn_in = NULL;
    tlsextalpnctx alpn_ctx = { NULL, 0 };
#ifndef OPENSSL_NO_PSK
    /* by default do not send a PSK identity hint */
    char *psk_identity_hint = NULL;
#endif
    char *p;
#ifndef OPENSSL_NO_SRP
    char *srpuserseed = NULL;
    char *srp_verifier_file = NULL;
#endif
#ifndef OPENSSL_NO_SRTP
    char *srtp_profiles = NULL;
#endif
    int min_version = 0, max_version = 0, prot_opt = 0, no_prot_opt = 0;
    int s_server_verify = SSL_VERIFY_NONE;
    int s_server_session_id_context = 1; /* anything will do */
    const char *s_cert_file = TEST_CERT, *s_key_file = NULL, *s_chain_file = NULL;
    const char *s_cert_file2 = TEST_CERT2, *s_key_file2 = NULL;
    char *s_dcert_file = NULL, *s_dkey_file = NULL, *s_dchain_file = NULL;
#ifndef OPENSSL_NO_OCSP
    int s_tlsextstatus = 0;
#endif
    int no_resume_ephemeral = 0;
    unsigned int max_send_fragment = 0;
    unsigned int split_send_fragment = 0, max_pipelines = 0;
    const char *s_serverinfo_file = NULL;
    const char *keylog_file = NULL;
    int max_early_data = -1, recv_max_early_data = -1;
    char *psksessf = NULL;
#ifndef OPENSSL_NO_ESNI
    char *esnikeyfile = NULL; 
    char *esniprivkeyfile = NULL; 
    char *esnipubfile = NULL;
    char *esnidir=NULL;
    int esnispecificpad=0; ///< we default to generally padding to 512 octet multiples
    int esnihardfail=0; ///< whether we fail if ESNI does or fall back to trying to serve COVER
    int esnitrialdecrypt=0; ///< whether we attempt trial decryptions if record_digest mismatch
#endif

#ifndef OPENSSL_NO_SCTP
    int sctp_label_bug = 0;
#endif

    /* Init of few remaining global variables */
    local_argc = argc;
    local_argv = argv;

    ctx = ctx2 = NULL;
    s_nbio = s_nbio_test = 0;
    www = 0;
    bio_s_out = NULL;
    s_debug = 0;
    s_msg = 0;
    s_quiet = 0;
    s_brief = 0;
    async = 0;

    cctx = SSL_CONF_CTX_new();
    vpm = X509_VERIFY_PARAM_new();
    if (cctx == NULL || vpm == NULL)
        goto end;
    SSL_CONF_CTX_set_flags(cctx,
                           SSL_CONF_FLAG_SERVER | SSL_CONF_FLAG_CMDLINE);

    prog = opt_init(argc, argv, s_server_options);
    while ((o = opt_next()) != OPT_EOF) {
        if (IS_PROT_FLAG(o) && ++prot_opt > 1) {
            BIO_printf(bio_err, "Cannot supply multiple protocol flags\n");
            goto end;
        }
        if (IS_NO_PROT_FLAG(o))
            no_prot_opt++;
        if (prot_opt == 1 && no_prot_opt) {
            BIO_printf(bio_err,
                       "Cannot supply both a protocol flag and '-no_<prot>'\n");
            goto end;
        }
        switch (o) {
        case OPT_EOF:
        case OPT_ERR:
 opthelp:
            BIO_printf(bio_err, "%s: Use -help for summary.\n", prog);
            goto end;
        case OPT_HELP:
            opt_help(s_server_options);
            ret = 0;
            goto end;

        case OPT_4:
#ifdef AF_UNIX
            if (socket_family == AF_UNIX) {
                OPENSSL_free(host); host = NULL;
                OPENSSL_free(port); port = NULL;
            }
#endif
            socket_family = AF_INET;
            break;
        case OPT_6:
            if (1) {
#ifdef AF_INET6
#ifdef AF_UNIX
                if (socket_family == AF_UNIX) {
                    OPENSSL_free(host); host = NULL;
                    OPENSSL_free(port); port = NULL;
                }
#endif
                socket_family = AF_INET6;
            } else {
#endif
                BIO_printf(bio_err, "%s: IPv6 domain sockets unsupported\n", prog);
                goto end;
            }
            break;
        case OPT_PORT:
#ifdef AF_UNIX
            if (socket_family == AF_UNIX) {
                socket_family = AF_UNSPEC;
            }
#endif
            OPENSSL_free(port); port = NULL;
            OPENSSL_free(host); host = NULL;
            if (BIO_parse_hostserv(opt_arg(), NULL, &port, BIO_PARSE_PRIO_SERV) < 1) {
                BIO_printf(bio_err,
                           "%s: -port argument malformed or ambiguous\n",
                           port);
                goto end;
            }
            break;
        case OPT_ACCEPT:
#ifdef AF_UNIX
            if (socket_family == AF_UNIX) {
                socket_family = AF_UNSPEC;
            }
#endif
            OPENSSL_free(port); port = NULL;
            OPENSSL_free(host); host = NULL;
            if (BIO_parse_hostserv(opt_arg(), &host, &port, BIO_PARSE_PRIO_SERV) < 1) {
                BIO_printf(bio_err,
                           "%s: -accept argument malformed or ambiguous\n",
                           port);
                goto end;
            }
            break;
#ifdef AF_UNIX
        case OPT_UNIX:
            socket_family = AF_UNIX;
            OPENSSL_free(host); host = OPENSSL_strdup(opt_arg());
            OPENSSL_free(port); port = NULL;
            break;
        case OPT_UNLINK:
            unlink_unix_path = 1;
            break;
#endif
        case OPT_NACCEPT:
            naccept = atol(opt_arg());
            break;
        case OPT_VERIFY:
            s_server_verify = SSL_VERIFY_PEER | SSL_VERIFY_CLIENT_ONCE;
            verify_args.depth = atoi(opt_arg());
            if (!s_quiet)
                BIO_printf(bio_err, "verify depth is %d\n", verify_args.depth);
            break;
        case OPT_UPPER_V_VERIFY:
            s_server_verify =
                SSL_VERIFY_PEER | SSL_VERIFY_FAIL_IF_NO_PEER_CERT |
                SSL_VERIFY_CLIENT_ONCE;
            verify_args.depth = atoi(opt_arg());
            if (!s_quiet)
                BIO_printf(bio_err,
                           "verify depth is %d, must return a certificate\n",
                           verify_args.depth);
            break;
        case OPT_CONTEXT:
            context = (unsigned char *)opt_arg();
            break;
        case OPT_CERT:
            s_cert_file = opt_arg();
            break;
        case OPT_NAMEOPT:
            if (!set_nameopt(opt_arg()))
                goto end;
            break;
        case OPT_CRL:
            crl_file = opt_arg();
            break;
        case OPT_CRL_DOWNLOAD:
            crl_download = 1;
            break;
        case OPT_SERVERINFO:
            s_serverinfo_file = opt_arg();
            break;
        case OPT_CERTFORM:
            if (!opt_format(opt_arg(), OPT_FMT_PEMDER, &s_cert_format))
                goto opthelp;
            break;
        case OPT_KEY:
            s_key_file = opt_arg();
            break;
        case OPT_KEYFORM:
            if (!opt_format(opt_arg(), OPT_FMT_ANY, &s_key_format))
                goto opthelp;
            break;
        case OPT_PASS:
            passarg = opt_arg();
            break;
        case OPT_CERT_CHAIN:
            s_chain_file = opt_arg();
            break;
        case OPT_DHPARAM:
#ifndef OPENSSL_NO_DH
            dhfile = opt_arg();
#endif
            break;
        case OPT_DCERTFORM:
            if (!opt_format(opt_arg(), OPT_FMT_PEMDER, &s_dcert_format))
                goto opthelp;
            break;
        case OPT_DCERT:
            s_dcert_file = opt_arg();
            break;
        case OPT_DKEYFORM:
            if (!opt_format(opt_arg(), OPT_FMT_PEMDER, &s_dkey_format))
                goto opthelp;
            break;
        case OPT_DPASS:
            dpassarg = opt_arg();
            break;
        case OPT_DKEY:
            s_dkey_file = opt_arg();
            break;
        case OPT_DCERT_CHAIN:
            s_dchain_file = opt_arg();
            break;
        case OPT_NOCERT:
            nocert = 1;
            break;
        case OPT_CAPATH:
            CApath = opt_arg();
            break;
        case OPT_NOCAPATH:
            noCApath = 1;
            break;
        case OPT_CHAINCAPATH:
            chCApath = opt_arg();
            break;
        case OPT_VERIFYCAPATH:
            vfyCApath = opt_arg();
            break;
        case OPT_CASTORE:
            CAstore = opt_arg();
            break;
        case OPT_NOCASTORE:
            noCAstore = 1;
            break;
        case OPT_CHAINCASTORE:
            chCAstore = opt_arg();
            break;
        case OPT_VERIFYCASTORE:
            vfyCAstore = opt_arg();
            break;
        case OPT_NO_CACHE:
            no_cache = 1;
            break;
        case OPT_EXT_CACHE:
            ext_cache = 1;
            break;
        case OPT_CRLFORM:
            if (!opt_format(opt_arg(), OPT_FMT_PEMDER, &crl_format))
                goto opthelp;
            break;
        case OPT_S_CASES:
        case OPT_S_NUM_TICKETS:
        case OPT_ANTI_REPLAY:
        case OPT_NO_ANTI_REPLAY:
            if (ssl_args == NULL)
                ssl_args = sk_OPENSSL_STRING_new_null();
            if (ssl_args == NULL
                || !sk_OPENSSL_STRING_push(ssl_args, opt_flag())
                || !sk_OPENSSL_STRING_push(ssl_args, opt_arg())) {
                BIO_printf(bio_err, "%s: Memory allocation failure\n", prog);
                goto end;
            }
            break;
        case OPT_V_CASES:
            if (!opt_verify(o, vpm))
                goto end;
            vpmtouched++;
            break;
        case OPT_X_CASES:
            if (!args_excert(o, &exc))
                goto end;
            break;
        case OPT_VERIFY_RET_ERROR:
            verify_args.return_error = 1;
            break;
        case OPT_VERIFY_QUIET:
            verify_args.quiet = 1;
            break;
        case OPT_BUILD_CHAIN:
            build_chain = 1;
            break;
        case OPT_CAFILE:
            CAfile = opt_arg();
            break;
        case OPT_NOCAFILE:
            noCAfile = 1;
            break;
        case OPT_CHAINCAFILE:
            chCAfile = opt_arg();
            break;
        case OPT_VERIFYCAFILE:
            vfyCAfile = opt_arg();
            break;
        case OPT_NBIO:
            s_nbio = 1;
            break;
        case OPT_NBIO_TEST:
            s_nbio = s_nbio_test = 1;
            break;
        case OPT_IGN_EOF:
            s_ign_eof = 1;
            break;
        case OPT_NO_IGN_EOF:
            s_ign_eof = 0;
            break;
        case OPT_DEBUG:
            s_debug = 1;
            break;
        case OPT_TLSEXTDEBUG:
            s_tlsextdebug = 1;
            break;
        case OPT_STATUS:
#ifndef OPENSSL_NO_OCSP
            s_tlsextstatus = 1;
#endif
            break;
        case OPT_STATUS_VERBOSE:
#ifndef OPENSSL_NO_OCSP
            s_tlsextstatus = tlscstatp.verbose = 1;
#endif
            break;
        case OPT_STATUS_TIMEOUT:
#ifndef OPENSSL_NO_OCSP
            s_tlsextstatus = 1;
            tlscstatp.timeout = atoi(opt_arg());
#endif
            break;
        case OPT_STATUS_URL:
#ifndef OPENSSL_NO_OCSP
            s_tlsextstatus = 1;
            if (!OCSP_parse_url(opt_arg(),
                                &tlscstatp.host,
                                &tlscstatp.port,
                                &tlscstatp.path, &tlscstatp.use_ssl)) {
                BIO_printf(bio_err, "Error parsing URL\n");
                goto end;
            }
#endif
            break;
        case OPT_STATUS_FILE:
#ifndef OPENSSL_NO_OCSP
            s_tlsextstatus = 1;
            tlscstatp.respin = opt_arg();
#endif
            break;
        case OPT_MSG:
            s_msg = 1;
            break;
        case OPT_MSGFILE:
            bio_s_msg = BIO_new_file(opt_arg(), "w");
            break;
        case OPT_TRACE:
#ifndef OPENSSL_NO_SSL_TRACE
            s_msg = 2;
#endif
            break;
        case OPT_SECURITY_DEBUG:
            sdebug = 1;
            break;
        case OPT_SECURITY_DEBUG_VERBOSE:
            sdebug = 2;
            break;
        case OPT_STATE:
            state = 1;
            break;
        case OPT_CRLF:
            s_crlf = 1;
            break;
        case OPT_QUIET:
            s_quiet = 1;
            break;
        case OPT_BRIEF:
            s_quiet = s_brief = verify_args.quiet = 1;
            break;
        case OPT_NO_DHE:
#ifndef OPENSSL_NO_DH
            no_dhe = 1;
#endif
            break;
        case OPT_NO_RESUME_EPHEMERAL:
            no_resume_ephemeral = 1;
            break;
        case OPT_PSK_IDENTITY:
            psk_identity = opt_arg();
            break;
        case OPT_PSK_HINT:
#ifndef OPENSSL_NO_PSK
            psk_identity_hint = opt_arg();
#endif
            break;
        case OPT_PSK:
            for (p = psk_key = opt_arg(); *p; p++) {
                if (isxdigit(_UC(*p)))
                    continue;
                BIO_printf(bio_err, "Not a hex number '%s'\n", psk_key);
                goto end;
            }
            break;
        case OPT_PSK_SESS:
            psksessf = opt_arg();
            break;
        case OPT_SRPVFILE:
#ifndef OPENSSL_NO_SRP
            srp_verifier_file = opt_arg();
            if (min_version < TLS1_VERSION)
                min_version = TLS1_VERSION;
#endif
            break;
        case OPT_SRPUSERSEED:
#ifndef OPENSSL_NO_SRP
            srpuserseed = opt_arg();
            if (min_version < TLS1_VERSION)
                min_version = TLS1_VERSION;
#endif
            break;
        case OPT_REV:
            rev = 1;
            break;
        case OPT_WWW:
            www = 1;
            break;
        case OPT_UPPER_WWW:
            www = 2;
            break;
        case OPT_HTTP:
            www = 3;
            break;
        case OPT_SSL_CONFIG:
            ssl_config = opt_arg();
            break;
        case OPT_SSL3:
            min_version = SSL3_VERSION;
            max_version = SSL3_VERSION;
            break;
        case OPT_TLS1_3:
            min_version = TLS1_3_VERSION;
            max_version = TLS1_3_VERSION;
            break;
        case OPT_TLS1_2:
            min_version = TLS1_2_VERSION;
            max_version = TLS1_2_VERSION;
            break;
        case OPT_TLS1_1:
            min_version = TLS1_1_VERSION;
            max_version = TLS1_1_VERSION;
            break;
        case OPT_TLS1:
            min_version = TLS1_VERSION;
            max_version = TLS1_VERSION;
            break;
        case OPT_DTLS:
#ifndef OPENSSL_NO_DTLS
            meth = DTLS_server_method();
            socket_type = SOCK_DGRAM;
#endif
            break;
        case OPT_DTLS1:
#ifndef OPENSSL_NO_DTLS
            meth = DTLS_server_method();
            min_version = DTLS1_VERSION;
            max_version = DTLS1_VERSION;
            socket_type = SOCK_DGRAM;
#endif
            break;
        case OPT_DTLS1_2:
#ifndef OPENSSL_NO_DTLS
            meth = DTLS_server_method();
            min_version = DTLS1_2_VERSION;
            max_version = DTLS1_2_VERSION;
            socket_type = SOCK_DGRAM;
#endif
            break;
        case OPT_SCTP:
#ifndef OPENSSL_NO_SCTP
            protocol = IPPROTO_SCTP;
#endif
            break;
        case OPT_SCTP_LABEL_BUG:
#ifndef OPENSSL_NO_SCTP
            sctp_label_bug = 1;
#endif
            break;
        case OPT_TIMEOUT:
#ifndef OPENSSL_NO_DTLS
            enable_timeouts = 1;
#endif
            break;
        case OPT_MTU:
#ifndef OPENSSL_NO_DTLS
            socket_mtu = atol(opt_arg());
#endif
            break;
        case OPT_LISTEN:
#ifndef OPENSSL_NO_DTLS
            dtlslisten = 1;
#endif
            break;
        case OPT_STATELESS:
            stateless = 1;
            break;
        case OPT_ID_PREFIX:
            session_id_prefix = opt_arg();
            break;
        case OPT_ENGINE:
            engine = setup_engine(opt_arg(), 1);
            break;
        case OPT_R_CASES:
            if (!opt_rand(o))
                goto end;
            break;
        case OPT_SERVERNAME:
            tlsextcbp.servername = opt_arg();
            break;
        case OPT_SERVERNAME_FATAL:
            tlsextcbp.extension_error = SSL_TLSEXT_ERR_ALERT_FATAL;
            break;
        case OPT_CERT2:
            s_cert_file2 = opt_arg();
            break;
        case OPT_KEY2:
            s_key_file2 = opt_arg();
            break;
        case OPT_NEXTPROTONEG:
# ifndef OPENSSL_NO_NEXTPROTONEG
            next_proto_neg_in = opt_arg();
#endif
            break;
        case OPT_ALPN:
            alpn_in = opt_arg();
            break;
        case OPT_SRTP_PROFILES:
#ifndef OPENSSL_NO_SRTP
            srtp_profiles = opt_arg();
#endif
            break;
        case OPT_KEYMATEXPORT:
            keymatexportlabel = opt_arg();
            break;
        case OPT_KEYMATEXPORTLEN:
            keymatexportlen = atoi(opt_arg());
            break;
        case OPT_ASYNC:
            async = 1;
            break;
        case OPT_MAX_SEND_FRAG:
            max_send_fragment = atoi(opt_arg());
            break;
        case OPT_SPLIT_SEND_FRAG:
            split_send_fragment = atoi(opt_arg());
            break;
        case OPT_MAX_PIPELINES:
            max_pipelines = atoi(opt_arg());
            break;
        case OPT_READ_BUF:
            read_buf_len = atoi(opt_arg());
            break;
        case OPT_KEYLOG_FILE:
            keylog_file = opt_arg();
            break;
        case OPT_MAX_EARLY:
            max_early_data = atoi(opt_arg());
            if (max_early_data < 0) {
                BIO_printf(bio_err, "Invalid value for max_early_data\n");
                goto end;
            }
            break;
        case OPT_RECV_MAX_EARLY:
            recv_max_early_data = atoi(opt_arg());
            if (recv_max_early_data < 0) {
                BIO_printf(bio_err, "Invalid value for recv_max_early_data\n");
                goto end;
            }
            break;
        case OPT_EARLY_DATA:
            early_data = 1;
            if (max_early_data == -1)
                max_early_data = SSL3_RT_MAX_PLAIN_LENGTH;
            break;
#ifndef OPENSSL_NO_ESNI
        case OPT_ESNIKEY:
            esnikeyfile=opt_arg();
            break;
        case OPT_ESNIPRIV:
            esniprivkeyfile=opt_arg();
            break;
        case OPT_ESNIPUB:
            esnipubfile=opt_arg();
            break;
        case OPT_ESNIDIR:
            esnidir=opt_arg();
            break;
        case OPT_ESNISPECIFICPAD:
            esnispecificpad=1;
            break;
        case OPT_ESNI_HARDFAIL:
            esnihardfail=1;
            break;
        case OPT_ESNI_TRIALDECRYPT:
            esnitrialdecrypt=1;
            break;
#endif
        case OPT_HTTP_SERVER_BINMODE:
            http_server_binmode = 1;
            break;
        }
    }
    argc = opt_num_rest();
    argv = opt_rest();

#ifndef OPENSSL_NO_NEXTPROTONEG
    if (min_version == TLS1_3_VERSION && next_proto_neg_in != NULL) {
        BIO_printf(bio_err, "Cannot supply -nextprotoneg with TLSv1.3\n");
        goto opthelp;
    }
#endif
#ifndef OPENSSL_NO_DTLS
    if (www && socket_type == SOCK_DGRAM) {
        BIO_printf(bio_err, "Can't use -HTTP, -www or -WWW with DTLS\n");
        goto end;
    }

    if (dtlslisten && socket_type != SOCK_DGRAM) {
        BIO_printf(bio_err, "Can only use -listen with DTLS\n");
        goto end;
    }
#endif

    if (stateless && socket_type != SOCK_STREAM) {
        BIO_printf(bio_err, "Can only use --stateless with TLS\n");
        goto end;
    }

#ifdef AF_UNIX
    if (socket_family == AF_UNIX && socket_type != SOCK_STREAM) {
        BIO_printf(bio_err,
                   "Can't use unix sockets and datagrams together\n");
        goto end;
    }
#endif
    if (early_data && (www > 0 || rev)) {
        BIO_printf(bio_err,
                   "Can't use -early_data in combination with -www, -WWW, -HTTP, or -rev\n");
        goto end;
    }

#ifndef OPENSSL_NO_SCTP
    if (protocol == IPPROTO_SCTP) {
        if (socket_type != SOCK_DGRAM) {
            BIO_printf(bio_err, "Can't use -sctp without DTLS\n");
            goto end;
        }
        /* SCTP is unusual. It uses DTLS over a SOCK_STREAM protocol */
        socket_type = SOCK_STREAM;
    }
#endif

    if (!app_passwd(passarg, dpassarg, &pass, &dpass)) {
        BIO_printf(bio_err, "Error getting password\n");
        goto end;
    }

    if (s_key_file == NULL)
        s_key_file = s_cert_file;

    if (s_key_file2 == NULL)
        s_key_file2 = s_cert_file2;

    if (!load_excert(&exc))
        goto end;

    if (nocert == 0) {
        s_key = load_key(s_key_file, s_key_format, 0, pass, engine,
                         "server certificate private key file");
        if (s_key == NULL) {
            ERR_print_errors(bio_err);
            goto end;
        }

        s_cert = load_cert(s_cert_file, s_cert_format,
                           "server certificate file");

        if (s_cert == NULL) {
            ERR_print_errors(bio_err);
            goto end;
        }
        if (s_chain_file != NULL) {
            if (!load_certs(s_chain_file, &s_chain, FORMAT_PEM, NULL,
                            "server certificate chain"))
                goto end;
        }

        if (tlsextcbp.servername != NULL) {
            s_key2 = load_key(s_key_file2, s_key_format, 0, pass, engine,
                              "second server certificate private key file");
            if (s_key2 == NULL) {
                ERR_print_errors(bio_err);
                goto end;
            }

            s_cert2 = load_cert(s_cert_file2, s_cert_format,
                                "second server certificate file");

            if (s_cert2 == NULL) {
                ERR_print_errors(bio_err);
                goto end;
            }
#ifndef OPENSSL_NO_ESNI
            tlsextcbp.scert=s_cert2;
#endif
        }
    }
#if !defined(OPENSSL_NO_NEXTPROTONEG)
    if (next_proto_neg_in) {
        next_proto.data = next_protos_parse(&next_proto.len, next_proto_neg_in);
        if (next_proto.data == NULL)
            goto end;
    }
#endif
    alpn_ctx.data = NULL;
    if (alpn_in) {
        alpn_ctx.data = next_protos_parse(&alpn_ctx.len, alpn_in);
        if (alpn_ctx.data == NULL)
            goto end;
    }

    if (crl_file != NULL) {
        X509_CRL *crl;
        crl = load_crl(crl_file, crl_format);
        if (crl == NULL) {
            BIO_puts(bio_err, "Error loading CRL\n");
            ERR_print_errors(bio_err);
            goto end;
        }
        crls = sk_X509_CRL_new_null();
        if (crls == NULL || !sk_X509_CRL_push(crls, crl)) {
            BIO_puts(bio_err, "Error adding CRL\n");
            ERR_print_errors(bio_err);
            X509_CRL_free(crl);
            goto end;
        }
    }

    if (s_dcert_file != NULL) {

        if (s_dkey_file == NULL)
            s_dkey_file = s_dcert_file;

        s_dkey = load_key(s_dkey_file, s_dkey_format,
                          0, dpass, engine, "second certificate private key file");
        if (s_dkey == NULL) {
            ERR_print_errors(bio_err);
            goto end;
        }

        s_dcert = load_cert(s_dcert_file, s_dcert_format,
                            "second server certificate file");

        if (s_dcert == NULL) {
            ERR_print_errors(bio_err);
            goto end;
        }
        if (s_dchain_file != NULL) {
            if (!load_certs(s_dchain_file, &s_dchain, FORMAT_PEM, NULL,
                            "second server certificate chain"))
                goto end;
        }

    }

    if (bio_s_out == NULL) {
        if (s_quiet && !s_debug) {
            bio_s_out = BIO_new(BIO_s_null());
            if (s_msg && bio_s_msg == NULL)
                bio_s_msg = dup_bio_out(FORMAT_TEXT);
        } else {
            if (bio_s_out == NULL)
                bio_s_out = dup_bio_out(FORMAT_TEXT);
        }
    }
#if !defined(OPENSSL_NO_RSA) || !defined(OPENSSL_NO_DSA) || !defined(OPENSSL_NO_EC)
    if (nocert)
#endif
    {
        s_cert_file = NULL;
        s_key_file = NULL;
        s_dcert_file = NULL;
        s_dkey_file = NULL;
        s_cert_file2 = NULL;
        s_key_file2 = NULL;
    }

    ctx = SSL_CTX_new(meth);
    if (ctx == NULL) {
        ERR_print_errors(bio_err);
        goto end;
    }

#ifndef OPENSSL_NO_ESNI
    if (esnihardfail!=0) {
        SSL_CTX_set_options(ctx,SSL_OP_ESNI_HARDFAIL);
    }
    if (esnitrialdecrypt!=0) {
        SSL_CTX_set_options(ctx,SSL_OP_ESNI_TRIALDECRYPT);
    }
#endif

    SSL_CTX_clear_mode(ctx, SSL_MODE_AUTO_RETRY);

    if (sdebug)
        ssl_ctx_security_debug(ctx, sdebug);

    if (!config_ctx(cctx, ssl_args, ctx))
        goto end;

    if (ssl_config) {
        if (SSL_CTX_config(ctx, ssl_config) == 0) {
            BIO_printf(bio_err, "Error using configuration \"%s\"\n",
                       ssl_config);
            ERR_print_errors(bio_err);
            goto end;
        }
    }

#ifndef OPENSSL_NO_SCTP
    if (protocol == IPPROTO_SCTP && sctp_label_bug == 1)
        SSL_CTX_set_mode(ctx, SSL_MODE_DTLS_SCTP_LABEL_LENGTH_BUG);
#endif

    if (min_version != 0
        && SSL_CTX_set_min_proto_version(ctx, min_version) == 0)
        goto end;
    if (max_version != 0
        && SSL_CTX_set_max_proto_version(ctx, max_version) == 0)
        goto end;

    if (session_id_prefix) {
        if (strlen(session_id_prefix) >= 32)
            BIO_printf(bio_err,
                       "warning: id_prefix is too long, only one new session will be possible\n");
        if (!SSL_CTX_set_generate_session_id(ctx, generate_session_id)) {
            BIO_printf(bio_err, "error setting 'id_prefix'\n");
            ERR_print_errors(bio_err);
            goto end;
        }
        BIO_printf(bio_err, "id_prefix '%s' set.\n", session_id_prefix);
    }
    SSL_CTX_set_quiet_shutdown(ctx, 1);
    if (exc != NULL)
        ssl_ctx_set_excert(ctx, exc);

    if (state)
        SSL_CTX_set_info_callback(ctx, apps_ssl_info_callback);
    if (no_cache)
        SSL_CTX_set_session_cache_mode(ctx, SSL_SESS_CACHE_OFF);
    else if (ext_cache)
        init_session_cache_ctx(ctx);
    else
        SSL_CTX_sess_set_cache_size(ctx, 128);

    if (async) {
        SSL_CTX_set_mode(ctx, SSL_MODE_ASYNC);
    }

    if (max_send_fragment > 0
        && !SSL_CTX_set_max_send_fragment(ctx, max_send_fragment)) {
        BIO_printf(bio_err, "%s: Max send fragment size %u is out of permitted range\n",
                   prog, max_send_fragment);
        goto end;
    }

    if (split_send_fragment > 0
        && !SSL_CTX_set_split_send_fragment(ctx, split_send_fragment)) {
        BIO_printf(bio_err, "%s: Split send fragment size %u is out of permitted range\n",
                   prog, split_send_fragment);
        goto end;
    }
    if (max_pipelines > 0
        && !SSL_CTX_set_max_pipelines(ctx, max_pipelines)) {
        BIO_printf(bio_err, "%s: Max pipelines %u is out of permitted range\n",
                   prog, max_pipelines);
        goto end;
    }

    if (read_buf_len > 0) {
        SSL_CTX_set_default_read_buffer_len(ctx, read_buf_len);
    }
#ifndef OPENSSL_NO_SRTP
    if (srtp_profiles != NULL) {
        /* Returns 0 on success! */
        if (SSL_CTX_set_tlsext_use_srtp(ctx, srtp_profiles) != 0) {
            BIO_printf(bio_err, "Error setting SRTP profile\n");
            ERR_print_errors(bio_err);
            goto end;
        }
    }
#endif

    if (!ctx_set_verify_locations(ctx, CAfile, noCAfile, CApath, noCApath,
                                  CAstore, noCAstore)) {
        ERR_print_errors(bio_err);
        goto end;
    }
    if (vpmtouched && !SSL_CTX_set1_param(ctx, vpm)) {
        BIO_printf(bio_err, "Error setting verify params\n");
        ERR_print_errors(bio_err);
        goto end;
    }

    ssl_ctx_add_crls(ctx, crls, 0);

    if (!ssl_load_stores(ctx,
                         vfyCApath, vfyCAfile, vfyCAstore,
                         chCApath, chCAfile, chCAstore,
                         crls, crl_download)) {
        BIO_printf(bio_err, "Error loading store locations\n");
        ERR_print_errors(bio_err);
        goto end;
    }

#ifndef OPENSSL_NO_ESNI
    if (esnikeyfile!= NULL) {
        if (SSL_CTX_esni_server_enable(ctx,esnikeyfile,NULL)!=1) {
            BIO_printf(bio_err,"Failed to add ESNI key pair from: %s\n",esnikeyfile);
            goto end;
        }
        if (bio_s_out != NULL) {
            BIO_printf(bio_s_out,"Added ESNI key pair from: %s\n",esnikeyfile);
        }
    }
    if (esniprivkeyfile!= NULL || esnipubfile!=NULL) {
        /*
         * need both set to go ahead
         */
        if (esniprivkeyfile==NULL) {
            BIO_printf(bio_err, "Need -esnipub set as well as -esnikey\n" );
            goto end;
        }
        if (esnipubfile==NULL) {
            BIO_printf(bio_err, "Need -esnikey set as well as -esnipub\n" );
            goto end;
        }
        if (SSL_CTX_esni_server_enable(ctx,esniprivkeyfile,esnipubfile)!=1) {
            BIO_printf(bio_err, "Failure establishing ESNI parameters\n" );
            goto end;
        }
        if (bio_s_out != NULL) {
            BIO_printf(bio_s_out,"Added ESNI key pair: %s,%s\n",esniprivkeyfile,esnipubfile);
        }
        /* 
         * Set padding sizes 
         */
        if (esnispecificpad) {
            esni_ps=OPENSSL_malloc(sizeof(esni_padding_sizes)); 
            esni_ps->certpad=2000;
            esni_ps->certverifypad=500;
            SSL_CTX_set_record_padding_callback_arg(ctx,(void*)esni_ps);
            SSL_CTX_set_record_padding_callback(ctx,esni_padding_cb);
        }
    }
    if (esnidir != NULL ) {
        /*
         * Try load any good looking public/private ESNI values found in files in that directory
         * TODO: Find a more OpenSSL-like way of reading a directory without all the massive
         * indirection involved in the CApath which seems to delve about 5 call deep to do
         * anything. The esnidir shouldn't be embedded in the library at all really, so
         * arguably handling it fully here in the app is better, though there may I guess
         * be issues with portability.
         */
        size_t elen=strlen(esnidir);
        if ((elen+7) >= PATH_MAX) {
            /* too long, go away */
            BIO_printf(bio_err, "'%s' is too long a directory name - exiting \r\n", esnidir);
            goto end;
        }
        /* if not a directory, ignore it */
        if (app_isdir(esnidir) <= 0) {
            BIO_printf(bio_err, "'%s' is not a directory - exiting \r\n", esnidir);
            goto end;
        }
        DIR *dp;
        struct dirent *ep;
        dp=opendir(esnidir);
        if (dp==NULL) {
            BIO_printf(bio_err, "Can't read directory '%s' - exiting \r\n", esnidir);
            goto end;
        }
        while ((ep=readdir(dp))!=NULL) {
            char privname[PATH_MAX];
            char pubname[PATH_MAX];
            /*
             * If the file name matches *.priv, then check for matching *.pub and try enable that pair
             */
            size_t nlen=strlen(ep->d_name);
            if (nlen>5) {
                char *last5=ep->d_name+nlen-5;
                if (strncmp(last5,".priv",5)) {
                    continue;
                }
                if ((elen+nlen+1+1)>=PATH_MAX) { /* +1 for '/' and of NULL terminator */
                    closedir(dp);
                    BIO_printf(bio_err,"name too long: %s/%s - exiting \r\n",esnidir,ep->d_name);
                    goto end;
                }
                snprintf(privname,PATH_MAX,"%s/%s",esnidir,ep->d_name);
                snprintf(pubname,PATH_MAX,"%s/%s",esnidir,ep->d_name);
                pubname[elen+1+nlen-3]='u';
                pubname[elen+1+nlen-2]='b';
                pubname[elen+1+nlen-1]=0x00;
                struct stat thestat;
                if (stat(pubname,&thestat)==0 && stat(privname,&thestat)==0) {
                    if (SSL_CTX_esni_server_enable(ctx,privname,pubname)!=1) {
                        BIO_printf(bio_err, "Failure establishing ESNI parameters for %s\n",pubname );
                        //goto end;
                    }
                    if (bio_s_out != NULL) {
                        BIO_printf(bio_s_out,"Added ESNI key pair: %s,%s\n",pubname,privname);
                    }
                }
            }
        }
        closedir(dp);

    }
    if (esnidir!=NULL || esniprivkeyfile!= NULL ) {
        SSL_ESNI *tp=NULL;
        int nesni=SSL_CTX_get_esni(ctx,&tp);
        if (nesni==0) {
            BIO_printf(bio_err, "Failure establishing ESNI parameters - can't print 'em\n" );
            goto end;
        } 
        if (bio_s_out != NULL) {
            SSL_ESNI_print(bio_s_out,tp,ESNI_SELECT_ALL);
        }
    }
#endif

    if (s_cert2) {
        ctx2 = SSL_CTX_new(meth);
        if (ctx2 == NULL) {
            ERR_print_errors(bio_err);
            goto end;
        }
#ifndef OPENSSL_NO_ESNI
        if (esnihardfail!=0) {
            SSL_CTX_set_options(ctx2,SSL_OP_ESNI_HARDFAIL);
        }
        if (esnitrialdecrypt!=0) {
            SSL_CTX_set_options(ctx2,SSL_OP_ESNI_TRIALDECRYPT);
        }
#endif
    }

    if (ctx2 != NULL) {
        BIO_printf(bio_s_out, "Setting secondary ctx parameters\n");

        if (sdebug)
            ssl_ctx_security_debug(ctx, sdebug);

        if (session_id_prefix) {
            if (strlen(session_id_prefix) >= 32)
                BIO_printf(bio_err,
                           "warning: id_prefix is too long, only one new session will be possible\n");
            if (!SSL_CTX_set_generate_session_id(ctx2, generate_session_id)) {
                BIO_printf(bio_err, "error setting 'id_prefix'\n");
                ERR_print_errors(bio_err);
                goto end;
            }
            BIO_printf(bio_err, "id_prefix '%s' set.\n", session_id_prefix);
        }
        SSL_CTX_set_quiet_shutdown(ctx2, 1);
        if (exc != NULL)
            ssl_ctx_set_excert(ctx2, exc);

        if (state)
            SSL_CTX_set_info_callback(ctx2, apps_ssl_info_callback);

        if (no_cache)
            SSL_CTX_set_session_cache_mode(ctx2, SSL_SESS_CACHE_OFF);
        else if (ext_cache)
            init_session_cache_ctx(ctx2);
        else
            SSL_CTX_sess_set_cache_size(ctx2, 128);

        if (async)
            SSL_CTX_set_mode(ctx2, SSL_MODE_ASYNC);

        if (!ctx_set_verify_locations(ctx2, CAfile, noCAfile, CApath,
                                      noCApath, CAstore, noCAstore)) {
            ERR_print_errors(bio_err);
            goto end;
        }
        if (vpmtouched && !SSL_CTX_set1_param(ctx2, vpm)) {
            BIO_printf(bio_err, "Error setting verify params\n");
            ERR_print_errors(bio_err);
            goto end;
        }

        ssl_ctx_add_crls(ctx2, crls, 0);
        if (!config_ctx(cctx, ssl_args, ctx2))
            goto end;
    }
#ifndef OPENSSL_NO_NEXTPROTONEG
    if (next_proto.data)
        SSL_CTX_set_next_protos_advertised_cb(ctx, next_proto_cb,
                                              &next_proto);
#endif
    if (alpn_ctx.data)
        SSL_CTX_set_alpn_select_cb(ctx, alpn_cb, &alpn_ctx);

#ifndef OPENSSL_NO_DH
    if (!no_dhe) {
        DH *dh = NULL;

        if (dhfile != NULL)
            dh = load_dh_param(dhfile);
        else if (s_cert_file != NULL)
            dh = load_dh_param(s_cert_file);

        if (dh != NULL) {
            BIO_printf(bio_s_out, "Setting temp DH parameters\n");
        } else {
            BIO_printf(bio_s_out, "Using default temp DH parameters\n");
        }
        (void)BIO_flush(bio_s_out);

        if (dh == NULL) {
            SSL_CTX_set_dh_auto(ctx, 1);
        } else if (!SSL_CTX_set_tmp_dh(ctx, dh)) {
            BIO_puts(bio_err, "Error setting temp DH parameters\n");
            ERR_print_errors(bio_err);
            DH_free(dh);
            goto end;
        }

        if (ctx2 != NULL) {
            if (!dhfile) {
                DH *dh2 = load_dh_param(s_cert_file2);
                if (dh2 != NULL) {
                    BIO_printf(bio_s_out, "Setting temp DH parameters\n");
                    (void)BIO_flush(bio_s_out);

                    DH_free(dh);
                    dh = dh2;
                }
            }
            if (dh == NULL) {
                SSL_CTX_set_dh_auto(ctx2, 1);
            } else if (!SSL_CTX_set_tmp_dh(ctx2, dh)) {
                BIO_puts(bio_err, "Error setting temp DH parameters\n");
                ERR_print_errors(bio_err);
                DH_free(dh);
                goto end;
            }
        }
        DH_free(dh);
    }
#endif

    if (!set_cert_key_stuff(ctx, s_cert, s_key, s_chain, build_chain))
        goto end;

    if (s_serverinfo_file != NULL
        && !SSL_CTX_use_serverinfo_file(ctx, s_serverinfo_file)) {
        ERR_print_errors(bio_err);
        goto end;
    }

#ifndef OPENSSL_NO_ESNI
    /*
     * FIXME: This is a hack just to test. See if giving the same chain to the 2nd key pair works
     * Better workaround is to supply s_chain_file2 as a new CLA in case the paths are very different 
     * but maybe wanna check with maintainers first
     */
    if (ctx2 != NULL
        && !set_cert_key_stuff(ctx2, s_cert2, s_key2, s_chain, build_chain))
        goto end;
#else
    if (ctx2 != NULL
        && !set_cert_key_stuff(ctx2, s_cert2, s_key2, NULL, build_chain))
        goto end;
#endif

    if (s_dcert != NULL) {
        if (!set_cert_key_stuff(ctx, s_dcert, s_dkey, s_dchain, build_chain))
            goto end;
    }

    if (no_resume_ephemeral) {
        SSL_CTX_set_not_resumable_session_callback(ctx,
                                                   not_resumable_sess_cb);

        if (ctx2 != NULL)
            SSL_CTX_set_not_resumable_session_callback(ctx2,
                                                       not_resumable_sess_cb);
    }
#ifndef OPENSSL_NO_PSK
    if (psk_key != NULL) {
        if (s_debug)
            BIO_printf(bio_s_out, "PSK key given, setting server callback\n");
        SSL_CTX_set_psk_server_callback(ctx, psk_server_cb);
    }

    if (!SSL_CTX_use_psk_identity_hint(ctx, psk_identity_hint)) {
        BIO_printf(bio_err, "error setting PSK identity hint to context\n");
        ERR_print_errors(bio_err);
        goto end;
    }
#endif
    if (psksessf != NULL) {
        BIO *stmp = BIO_new_file(psksessf, "r");

        if (stmp == NULL) {
            BIO_printf(bio_err, "Can't open PSK session file %s\n", psksessf);
            ERR_print_errors(bio_err);
            goto end;
        }
        psksess = PEM_read_bio_SSL_SESSION(stmp, NULL, 0, NULL);
        BIO_free(stmp);
        if (psksess == NULL) {
            BIO_printf(bio_err, "Can't read PSK session file %s\n", psksessf);
            ERR_print_errors(bio_err);
            goto end;
        }

    }

    if (psk_key != NULL || psksess != NULL)
        SSL_CTX_set_psk_find_session_callback(ctx, psk_find_session_cb);

    SSL_CTX_set_verify(ctx, s_server_verify, verify_callback);
    if (!SSL_CTX_set_session_id_context(ctx,
                                        (void *)&s_server_session_id_context,
                                        sizeof(s_server_session_id_context))) {
        BIO_printf(bio_err, "error setting session id context\n");
        ERR_print_errors(bio_err);
        goto end;
    }

    /* Set DTLS cookie generation and verification callbacks */
    SSL_CTX_set_cookie_generate_cb(ctx, generate_cookie_callback);
    SSL_CTX_set_cookie_verify_cb(ctx, verify_cookie_callback);

    /* Set TLS1.3 cookie generation and verification callbacks */
    SSL_CTX_set_stateless_cookie_generate_cb(ctx, generate_stateless_cookie_callback);
    SSL_CTX_set_stateless_cookie_verify_cb(ctx, verify_stateless_cookie_callback);

    if (ctx2 != NULL) {
        SSL_CTX_set_verify(ctx2, s_server_verify, verify_callback);
        if (!SSL_CTX_set_session_id_context(ctx2,
                    (void *)&s_server_session_id_context,
                    sizeof(s_server_session_id_context))) {
            BIO_printf(bio_err, "error setting session id context\n");
            ERR_print_errors(bio_err);
            goto end;
        }
        tlsextcbp.biodebug = bio_s_out;
#ifndef OPENSSL_NO_ESNI
        SSL_CTX_set_tlsext_servername_callback(ctx2, ssl_esni_servername_cb);
        SSL_CTX_set_tlsext_servername_arg(ctx2, &tlsextcbp);
        SSL_CTX_set_tlsext_servername_callback(ctx, ssl_esni_servername_cb);
        SSL_CTX_set_tlsext_servername_arg(ctx, &tlsextcbp);
        SSL_CTX_set_esni_print_callback(ctx2, esni_print_cb);
        SSL_CTX_set_esni_print_callback(ctx, esni_print_cb);
#ifndef OPENSSL_NO_SSL_TRACE
        if (s_msg==2) {
            OSSL_trace_set_callback(OSSL_TRACE_CATEGORY_TLS, esni_trace_cb, bio_s_out);
        }
#endif
#else
        SSL_CTX_set_tlsext_servername_callback(ctx2, ssl_servername_cb);
        SSL_CTX_set_tlsext_servername_arg(ctx2, &tlsextcbp);
        SSL_CTX_set_tlsext_servername_callback(ctx, ssl_servername_cb);
        SSL_CTX_set_tlsext_servername_arg(ctx, &tlsextcbp);
#endif
    }

#ifndef OPENSSL_NO_SRP
    if (srp_verifier_file != NULL) {
        srp_callback_parm.vb = SRP_VBASE_new(srpuserseed);
        srp_callback_parm.user = NULL;
        srp_callback_parm.login = NULL;
        if ((ret =
             SRP_VBASE_init(srp_callback_parm.vb,
                            srp_verifier_file)) != SRP_NO_ERROR) {
            BIO_printf(bio_err,
                       "Cannot initialize SRP verifier file \"%s\":ret=%d\n",
                       srp_verifier_file, ret);
            goto end;
        }
        SSL_CTX_set_verify(ctx, SSL_VERIFY_NONE, verify_callback);
        SSL_CTX_set_srp_cb_arg(ctx, &srp_callback_parm);
        SSL_CTX_set_srp_username_callback(ctx, ssl_srp_server_param_cb);
    } else
#endif
    if (CAfile != NULL) {
        SSL_CTX_set_client_CA_list(ctx, SSL_load_client_CA_file(CAfile));

        if (ctx2)
            SSL_CTX_set_client_CA_list(ctx2, SSL_load_client_CA_file(CAfile));
    }
#ifndef OPENSSL_NO_OCSP
    if (s_tlsextstatus) {
        SSL_CTX_set_tlsext_status_cb(ctx, cert_status_cb);
        SSL_CTX_set_tlsext_status_arg(ctx, &tlscstatp);
        if (ctx2) {
            SSL_CTX_set_tlsext_status_cb(ctx2, cert_status_cb);
            SSL_CTX_set_tlsext_status_arg(ctx2, &tlscstatp);
        }
    }
#endif
    if (set_keylog_file(ctx, keylog_file))
        goto end;

    if (max_early_data >= 0)
        SSL_CTX_set_max_early_data(ctx, max_early_data);
    if (recv_max_early_data >= 0)
        SSL_CTX_set_recv_max_early_data(ctx, recv_max_early_data);

    if (rev)
        server_cb = rev_body;
    else if (www)
        server_cb = www_body;
    else
        server_cb = sv_body;
#ifdef AF_UNIX
    if (socket_family == AF_UNIX
        && unlink_unix_path)
        unlink(host);
#endif

    do_server(&accept_socket, host, port, socket_family, socket_type, protocol,
              server_cb, context, naccept, bio_s_out);
    print_stats(bio_s_out, ctx);
    ret = 0;
 end:
#ifndef OPENSSL_NO_ESNI
    if (esni_ps) OPENSSL_free(esni_ps);
#endif
    SSL_CTX_free(ctx);
    SSL_SESSION_free(psksess);
    set_keylog_file(NULL, NULL);
    X509_free(s_cert);
    sk_X509_CRL_pop_free(crls, X509_CRL_free);
    X509_free(s_dcert);
    EVP_PKEY_free(s_key);
    EVP_PKEY_free(s_dkey);
    sk_X509_pop_free(s_chain, X509_free);
    sk_X509_pop_free(s_dchain, X509_free);
    OPENSSL_free(pass);
    OPENSSL_free(dpass);
    OPENSSL_free(host);
    OPENSSL_free(port);
    X509_VERIFY_PARAM_free(vpm);
    free_sessions();
    OPENSSL_free(tlscstatp.host);
    OPENSSL_free(tlscstatp.port);
    OPENSSL_free(tlscstatp.path);
    SSL_CTX_free(ctx2);
    X509_free(s_cert2);
    EVP_PKEY_free(s_key2);
#ifndef OPENSSL_NO_NEXTPROTONEG
    OPENSSL_free(next_proto.data);
#endif
    OPENSSL_free(alpn_ctx.data);
    ssl_excert_free(exc);
    sk_OPENSSL_STRING_free(ssl_args);
    SSL_CONF_CTX_free(cctx);
    release_engine(engine);
    BIO_free(bio_s_out);
    bio_s_out = NULL;
    BIO_free(bio_s_msg);
    bio_s_msg = NULL;
#ifdef CHARSET_EBCDIC
    BIO_meth_free(methods_ebcdic);
#endif
    return ret;
}

static void print_stats(BIO *bio, SSL_CTX *ssl_ctx)
{
    BIO_printf(bio, "%4ld items in the session cache\n",
               SSL_CTX_sess_number(ssl_ctx));
    BIO_printf(bio, "%4ld client connects (SSL_connect())\n",
               SSL_CTX_sess_connect(ssl_ctx));
    BIO_printf(bio, "%4ld client renegotiates (SSL_connect())\n",
               SSL_CTX_sess_connect_renegotiate(ssl_ctx));
    BIO_printf(bio, "%4ld client connects that finished\n",
               SSL_CTX_sess_connect_good(ssl_ctx));
    BIO_printf(bio, "%4ld server accepts (SSL_accept())\n",
               SSL_CTX_sess_accept(ssl_ctx));
    BIO_printf(bio, "%4ld server renegotiates (SSL_accept())\n",
               SSL_CTX_sess_accept_renegotiate(ssl_ctx));
    BIO_printf(bio, "%4ld server accepts that finished\n",
               SSL_CTX_sess_accept_good(ssl_ctx));
    BIO_printf(bio, "%4ld session cache hits\n", SSL_CTX_sess_hits(ssl_ctx));
    BIO_printf(bio, "%4ld session cache misses\n",
               SSL_CTX_sess_misses(ssl_ctx));
    BIO_printf(bio, "%4ld session cache timeouts\n",
               SSL_CTX_sess_timeouts(ssl_ctx));
    BIO_printf(bio, "%4ld callback cache hits\n",
               SSL_CTX_sess_cb_hits(ssl_ctx));
    BIO_printf(bio, "%4ld cache full overflows (%ld allowed)\n",
               SSL_CTX_sess_cache_full(ssl_ctx),
               SSL_CTX_sess_get_cache_size(ssl_ctx));
}

static int sv_body(int s, int stype, int prot, unsigned char *context)
{
    char *buf = NULL;
    fd_set readfds;
    int ret = 1, width;
    int k, i;
    unsigned long l;
    SSL *con = NULL;
    BIO *sbio;
    struct timeval timeout;
#if !(defined(OPENSSL_SYS_WINDOWS) || defined(OPENSSL_SYS_MSDOS))
    struct timeval *timeoutp;
#endif
#ifndef OPENSSL_NO_DTLS
# ifndef OPENSSL_NO_SCTP
    int isdtls = (stype == SOCK_DGRAM || prot == IPPROTO_SCTP);
# else
    int isdtls = (stype == SOCK_DGRAM);
# endif
#endif

    buf = app_malloc(bufsize, "server buffer");
    if (s_nbio) {
        if (!BIO_socket_nbio(s, 1))
            ERR_print_errors(bio_err);
        else if (!s_quiet)
            BIO_printf(bio_err, "Turned on non blocking io\n");
    }

    con = SSL_new(ctx);
    if (con == NULL) {
        ret = -1;
        goto err;
    }

    if (s_tlsextdebug) {
        SSL_set_tlsext_debug_callback(con, tlsext_cb);
        SSL_set_tlsext_debug_arg(con, bio_s_out);
    }

    if (context != NULL
        && !SSL_set_session_id_context(con, context,
                                       strlen((char *)context))) {
        BIO_printf(bio_err, "Error setting session id context\n");
        ret = -1;
        goto err;
    }

    if (!SSL_clear(con)) {
        BIO_printf(bio_err, "Error clearing SSL connection\n");
        ret = -1;
        goto err;
    }
#ifndef OPENSSL_NO_DTLS
    if (isdtls) {
# ifndef OPENSSL_NO_SCTP
        if (prot == IPPROTO_SCTP)
            sbio = BIO_new_dgram_sctp(s, BIO_NOCLOSE);
        else
# endif
            sbio = BIO_new_dgram(s, BIO_NOCLOSE);

        if (enable_timeouts) {
            timeout.tv_sec = 0;
            timeout.tv_usec = DGRAM_RCV_TIMEOUT;
            BIO_ctrl(sbio, BIO_CTRL_DGRAM_SET_RECV_TIMEOUT, 0, &timeout);

            timeout.tv_sec = 0;
            timeout.tv_usec = DGRAM_SND_TIMEOUT;
            BIO_ctrl(sbio, BIO_CTRL_DGRAM_SET_SEND_TIMEOUT, 0, &timeout);
        }

        if (socket_mtu) {
            if (socket_mtu < DTLS_get_link_min_mtu(con)) {
                BIO_printf(bio_err, "MTU too small. Must be at least %ld\n",
                           DTLS_get_link_min_mtu(con));
                ret = -1;
                BIO_free(sbio);
                goto err;
            }
            SSL_set_options(con, SSL_OP_NO_QUERY_MTU);
            if (!DTLS_set_link_mtu(con, socket_mtu)) {
                BIO_printf(bio_err, "Failed to set MTU\n");
                ret = -1;
                BIO_free(sbio);
                goto err;
            }
        } else
            /* want to do MTU discovery */
            BIO_ctrl(sbio, BIO_CTRL_DGRAM_MTU_DISCOVER, 0, NULL);

# ifndef OPENSSL_NO_SCTP
        if (prot != IPPROTO_SCTP)
# endif
            /* Turn on cookie exchange. Not necessary for SCTP */
            SSL_set_options(con, SSL_OP_COOKIE_EXCHANGE);
    } else
#endif
        sbio = BIO_new_socket(s, BIO_NOCLOSE);

    if (sbio == NULL) {
        BIO_printf(bio_err, "Unable to create BIO\n");
        ERR_print_errors(bio_err);
        goto err;
    }

    if (s_nbio_test) {
        BIO *test;

        test = BIO_new(BIO_f_nbio_test());
        sbio = BIO_push(test, sbio);
    }

    SSL_set_bio(con, sbio, sbio);
    SSL_set_accept_state(con);
    /* SSL_set_fd(con,s); */

    if (s_debug) {
        BIO_set_callback(SSL_get_rbio(con), bio_dump_callback);
        BIO_set_callback_arg(SSL_get_rbio(con), (char *)bio_s_out);
    }
    if (s_msg) {
#ifndef OPENSSL_NO_SSL_TRACE
        if (s_msg == 2)
            SSL_set_msg_callback(con, SSL_trace);
        else
#endif
            SSL_set_msg_callback(con, msg_cb);
        SSL_set_msg_callback_arg(con, bio_s_msg ? bio_s_msg : bio_s_out);
    }

    if (s_tlsextdebug) {
        SSL_set_tlsext_debug_callback(con, tlsext_cb);
        SSL_set_tlsext_debug_arg(con, bio_s_out);
    }

    if (early_data) {
        int write_header = 1, edret = SSL_READ_EARLY_DATA_ERROR;
        size_t readbytes;

        while (edret != SSL_READ_EARLY_DATA_FINISH) {
            for (;;) {
                edret = SSL_read_early_data(con, buf, bufsize, &readbytes);
                if (edret != SSL_READ_EARLY_DATA_ERROR)
                    break;

                switch (SSL_get_error(con, 0)) {
                case SSL_ERROR_WANT_WRITE:
                case SSL_ERROR_WANT_ASYNC:
                case SSL_ERROR_WANT_READ:
                    /* Just keep trying - busy waiting */
                    continue;
                default:
                    BIO_printf(bio_err, "Error reading early data\n");
                    ERR_print_errors(bio_err);
                    goto err;
                }
            }
            if (readbytes > 0) {
                if (write_header) {
                    BIO_printf(bio_s_out, "Early data received:\n");
                    write_header = 0;
                }
                raw_write_stdout(buf, (unsigned int)readbytes);
                (void)BIO_flush(bio_s_out);
            }
        }
        if (write_header) {
            if (SSL_get_early_data_status(con) == SSL_EARLY_DATA_NOT_SENT)
                BIO_printf(bio_s_out, "No early data received\n");
            else
                BIO_printf(bio_s_out, "Early data was rejected\n");
        } else {
            BIO_printf(bio_s_out, "\nEnd of early data\n");
        }
        if (SSL_is_init_finished(con))
            print_connection_info(con);
    }

    if (fileno_stdin() > s)
        width = fileno_stdin() + 1;
    else
        width = s + 1;
    for (;;) {
        int read_from_terminal;
        int read_from_sslcon;

        read_from_terminal = 0;
        read_from_sslcon = SSL_has_pending(con)
                           || (async && SSL_waiting_for_async(con));

        if (!read_from_sslcon) {
            FD_ZERO(&readfds);
#if !defined(OPENSSL_SYS_WINDOWS) && !defined(OPENSSL_SYS_MSDOS)
            openssl_fdset(fileno_stdin(), &readfds);
#endif
            openssl_fdset(s, &readfds);
            /*
             * Note: under VMS with SOCKETSHR the second parameter is
             * currently of type (int *) whereas under other systems it is
             * (void *) if you don't have a cast it will choke the compiler:
             * if you do have a cast then you can either go for (int *) or
             * (void *).
             */
#if defined(OPENSSL_SYS_WINDOWS) || defined(OPENSSL_SYS_MSDOS)
            /*
             * Under DOS (non-djgpp) and Windows we can't select on stdin:
             * only on sockets. As a workaround we timeout the select every
             * second and check for any keypress. In a proper Windows
             * application we wouldn't do this because it is inefficient.
             */
            timeout.tv_sec = 1;
            timeout.tv_usec = 0;
            i = select(width, (void *)&readfds, NULL, NULL, &timeout);
            if (has_stdin_waiting())
                read_from_terminal = 1;
            if ((i < 0) || (!i && !read_from_terminal))
                continue;
#else
            if (SSL_is_dtls(con) && DTLSv1_get_timeout(con, &timeout))
                timeoutp = &timeout;
            else
                timeoutp = NULL;

            i = select(width, (void *)&readfds, NULL, NULL, timeoutp);

            if ((SSL_is_dtls(con)) && DTLSv1_handle_timeout(con) > 0)
                BIO_printf(bio_err, "TIMEOUT occurred\n");

            if (i <= 0)
                continue;
            if (FD_ISSET(fileno_stdin(), &readfds))
                read_from_terminal = 1;
#endif
            if (FD_ISSET(s, &readfds))
                read_from_sslcon = 1;
        }
        if (read_from_terminal) {
            if (s_crlf) {
                int j, lf_num;

                i = raw_read_stdin(buf, bufsize / 2);
                lf_num = 0;
                /* both loops are skipped when i <= 0 */
                for (j = 0; j < i; j++)
                    if (buf[j] == '\n')
                        lf_num++;
                for (j = i - 1; j >= 0; j--) {
                    buf[j + lf_num] = buf[j];
                    if (buf[j] == '\n') {
                        lf_num--;
                        i++;
                        buf[j + lf_num] = '\r';
                    }
                }
                assert(lf_num == 0);
            } else {
                i = raw_read_stdin(buf, bufsize);
            }

            if (!s_quiet && !s_brief) {
                if ((i <= 0) || (buf[0] == 'Q')) {
                    BIO_printf(bio_s_out, "DONE\n");
                    (void)BIO_flush(bio_s_out);
                    BIO_closesocket(s);
                    close_accept_socket();
                    ret = -11;
                    goto err;
                }
                if ((i <= 0) || (buf[0] == 'q')) {
                    BIO_printf(bio_s_out, "DONE\n");
                    (void)BIO_flush(bio_s_out);
                    if (SSL_version(con) != DTLS1_VERSION)
                        BIO_closesocket(s);
                    /*
                     * close_accept_socket(); ret= -11;
                     */
                    goto err;
                }
                if ((buf[0] == 'r') && ((buf[1] == '\n') || (buf[1] == '\r'))) {
                    SSL_renegotiate(con);
                    i = SSL_do_handshake(con);
                    printf("SSL_do_handshake -> %d\n", i);
                    i = 0;      /* 13; */
                    continue;
                }
                if ((buf[0] == 'R') && ((buf[1] == '\n') || (buf[1] == '\r'))) {
                    SSL_set_verify(con,
                                   SSL_VERIFY_PEER | SSL_VERIFY_CLIENT_ONCE,
                                   NULL);
                    SSL_renegotiate(con);
                    i = SSL_do_handshake(con);
                    printf("SSL_do_handshake -> %d\n", i);
                    i = 0;      /* 13; */
                    continue;
                }
                if ((buf[0] == 'K' || buf[0] == 'k')
                        && ((buf[1] == '\n') || (buf[1] == '\r'))) {
                    SSL_key_update(con, buf[0] == 'K' ?
                                        SSL_KEY_UPDATE_REQUESTED
                                        : SSL_KEY_UPDATE_NOT_REQUESTED);
                    i = SSL_do_handshake(con);
                    printf("SSL_do_handshake -> %d\n", i);
                    i = 0;
                    continue;
                }
                if (buf[0] == 'c' && ((buf[1] == '\n') || (buf[1] == '\r'))) {
                    SSL_set_verify(con, SSL_VERIFY_PEER, NULL);
                    i = SSL_verify_client_post_handshake(con);
                    if (i == 0) {
                        printf("Failed to initiate request\n");
                        ERR_print_errors(bio_err);
                    } else {
                        i = SSL_do_handshake(con);
                        printf("SSL_do_handshake -> %d\n", i);
                        i = 0;
                    }
                    continue;
                }
                if (buf[0] == 'P') {
                    static const char *str = "Lets print some clear text\n";
                    BIO_write(SSL_get_wbio(con), str, strlen(str));
                }
                if (buf[0] == 'S') {
                    print_stats(bio_s_out, SSL_get_SSL_CTX(con));
                }
            }
#ifdef CHARSET_EBCDIC
            ebcdic2ascii(buf, buf, i);
#endif
            l = k = 0;
            for (;;) {
                /* should do a select for the write */
#ifdef RENEG
                static count = 0;
                if (++count == 100) {
                    count = 0;
                    SSL_renegotiate(con);
                }
#endif
                k = SSL_write(con, &(buf[l]), (unsigned int)i);
#ifndef OPENSSL_NO_SRP
                while (SSL_get_error(con, k) == SSL_ERROR_WANT_X509_LOOKUP) {
                    BIO_printf(bio_s_out, "LOOKUP renego during write\n");
                    SRP_user_pwd_free(srp_callback_parm.user);
                    srp_callback_parm.user =
                        SRP_VBASE_get1_by_user(srp_callback_parm.vb,
                                               srp_callback_parm.login);
                    if (srp_callback_parm.user)
                        BIO_printf(bio_s_out, "LOOKUP done %s\n",
                                   srp_callback_parm.user->info);
                    else
                        BIO_printf(bio_s_out, "LOOKUP not successful\n");
                    k = SSL_write(con, &(buf[l]), (unsigned int)i);
                }
#endif
                switch (SSL_get_error(con, k)) {
                case SSL_ERROR_NONE:
                    break;
                case SSL_ERROR_WANT_ASYNC:
                    BIO_printf(bio_s_out, "Write BLOCK (Async)\n");
                    (void)BIO_flush(bio_s_out);
                    wait_for_async(con);
                    break;
                case SSL_ERROR_WANT_WRITE:
                case SSL_ERROR_WANT_READ:
                case SSL_ERROR_WANT_X509_LOOKUP:
                    BIO_printf(bio_s_out, "Write BLOCK\n");
                    (void)BIO_flush(bio_s_out);
                    break;
                case SSL_ERROR_WANT_ASYNC_JOB:
                    /*
                     * This shouldn't ever happen in s_server. Treat as an error
                     */
                case SSL_ERROR_SYSCALL:
                case SSL_ERROR_SSL:
                    BIO_printf(bio_s_out, "ERROR\n");
                    (void)BIO_flush(bio_s_out);
                    ERR_print_errors(bio_err);
                    ret = 1;
                    goto err;
                    /* break; */
                case SSL_ERROR_ZERO_RETURN:
                    BIO_printf(bio_s_out, "DONE\n");
                    (void)BIO_flush(bio_s_out);
                    ret = 1;
                    goto err;
                }
                if (k > 0) {
                    l += k;
                    i -= k;
                }
                if (i <= 0)
                    break;
            }
        }
        if (read_from_sslcon) {
            /*
             * init_ssl_connection handles all async events itself so if we're
             * waiting for async then we shouldn't go back into
             * init_ssl_connection
             */
            if ((!async || !SSL_waiting_for_async(con))
                    && !SSL_is_init_finished(con)) {
                i = init_ssl_connection(con);

                if (i < 0) {
                    ret = 0;
                    goto err;
                } else if (i == 0) {
                    ret = 1;
                    goto err;
                }
            } else {
 again:
                i = SSL_read(con, (char *)buf, bufsize);
#ifndef OPENSSL_NO_SRP
                while (SSL_get_error(con, i) == SSL_ERROR_WANT_X509_LOOKUP) {
                    BIO_printf(bio_s_out, "LOOKUP renego during read\n");
                    SRP_user_pwd_free(srp_callback_parm.user);
                    srp_callback_parm.user =
                        SRP_VBASE_get1_by_user(srp_callback_parm.vb,
                                               srp_callback_parm.login);
                    if (srp_callback_parm.user)
                        BIO_printf(bio_s_out, "LOOKUP done %s\n",
                                   srp_callback_parm.user->info);
                    else
                        BIO_printf(bio_s_out, "LOOKUP not successful\n");
                    i = SSL_read(con, (char *)buf, bufsize);
                }
#endif
                switch (SSL_get_error(con, i)) {
                case SSL_ERROR_NONE:
#ifdef CHARSET_EBCDIC
                    ascii2ebcdic(buf, buf, i);
#endif
                    raw_write_stdout(buf, (unsigned int)i);
                    (void)BIO_flush(bio_s_out);
                    if (SSL_has_pending(con))
                        goto again;
                    break;
                case SSL_ERROR_WANT_ASYNC:
                    BIO_printf(bio_s_out, "Read BLOCK (Async)\n");
                    (void)BIO_flush(bio_s_out);
                    wait_for_async(con);
                    break;
                case SSL_ERROR_WANT_WRITE:
                case SSL_ERROR_WANT_READ:
                    BIO_printf(bio_s_out, "Read BLOCK\n");
                    (void)BIO_flush(bio_s_out);
                    break;
                case SSL_ERROR_WANT_ASYNC_JOB:
                    /*
                     * This shouldn't ever happen in s_server. Treat as an error
                     */
                case SSL_ERROR_SYSCALL:
                case SSL_ERROR_SSL:
                    BIO_printf(bio_s_out, "ERROR\n");
                    (void)BIO_flush(bio_s_out);
                    ERR_print_errors(bio_err);
                    ret = 1;
                    goto err;
                case SSL_ERROR_ZERO_RETURN:
                    BIO_printf(bio_s_out, "DONE\n");
                    (void)BIO_flush(bio_s_out);
                    ret = 1;
                    goto err;
                }
            }
        }
    }
 err:
    if (con != NULL) {
        BIO_printf(bio_s_out, "shutting down SSL\n");
        SSL_set_shutdown(con, SSL_SENT_SHUTDOWN | SSL_RECEIVED_SHUTDOWN);
        SSL_free(con);
    }
    BIO_printf(bio_s_out, "CONNECTION CLOSED\n");
    OPENSSL_clear_free(buf, bufsize);
    return ret;
}

static void close_accept_socket(void)
{
    BIO_printf(bio_err, "shutdown accept socket\n");
    if (accept_socket >= 0) {
        BIO_closesocket(accept_socket);
    }
}

static int is_retryable(SSL *con, int i)
{
    int err = SSL_get_error(con, i);

    /* If it's not a fatal error, it must be retryable */
    return (err != SSL_ERROR_SSL)
           && (err != SSL_ERROR_SYSCALL)
           && (err != SSL_ERROR_ZERO_RETURN);
}

static int init_ssl_connection(SSL *con)
{
    int i;
    long verify_err;
    int retry = 0;

    if (dtlslisten || stateless) {
        BIO_ADDR *client = NULL;

        if (dtlslisten) {
            if ((client = BIO_ADDR_new()) == NULL) {
                BIO_printf(bio_err, "ERROR - memory\n");
                return 0;
            }
            i = DTLSv1_listen(con, client);
        } else {
            i = SSL_stateless(con);
        }
        if (i > 0) {
            BIO *wbio;
            int fd = -1;

            if (dtlslisten) {
                wbio = SSL_get_wbio(con);
                if (wbio) {
                    BIO_get_fd(wbio, &fd);
                }

                if (!wbio || BIO_connect(fd, client, 0) == 0) {
                    BIO_printf(bio_err, "ERROR - unable to connect\n");
                    BIO_ADDR_free(client);
                    return 0;
                }

                (void)BIO_ctrl_set_connected(wbio, client);
                BIO_ADDR_free(client);
                dtlslisten = 0;
            } else {
                stateless = 0;
            }
            i = SSL_accept(con);
        } else {
            BIO_ADDR_free(client);
        }
    } else {
        do {
            i = SSL_accept(con);

            if (i <= 0)
                retry = is_retryable(con, i);
#ifdef CERT_CB_TEST_RETRY
            {
                while (i <= 0
                        && SSL_get_error(con, i) == SSL_ERROR_WANT_X509_LOOKUP
                        && SSL_get_state(con) == TLS_ST_SR_CLNT_HELLO) {
                    BIO_printf(bio_err,
                               "LOOKUP from certificate callback during accept\n");
                    i = SSL_accept(con);
                    if (i <= 0)
                        retry = is_retryable(con, i);
                }
            }
#endif

#ifndef OPENSSL_NO_SRP
            while (i <= 0
                   && SSL_get_error(con, i) == SSL_ERROR_WANT_X509_LOOKUP) {
                BIO_printf(bio_s_out, "LOOKUP during accept %s\n",
                           srp_callback_parm.login);
                SRP_user_pwd_free(srp_callback_parm.user);
                srp_callback_parm.user =
                    SRP_VBASE_get1_by_user(srp_callback_parm.vb,
                                           srp_callback_parm.login);
                if (srp_callback_parm.user)
                    BIO_printf(bio_s_out, "LOOKUP done %s\n",
                               srp_callback_parm.user->info);
                else
                    BIO_printf(bio_s_out, "LOOKUP not successful\n");
                i = SSL_accept(con);
                if (i <= 0)
                    retry = is_retryable(con, i);
            }
#endif
        } while (i < 0 && SSL_waiting_for_async(con));
    }

    if (i <= 0) {
        if (((dtlslisten || stateless) && i == 0)
                || (!dtlslisten && !stateless && retry)) {
            BIO_printf(bio_s_out, "DELAY\n");
            return 1;
        }

        BIO_printf(bio_err, "ERROR\n");

        verify_err = SSL_get_verify_result(con);
        if (verify_err != X509_V_OK) {
            BIO_printf(bio_err, "verify error:%s\n",
                       X509_verify_cert_error_string(verify_err));
        }
        /* Always print any error messages */
        ERR_print_errors(bio_err);
        return 0;
    }

    print_connection_info(con);
    return 1;
}

static void print_connection_info(SSL *con)
{
    const char *str;
    X509 *peer;
    char buf[BUFSIZ];
#if !defined(OPENSSL_NO_NEXTPROTONEG)
    const unsigned char *next_proto_neg;
    unsigned next_proto_neg_len;
#endif
    unsigned char *exportedkeymat;
    int i;

    if (s_brief)
        print_ssl_summary(con);

    PEM_write_bio_SSL_SESSION(bio_s_out, SSL_get_session(con));

    peer = SSL_get_peer_certificate(con);
    if (peer != NULL) {
        BIO_printf(bio_s_out, "Client certificate\n");
        PEM_write_bio_X509(bio_s_out, peer);
        dump_cert_text(bio_s_out, peer);
        X509_free(peer);
        peer = NULL;
    }

    if (SSL_get_shared_ciphers(con, buf, sizeof(buf)) != NULL)
        BIO_printf(bio_s_out, "Shared ciphers:%s\n", buf);
    str = SSL_CIPHER_get_name(SSL_get_current_cipher(con));
    ssl_print_sigalgs(bio_s_out, con);
#ifndef OPENSSL_NO_EC
    ssl_print_point_formats(bio_s_out, con);
    ssl_print_groups(bio_s_out, con, 0);
#endif
    print_ca_names(bio_s_out, con);
    BIO_printf(bio_s_out, "CIPHER is %s\n", (str != NULL) ? str : "(NONE)");

#if !defined(OPENSSL_NO_NEXTPROTONEG)
    SSL_get0_next_proto_negotiated(con, &next_proto_neg, &next_proto_neg_len);
    if (next_proto_neg) {
        BIO_printf(bio_s_out, "NEXTPROTO is ");
        BIO_write(bio_s_out, next_proto_neg, next_proto_neg_len);
        BIO_printf(bio_s_out, "\n");
    }
#endif
#ifndef OPENSSL_NO_SRTP
    {
        SRTP_PROTECTION_PROFILE *srtp_profile
            = SSL_get_selected_srtp_profile(con);

        if (srtp_profile)
            BIO_printf(bio_s_out, "SRTP Extension negotiated, profile=%s\n",
                       srtp_profile->name);
    }
#endif
    if (SSL_session_reused(con))
        BIO_printf(bio_s_out, "Reused session-id\n");
    BIO_printf(bio_s_out, "Secure Renegotiation IS%s supported\n",
               SSL_get_secure_renegotiation_support(con) ? "" : " NOT");
    if ((SSL_get_options(con) & SSL_OP_NO_RENEGOTIATION))
        BIO_printf(bio_s_out, "Renegotiation is DISABLED\n");

    if (keymatexportlabel != NULL) {
        BIO_printf(bio_s_out, "Keying material exporter:\n");
        BIO_printf(bio_s_out, "    Label: '%s'\n", keymatexportlabel);
        BIO_printf(bio_s_out, "    Length: %i bytes\n", keymatexportlen);
        exportedkeymat = app_malloc(keymatexportlen, "export key");
        if (!SSL_export_keying_material(con, exportedkeymat,
                                        keymatexportlen,
                                        keymatexportlabel,
                                        strlen(keymatexportlabel),
                                        NULL, 0, 0)) {
            BIO_printf(bio_s_out, "    Error\n");
        } else {
            BIO_printf(bio_s_out, "    Keying material: ");
            for (i = 0; i < keymatexportlen; i++)
                BIO_printf(bio_s_out, "%02X", exportedkeymat[i]);
            BIO_printf(bio_s_out, "\n");
        }
        OPENSSL_free(exportedkeymat);
    }
#ifndef OPENSSL_NO_KTLS
    if (BIO_get_ktls_send(SSL_get_wbio(con)))
        BIO_printf(bio_err, "Using Kernel TLS for sending\n");
    if (BIO_get_ktls_recv(SSL_get_rbio(con)))
        BIO_printf(bio_err, "Using Kernel TLS for receiving\n");
#endif

    (void)BIO_flush(bio_s_out);
}

#ifndef OPENSSL_NO_DH
static DH *load_dh_param(const char *dhfile)
{
    DH *ret = NULL;
    BIO *bio;

    if ((bio = BIO_new_file(dhfile, "r")) == NULL)
        goto err;
    ret = PEM_read_bio_DHparams(bio, NULL, NULL, NULL);
 err:
    BIO_free(bio);
    return ret;
}
#endif

static int www_body(int s, int stype, int prot, unsigned char *context)
{
    char *buf = NULL;
    int ret = 1;
    int i, j, k, dot;
    SSL *con;
    const SSL_CIPHER *c;
    BIO *io, *ssl_bio, *sbio;
#ifdef RENEG
    int total_bytes = 0;
#endif
    int width;
    fd_set readfds;
    const char *opmode;

    /* Set width for a select call if needed */
    width = s + 1;

    buf = app_malloc(bufsize, "server www buffer");
    io = BIO_new(BIO_f_buffer());
    ssl_bio = BIO_new(BIO_f_ssl());
    if ((io == NULL) || (ssl_bio == NULL))
        goto err;

    if (s_nbio) {
        if (!BIO_socket_nbio(s, 1))
            ERR_print_errors(bio_err);
        else if (!s_quiet)
            BIO_printf(bio_err, "Turned on non blocking io\n");
    }

    /* lets make the output buffer a reasonable size */
    if (!BIO_set_write_buffer_size(io, bufsize))
        goto err;

    if ((con = SSL_new(ctx)) == NULL)
        goto err;

    if (s_tlsextdebug) {
        SSL_set_tlsext_debug_callback(con, tlsext_cb);
        SSL_set_tlsext_debug_arg(con, bio_s_out);
    }

    if (context != NULL
        && !SSL_set_session_id_context(con, context,
                                       strlen((char *)context))) {
        SSL_free(con);
        goto err;
    }

    sbio = BIO_new_socket(s, BIO_NOCLOSE);
    if (s_nbio_test) {
        BIO *test;

        test = BIO_new(BIO_f_nbio_test());
        sbio = BIO_push(test, sbio);
    }
    SSL_set_bio(con, sbio, sbio);
    SSL_set_accept_state(con);

    /* No need to free |con| after this. Done by BIO_free(ssl_bio) */
    BIO_set_ssl(ssl_bio, con, BIO_CLOSE);
    BIO_push(io, ssl_bio);
#ifdef CHARSET_EBCDIC
    io = BIO_push(BIO_new(BIO_f_ebcdic_filter()), io);
#endif

    if (s_debug) {
        BIO_set_callback(SSL_get_rbio(con), bio_dump_callback);
        BIO_set_callback_arg(SSL_get_rbio(con), (char *)bio_s_out);
    }
    if (s_msg) {
#ifndef OPENSSL_NO_SSL_TRACE
        if (s_msg == 2)
            SSL_set_msg_callback(con, SSL_trace);
        else
#endif
            SSL_set_msg_callback(con, msg_cb);
        SSL_set_msg_callback_arg(con, bio_s_msg ? bio_s_msg : bio_s_out);
    }

    for (;;) {
        i = BIO_gets(io, buf, bufsize - 1);
        if (i < 0) {            /* error */
            if (!BIO_should_retry(io) && !SSL_waiting_for_async(con)) {
                if (!s_quiet)
                    ERR_print_errors(bio_err);
                goto err;
            } else {
                BIO_printf(bio_s_out, "read R BLOCK\n");
#ifndef OPENSSL_NO_SRP
                if (BIO_should_io_special(io)
                    && BIO_get_retry_reason(io) == BIO_RR_SSL_X509_LOOKUP) {
                    BIO_printf(bio_s_out, "LOOKUP renego during read\n");
                    SRP_user_pwd_free(srp_callback_parm.user);
                    srp_callback_parm.user =
                        SRP_VBASE_get1_by_user(srp_callback_parm.vb,
                                               srp_callback_parm.login);
                    if (srp_callback_parm.user)
                        BIO_printf(bio_s_out, "LOOKUP done %s\n",
                                   srp_callback_parm.user->info);
                    else
                        BIO_printf(bio_s_out, "LOOKUP not successful\n");
                    continue;
                }
#endif
#if !defined(OPENSSL_SYS_MSDOS)
                sleep(1);
#endif
                continue;
            }
        } else if (i == 0) {    /* end of input */
            ret = 1;
            goto end;
        }

        /* else we have data */
        if (((www == 1) && (strncmp("GET ", buf, 4) == 0)) ||
            ((www == 2) && (strncmp("GET /stats ", buf, 11) == 0))) {
            char *p;
            X509 *peer = NULL;
            STACK_OF(SSL_CIPHER) *sk;
            static const char *space = "                          ";

#ifndef OPENSSL_NO_ESNI
            /*
             * This isn't an ESNI related change really. Seems like
             * s_server hangs in some way if we get to this code
             * with www=1, so maybe only do it if renego is 
             * actually supported. Try it anyway
             */
            if (www == 1 && SSL_get_secure_renegotiation_support(con)
                    && strncmp("GET /reneg", buf, 10) == 0) {
#else
            if (www == 1 && strncmp("GET /reneg", buf, 10) == 0) {
#endif
                if (strncmp("GET /renegcert", buf, 14) == 0)
                    SSL_set_verify(con,
                                   SSL_VERIFY_PEER | SSL_VERIFY_CLIENT_ONCE,
                                   NULL);
                i = SSL_renegotiate(con);
                BIO_printf(bio_s_out, "SSL_renegotiate -> %d\n", i);
                /* Send the HelloRequest */
                i = SSL_do_handshake(con);
                if (i <= 0) {
                    BIO_printf(bio_s_out, "SSL_do_handshake() Retval %d\n",
                               SSL_get_error(con, i));
                    ERR_print_errors(bio_err);
                    goto err;
                }
                /* Wait for a ClientHello to come back */
                FD_ZERO(&readfds);
                openssl_fdset(s, &readfds);
                i = select(width, (void *)&readfds, NULL, NULL, NULL);
                if (i <= 0 || !FD_ISSET(s, &readfds)) {
                    BIO_printf(bio_s_out,
                               "Error waiting for client response\n");
                    ERR_print_errors(bio_err);
                    goto err;
                }
                /*
                 * We're not actually expecting any data here and we ignore
                 * any that is sent. This is just to force the handshake that
                 * we're expecting to come from the client. If they haven't
                 * sent one there's not much we can do.
                 */
                BIO_gets(io, buf, bufsize - 1);
            }

            BIO_puts(io,
                     "HTTP/1.0 200 ok\r\nContent-type: text/html\r\n\r\n");
            BIO_puts(io, "<HTML><BODY BGCOLOR=\"#ffffff\">\n");
            /* BIO_puts(io, OpenSSL_version(OPENSSL_VERSION)); */
#ifndef OPENSSL_NO_ESNI
            /*
             * Customise output a bit to show ESNI info at top
             * Note: unlikely to want to integrate this upstream
             */
            BIO_puts(io, "<h1>OpenSSL with ESNI</h1>\n");
            char *hidden=NULL; 
            char *clear_sni=NULL;
            BIO_puts(io, "<h2>\n");
            int esnirv=SSL_get_esni_status(con,&hidden,&clear_sni);
            switch (esnirv) {
            case SSL_ESNI_STATUS_NOT_TRIED: 
                BIO_puts(io,"ESNI not attempted\n");
                break;
            case SSL_ESNI_STATUS_FAILED: 
                BIO_puts(io,"ESNI tried but failed\n");
                break;
            case SSL_ESNI_STATUS_BAD_NAME: 
                BIO_puts(io,"ESNI worked but bad name\n");
                break;
            case SSL_ESNI_STATUS_SUCCESS:
                BIO_printf(io,"ESNI success: clear sni: %s, hidden: %s\n",
                                (clear_sni==NULL?"none":clear_sni),
                            (hidden==NULL?"none":hidden));
                break;
            default:
                BIO_printf(io," Error getting ESNI status\n");
                break;
            }
            BIO_puts(io, "</h2>\n");
            BIO_puts(io, "<h2>TLS Session details</h2>\n");
            BIO_puts(io, "<pre>\n");
            /*
             * also dump session info to server stdout for debugging
             */
            SSL_SESSION_print(bio_s_out, SSL_get_session(con));
#else
            BIO_puts(io, "<pre>\n");
            BIO_puts(io, "\n");
            for (i = 0; i < local_argc; i++) {
                const char *myp;
                for (myp = local_argv[i]; *myp; myp++)
                    switch (*myp) {
                    case '<':
                        BIO_puts(io, "&lt;");
                        break;
                    case '>':
                        BIO_puts(io, "&gt;");
                        break;
                    case '&':
                        BIO_puts(io, "&amp;");
                        break;
                    default:
                        BIO_write(io, myp, 1);
                        break;
                    }
                BIO_write(io, " ", 1);
            }
            BIO_puts(io, "\n");
#endif

            BIO_printf(io,
                       "Secure Renegotiation IS%s supported\n",
                       SSL_get_secure_renegotiation_support(con) ?
                       "" : " NOT");

            /*
             * The following is evil and should not really be done
             */
            BIO_printf(io, "Ciphers supported in s_server binary\n");
            sk = SSL_get_ciphers(con);
            j = sk_SSL_CIPHER_num(sk);
            for (i = 0; i < j; i++) {
                c = sk_SSL_CIPHER_value(sk, i);
                BIO_printf(io, "%-11s:%-25s ",
                           SSL_CIPHER_get_version(c), SSL_CIPHER_get_name(c));
                if ((((i + 1) % 2) == 0) && (i + 1 != j))
                    BIO_puts(io, "\n");
            }
            BIO_puts(io, "\n");
            p = SSL_get_shared_ciphers(con, buf, bufsize);
            if (p != NULL) {
                BIO_printf(io,
                           "---\nCiphers common between both SSL end points:\n");
                j = i = 0;
                while (*p) {
                    if (*p == ':') {
                        BIO_write(io, space, 26 - j);
                        i++;
                        j = 0;
                        BIO_write(io, ((i % 3) ? " " : "\n"), 1);
                    } else {
                        BIO_write(io, p, 1);
                        j++;
                    }
                    p++;
                }
                BIO_puts(io, "\n");
            }
            ssl_print_sigalgs(io, con);
#ifndef OPENSSL_NO_EC
            ssl_print_groups(io, con, 0);
#endif
            print_ca_names(io, con);
            BIO_printf(io, (SSL_session_reused(con)
                            ? "---\nReused, " : "---\nNew, "));
            c = SSL_get_current_cipher(con);
            BIO_printf(io, "%s, Cipher is %s\n",
                       SSL_CIPHER_get_version(c), SSL_CIPHER_get_name(c));
            SSL_SESSION_print(io, SSL_get_session(con));
            BIO_printf(io, "---\n");
            print_stats(io, SSL_get_SSL_CTX(con));
            BIO_printf(io, "---\n");
            peer = SSL_get_peer_certificate(con);
            if (peer != NULL) {
                BIO_printf(io, "Client certificate\n");
                X509_print(io, peer);
                PEM_write_bio_X509(io, peer);
                X509_free(peer);
                peer = NULL;
            } else {
                BIO_puts(io, "no client certificate available\n");
            }
            BIO_puts(io, "</pre></BODY></HTML>\r\n\r\n");
            break;
        } else if ((www == 2 || www == 3)
                   && (strncmp("GET /", buf, 5) == 0)) {
            BIO *file;
            char *p, *e;
            static const char *text =
                "HTTP/1.0 200 ok\r\nContent-type: text/plain\r\n\r\n";

            /* skip the '/' */
            p = &(buf[5]);

            dot = 1;
            for (e = p; *e != '\0'; e++) {
                if (e[0] == ' ')
                    break;

                if (e[0] == ':') {
                    /* Windows drive. We treat this the same way as ".." */
                    dot = -1;
                    break;
                }

                switch (dot) {
                case 1:
                    dot = (e[0] == '.') ? 2 : 0;
                    break;
                case 2:
                    dot = (e[0] == '.') ? 3 : 0;
                    break;
                case 3:
                    dot = (e[0] == '/' || e[0] == '\\') ? -1 : 0;
                    break;
                }
                if (dot == 0)
                    dot = (e[0] == '/' || e[0] == '\\') ? 1 : 0;
            }
            dot = (dot == 3) || (dot == -1); /* filename contains ".."
                                              * component */

            if (*e == '\0') {
                BIO_puts(io, text);
                BIO_printf(io, "'%s' is an invalid file name\r\n", p);
                break;
            }
            *e = '\0';

            if (dot) {
                BIO_puts(io, text);
                BIO_printf(io, "'%s' contains '..' or ':'\r\n", p);
                break;
            }

            if (*p == '/' || *p == '\\') {
                BIO_puts(io, text);
                BIO_printf(io, "'%s' is an invalid path\r\n", p);
                break;
            }

            /* if a directory, do the index thang */
            if (app_isdir(p) > 0) {
                BIO_puts(io, text);
                BIO_printf(io, "'%s' is a directory\r\n", p);
                break;
            }

#ifndef OPENSSL_NO_ESNI
            /*
             * Again, not really an ESNI change but server up index.html
             * (if one exists) as a default pathname if none was provided
             */
            if (*p=='\0') {
                if ((file = BIO_new_file("index.html", "r")) == NULL) {
                    BIO_puts(io, text);
                    BIO_printf(io, "Error opening defaulted index.html\r\n");
                    ERR_print_errors(io);
                    break;
                }
            }

            opmode = (http_server_binmode == 1) ? "rb" : "r";
            if ((file = BIO_new_file(p, opmode)) == NULL) {
                BIO_puts(io, text);
                BIO_printf(io, "Error opening '%s' mode='%s'\r\n", p, opmode);
                ERR_print_errors(io);
                break;
            }

            if (file==NULL) {
                BIO_puts(io, text);
                BIO_printf(io, "Weird - shouldn't get here '%s'\r\n", p);
                ERR_print_errors(io);
                break;
            }

#else

            opmode = (http_server_binmode == 1) ? "rb" : "r";
            if ((file = BIO_new_file(p, opmode)) == NULL) {
                BIO_puts(io, text);
                BIO_printf(io, "Error opening '%s' mode='%s'\r\n", p, opmode);
                ERR_print_errors(io);
                break;
            }

            if (file==NULL) {
                BIO_puts(io, text);
                BIO_printf(io, "Weird - shouldn't get here '%s'\r\n", p);
                ERR_print_errors(io);
                break;
            }
#endif
            if (!s_quiet)
                BIO_printf(bio_err, "FILE:%s\n", p);

            if (www == 2) {
                i = strlen(p);
                if (((i > 5) && (strcmp(&(p[i - 5]), ".html") == 0)) ||
                    ((i > 4) && (strcmp(&(p[i - 4]), ".php") == 0)) ||
                    ((i > 4) && (strcmp(&(p[i - 4]), ".htm") == 0)))
                    BIO_puts(io,
                             "HTTP/1.0 200 ok\r\nContent-type: text/html\r\n\r\n");
#ifndef OPENSSL_NO_ESNI
                /* 
                 * same comment as last time
                 */
                else if (i==0 && file != NULL) {
                    /*
                     * Do this if we defaulted to index.html and opening that worked
                     */
                    BIO_puts(io, "HTTP/1.0 200 ok\r\nContent-type: text/html\r\n\r\n");
                }
#endif
                else
                    BIO_puts(io,
                             "HTTP/1.0 200 ok\r\nContent-type: text/plain\r\n\r\n");
            }
            /* send the file */
            for (;;) {
                i = BIO_read(file, buf, bufsize);
                if (i <= 0)
                    break;

#ifdef RENEG
                total_bytes += i;
                BIO_printf(bio_err, "%d\n", i);
                if (total_bytes > 3 * 1024) {
                    total_bytes = 0;
                    BIO_printf(bio_err, "RENEGOTIATE\n");
                    SSL_renegotiate(con);
                }
#endif

                for (j = 0; j < i;) {
#ifdef RENEG
                    static count = 0;
                    if (++count == 13) {
                        SSL_renegotiate(con);
                    }
#endif
                    k = BIO_write(io, &(buf[j]), i - j);
                    if (k <= 0) {
                        if (!BIO_should_retry(io)
                            && !SSL_waiting_for_async(con))
                            goto write_error;
                        else {
                            BIO_printf(bio_s_out, "rwrite W BLOCK\n");
                        }
                    } else {
                        j += k;
                    }
                }
            }
 write_error:
            BIO_free(file);
            break;
        }
    }

    for (;;) {
        i = (int)BIO_flush(io);
        if (i <= 0) {
            if (!BIO_should_retry(io))
                break;
        } else
            break;
    }
 end:
    /* make sure we re-use sessions */
    SSL_set_shutdown(con, SSL_SENT_SHUTDOWN | SSL_RECEIVED_SHUTDOWN);

 err:
    OPENSSL_free(buf);
    BIO_free_all(io);
    return ret;
}

static int rev_body(int s, int stype, int prot, unsigned char *context)
{
    char *buf = NULL;
    int i;
    int ret = 1;
    SSL *con;
    BIO *io, *ssl_bio, *sbio;

    buf = app_malloc(bufsize, "server rev buffer");
    io = BIO_new(BIO_f_buffer());
    ssl_bio = BIO_new(BIO_f_ssl());
    if ((io == NULL) || (ssl_bio == NULL))
        goto err;

    /* lets make the output buffer a reasonable size */
    if (!BIO_set_write_buffer_size(io, bufsize))
        goto err;

    if ((con = SSL_new(ctx)) == NULL)
        goto err;

    if (s_tlsextdebug) {
        SSL_set_tlsext_debug_callback(con, tlsext_cb);
        SSL_set_tlsext_debug_arg(con, bio_s_out);
    }
    if (context != NULL
        && !SSL_set_session_id_context(con, context,
                                       strlen((char *)context))) {
        SSL_free(con);
        ERR_print_errors(bio_err);
        goto err;
    }

    sbio = BIO_new_socket(s, BIO_NOCLOSE);
    SSL_set_bio(con, sbio, sbio);
    SSL_set_accept_state(con);

    /* No need to free |con| after this. Done by BIO_free(ssl_bio) */
    BIO_set_ssl(ssl_bio, con, BIO_CLOSE);
    BIO_push(io, ssl_bio);
#ifdef CHARSET_EBCDIC
    io = BIO_push(BIO_new(BIO_f_ebcdic_filter()), io);
#endif

    if (s_debug) {
        BIO_set_callback(SSL_get_rbio(con), bio_dump_callback);
        BIO_set_callback_arg(SSL_get_rbio(con), (char *)bio_s_out);
    }
    if (s_msg) {
#ifndef OPENSSL_NO_SSL_TRACE
        if (s_msg == 2)
            SSL_set_msg_callback(con, SSL_trace);
        else
#endif
            SSL_set_msg_callback(con, msg_cb);
        SSL_set_msg_callback_arg(con, bio_s_msg ? bio_s_msg : bio_s_out);
    }

    for (;;) {
        i = BIO_do_handshake(io);
        if (i > 0)
            break;
        if (!BIO_should_retry(io)) {
            BIO_puts(bio_err, "CONNECTION FAILURE\n");
            ERR_print_errors(bio_err);
            goto end;
        }
#ifndef OPENSSL_NO_SRP
        if (BIO_should_io_special(io)
            && BIO_get_retry_reason(io) == BIO_RR_SSL_X509_LOOKUP) {
            BIO_printf(bio_s_out, "LOOKUP renego during accept\n");
            SRP_user_pwd_free(srp_callback_parm.user);
            srp_callback_parm.user =
                SRP_VBASE_get1_by_user(srp_callback_parm.vb,
                                       srp_callback_parm.login);
            if (srp_callback_parm.user)
                BIO_printf(bio_s_out, "LOOKUP done %s\n",
                           srp_callback_parm.user->info);
            else
                BIO_printf(bio_s_out, "LOOKUP not successful\n");
            continue;
        }
#endif
    }
    BIO_printf(bio_err, "CONNECTION ESTABLISHED\n");
    print_ssl_summary(con);

    for (;;) {
        i = BIO_gets(io, buf, bufsize - 1);
        if (i < 0) {            /* error */
            if (!BIO_should_retry(io)) {
                if (!s_quiet)
                    ERR_print_errors(bio_err);
                goto err;
            } else {
                BIO_printf(bio_s_out, "read R BLOCK\n");
#ifndef OPENSSL_NO_SRP
                if (BIO_should_io_special(io)
                    && BIO_get_retry_reason(io) == BIO_RR_SSL_X509_LOOKUP) {
                    BIO_printf(bio_s_out, "LOOKUP renego during read\n");
                    SRP_user_pwd_free(srp_callback_parm.user);
                    srp_callback_parm.user =
                        SRP_VBASE_get1_by_user(srp_callback_parm.vb,
                                               srp_callback_parm.login);
                    if (srp_callback_parm.user)
                        BIO_printf(bio_s_out, "LOOKUP done %s\n",
                                   srp_callback_parm.user->info);
                    else
                        BIO_printf(bio_s_out, "LOOKUP not successful\n");
                    continue;
                }
#endif
#if !defined(OPENSSL_SYS_MSDOS)
                sleep(1);
#endif
                continue;
            }
        } else if (i == 0) {    /* end of input */
            ret = 1;
            BIO_printf(bio_err, "CONNECTION CLOSED\n");
            goto end;
        } else {
            char *p = buf + i - 1;
            while (i && (*p == '\n' || *p == '\r')) {
                p--;
                i--;
            }
            if (!s_ign_eof && (i == 5) && (strncmp(buf, "CLOSE", 5) == 0)) {
                ret = 1;
                BIO_printf(bio_err, "CONNECTION CLOSED\n");
                goto end;
            }
            BUF_reverse((unsigned char *)buf, NULL, i);
            buf[i] = '\n';
            BIO_write(io, buf, i + 1);
            for (;;) {
                i = BIO_flush(io);
                if (i > 0)
                    break;
                if (!BIO_should_retry(io))
                    goto end;
            }
        }
    }
 end:
    /* make sure we re-use sessions */
    SSL_set_shutdown(con, SSL_SENT_SHUTDOWN | SSL_RECEIVED_SHUTDOWN);

 err:

    OPENSSL_free(buf);
    BIO_free_all(io);
    return ret;
}

#define MAX_SESSION_ID_ATTEMPTS 10
static int generate_session_id(SSL *ssl, unsigned char *id,
                               unsigned int *id_len)
{
    unsigned int count = 0;
    do {
        if (RAND_bytes(id, *id_len) <= 0)
            return 0;
        /*
         * Prefix the session_id with the required prefix. NB: If our prefix
         * is too long, clip it - but there will be worse effects anyway, eg.
         * the server could only possibly create 1 session ID (ie. the
         * prefix!) so all future session negotiations will fail due to
         * conflicts.
         */
        memcpy(id, session_id_prefix,
               (strlen(session_id_prefix) < *id_len) ?
               strlen(session_id_prefix) : *id_len);
    }
    while (SSL_has_matching_session_id(ssl, id, *id_len) &&
           (++count < MAX_SESSION_ID_ATTEMPTS));
    if (count >= MAX_SESSION_ID_ATTEMPTS)
        return 0;
    return 1;
}

/*
 * By default s_server uses an in-memory cache which caches SSL_SESSION
 * structures without any serialisation. This hides some bugs which only
 * become apparent in deployed servers. By implementing a basic external
 * session cache some issues can be debugged using s_server.
 */

typedef struct simple_ssl_session_st {
    unsigned char *id;
    unsigned int idlen;
    unsigned char *der;
    int derlen;
    struct simple_ssl_session_st *next;
} simple_ssl_session;

static simple_ssl_session *first = NULL;

static int add_session(SSL *ssl, SSL_SESSION *session)
{
    simple_ssl_session *sess = app_malloc(sizeof(*sess), "get session");
    unsigned char *p;

    SSL_SESSION_get_id(session, &sess->idlen);
    sess->derlen = i2d_SSL_SESSION(session, NULL);
    if (sess->derlen < 0) {
        BIO_printf(bio_err, "Error encoding session\n");
        OPENSSL_free(sess);
        return 0;
    }

    sess->id = OPENSSL_memdup(SSL_SESSION_get_id(session, NULL), sess->idlen);
    sess->der = app_malloc(sess->derlen, "get session buffer");
    if (!sess->id) {
        BIO_printf(bio_err, "Out of memory adding to external cache\n");
        OPENSSL_free(sess->id);
        OPENSSL_free(sess->der);
        OPENSSL_free(sess);
        return 0;
    }
    p = sess->der;

    /* Assume it still works. */
    if (i2d_SSL_SESSION(session, &p) != sess->derlen) {
        BIO_printf(bio_err, "Unexpected session encoding length\n");
        OPENSSL_free(sess->id);
        OPENSSL_free(sess->der);
        OPENSSL_free(sess);
        return 0;
    }

    sess->next = first;
    first = sess;
    BIO_printf(bio_err, "New session added to external cache\n");
    return 0;
}

static SSL_SESSION *get_session(SSL *ssl, const unsigned char *id, int idlen,
                                int *do_copy)
{
    simple_ssl_session *sess;
    *do_copy = 0;
    for (sess = first; sess; sess = sess->next) {
        if (idlen == (int)sess->idlen && !memcmp(sess->id, id, idlen)) {
            const unsigned char *p = sess->der;
            BIO_printf(bio_err, "Lookup session: cache hit\n");
            return d2i_SSL_SESSION(NULL, &p, sess->derlen);
        }
    }
    BIO_printf(bio_err, "Lookup session: cache miss\n");
    return NULL;
}

static void del_session(SSL_CTX *sctx, SSL_SESSION *session)
{
    simple_ssl_session *sess, *prev = NULL;
    const unsigned char *id;
    unsigned int idlen;
    id = SSL_SESSION_get_id(session, &idlen);
    for (sess = first; sess; sess = sess->next) {
        if (idlen == sess->idlen && !memcmp(sess->id, id, idlen)) {
            if (prev)
                prev->next = sess->next;
            else
                first = sess->next;
            OPENSSL_free(sess->id);
            OPENSSL_free(sess->der);
            OPENSSL_free(sess);
            return;
        }
        prev = sess;
    }
}

static void init_session_cache_ctx(SSL_CTX *sctx)
{
    SSL_CTX_set_session_cache_mode(sctx,
                                   SSL_SESS_CACHE_NO_INTERNAL |
                                   SSL_SESS_CACHE_SERVER);
    SSL_CTX_sess_set_new_cb(sctx, add_session);
    SSL_CTX_sess_set_get_cb(sctx, get_session);
    SSL_CTX_sess_set_remove_cb(sctx, del_session);
}

static void free_sessions(void)
{
    simple_ssl_session *sess, *tsess;
    for (sess = first; sess;) {
        OPENSSL_free(sess->id);
        OPENSSL_free(sess->der);
        tsess = sess;
        sess = sess->next;
        OPENSSL_free(tsess);
    }
    first = NULL;
}

#endif                          /* OPENSSL_NO_SOCK */<|MERGE_RESOLUTION|>--- conflicted
+++ resolved
@@ -1241,20 +1241,6 @@
 #endif
     {"alpn", OPT_ALPN, 's',
      "Set the advertised protocols for the ALPN extension (comma-separated list)"},
-<<<<<<< HEAD
-#ifndef OPENSSL_NO_ENGINE
-    {"engine", OPT_ENGINE, 's', "Use engine, possibly a hardware device"},
-#endif
-    {"keylogfile", OPT_KEYLOG_FILE, '>', "Write TLS secrets to file"},
-    {"max_early_data", OPT_MAX_EARLY, 'n',
-     "The maximum number of bytes of early data as advertised in tickets"},
-    {"recv_max_early_data", OPT_RECV_MAX_EARLY, 'n',
-     "The maximum number of bytes of early data (hard limit)"},
-    {"early_data", OPT_EARLY_DATA, '-', "Attempt to read early data"},
-    {"num_tickets", OPT_S_NUM_TICKETS, 'n',
-     "The number of TLSv1.3 session tickets that a server will automatically  issue" },
-    {"anti_replay", OPT_ANTI_REPLAY, '-', "Switch on anti-replay protection (default)"},
-    {"no_anti_replay", OPT_NO_ANTI_REPLAY, '-', "Switch off anti-replay protection"},
 #ifndef OPENSSL_NO_ESNI
     {"esnikey", OPT_ESNIKEY, 's', "Load ESNI key pair"},
     {"esnipriv", OPT_ESNIPRIV, 's', "Load ESNI private key"},
@@ -1264,10 +1250,6 @@
     {"esnihardfail", OPT_ESNI_HARDFAIL, '-', "Fail connection if ESNI decryption fails (default is to serve SNI/COVER site if ESNI fails due to GREASE"},
     {"esnitrialdecrypt", OPT_ESNI_TRIALDECRYPT, '-', "Attepmt trial decryption with all loaded keys even if ESNI record_digest matching fails"},
 #endif
-    {"http_server_binmode", OPT_HTTP_SERVER_BINMODE, '-', "opening files in binary mode when acting as http server (-WWW and -HTTP)"},
-    {NULL, OPT_EOF, 0, NULL}
-=======
-
     OPT_R_OPTIONS,
     OPT_S_OPTIONS,
     OPT_V_OPTIONS,
@@ -1280,7 +1262,6 @@
      "CA file for certificate chain (PEM format)"},
     OPT_X_OPTIONS,
     {NULL}
->>>>>>> db30f432
 };
 
 #define IS_PROT_FLAG(o) \
