LIBS=../libssl
<<<<<<< HEAD
=======

IF[{- !$disabled{quic} -}]
  SUBDIRS=quic
ENDIF

>>>>>>> 479b9adb
#Needed for the multiblock code in rec_layer_s3.c
IF[{- !$disabled{asm} -}]
  $AESDEF_x86=AES_ASM
  $AESDEF_x86_64=AES_ASM

  IF[$AESDEF_{- $target{asm_arch} -}]
    $AESDEF=$AESDEF_{- $target{asm_arch} -}
  ENDIF
ENDIF

$KTLSSRC=
IF[{- !$disabled{ktls} -}]
  $KTLSSRC=ktls.c
ENDIF

SOURCE[../libssl]=\
        pqueue.c \
        statem/statem_srvr.c statem/statem_clnt.c  s3_lib.c  s3_enc.c record/rec_layer_s3.c \
        statem/statem_lib.c statem/extensions.c statem/extensions_srvr.c \
        statem/extensions_clnt.c statem/extensions_cust.c s3_msg.c \
        methods.c   t1_lib.c  t1_enc.c tls13_enc.c \
        d1_lib.c  record/rec_layer_d1.c d1_msg.c \
        statem/statem_dtls.c d1_srtp.c \
        ssl_lib.c ssl_cert.c ssl_sess.c \
        ssl_ciph.c ssl_stat.c ssl_rsa.c \
        ssl_asn1.c ssl_txt.c ssl_init.c ssl_conf.c  ssl_mcnf.c \
        bio_ssl.c ssl_err.c ssl_err_legacy.c tls_srp.c t1_trce.c ssl_utst.c \
        record/ssl3_buffer.c record/ssl3_record.c record/dtls1_bitmap.c \
        statem/statem.c record/ssl3_record_tls13.c \
        ech.c \
        tls_depr.c $KTLSSRC
# For shared builds we need to include the libcrypto packet.c and sources
# needed in providers (s3_cbc.c and record/tls_pad.c) in libssl as well.
SHARED_SOURCE[../libssl]=record/tls_pad.c ../crypto/packet.c ../crypto/quic_vlint.c
IF[{- !$disabled{'deprecated-3.0'} -}]
  SHARED_SOURCE[../libssl]=s3_cbc.c
  SOURCE[../libssl]=ssl_rsa_legacy.c
ENDIF

DEFINE[../libssl]=$AESDEF

SOURCE[../providers/libcommon.a]=record/tls_pad.c
SOURCE[../providers/libdefault.a ../providers/libfips.a]=s3_cbc.c<|MERGE_RESOLUTION|>--- conflicted
+++ resolved
@@ -1,12 +1,9 @@
 LIBS=../libssl
-<<<<<<< HEAD
-=======
 
 IF[{- !$disabled{quic} -}]
   SUBDIRS=quic
 ENDIF
 
->>>>>>> 479b9adb
 #Needed for the multiblock code in rec_layer_s3.c
 IF[{- !$disabled{asm} -}]
   $AESDEF_x86=AES_ASM
