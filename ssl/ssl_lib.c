--- conflicted
+++ resolved
@@ -973,16 +973,6 @@
     s->ext.ech.encoded_innerch = NULL;
     s->ext.ech.kepthrr = NULL;
 #endif
-<<<<<<< HEAD
-// #ifndef OPENSSL_NO_SECH
-//     s->sech.symmetric_key = ctx->sech.symmetric_key;
-//     s->sech.symmetric_key_len = ctx->sech.symmetric_key_len;
-// #endif//OEPNSSL_NO_SECH
-=======
-#ifndef OPENSSL_NO_SECH
-    s->sech.symmetric_key = ctx->sech.symmetric_key;
-#endif
->>>>>>> ee1ea7df
     return ssl;
  cerr:
     ERR_raise(ERR_LIB_SSL, ERR_R_CRYPTO_LIB);
@@ -4204,14 +4194,9 @@
     ret->ext.alpn_outer_len = 0;
 #endif
 #ifndef OPENSSL_NO_SECH
-<<<<<<< HEAD
   ret->sech.symmetric_key = OPENSSL_malloc(SECH_SYMMETRIC_KEY_MAX_LENGTH);
 #endif//OPENSSL_NO_SECH
-=======
-    // probably need to do OPENSSL_malloc here
-    ret->sech.symmetric_key = OPENSSL_malloc(1024);
-#endif 
->>>>>>> ee1ea7df
+
     return ret;
  err:
     SSL_CTX_free(ret);
@@ -4338,11 +4323,8 @@
 #endif
 #ifndef OPENSSL_NO_SECH
     OPENSSL_free(a->sech.symmetric_key);
-<<<<<<< HEAD
 #endif//OPENSSL_NO_SECH
-=======
-#endif
->>>>>>> ee1ea7df
+
 
     CRYPTO_THREAD_lock_free(a->lock);
     CRYPTO_FREE_REF(&a->references);
