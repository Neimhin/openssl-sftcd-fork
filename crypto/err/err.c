--- conflicted
+++ resolved
@@ -64,11 +64,8 @@
     {ERR_PACK(ERR_LIB_KDF, 0, 0), "KDF routines"},
     {ERR_PACK(ERR_LIB_OSSL_STORE, 0, 0), "STORE routines"},
     {ERR_PACK(ERR_LIB_SM2, 0, 0), "SM2 routines"},
-<<<<<<< HEAD
     {ERR_PACK(ERR_LIB_ESNI, 0, 0), "ESNI routines"},
-=======
     {ERR_PACK(ERR_LIB_ESS, 0, 0), "ESS routines"},
->>>>>>> e85d19c6
     {0, NULL},
 };
 
