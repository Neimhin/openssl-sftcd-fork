--- conflicted
+++ resolved
@@ -73,12 +73,8 @@
 $UTIL_DEFINE=$CPUIDDEF
 
 SOURCE[../libcrypto]=$UTIL_COMMON \
-<<<<<<< HEAD
-        mem.c mem_sec.c mem_dbg.c \
+        mem.c mem_sec.c \
         esnierr.c \
-=======
-        mem.c mem_sec.c \
->>>>>>> 51a7c4b5
         cversion.c info.c cpt_err.c ebcdic.c uid.c o_time.c o_dir.c \
         o_fopen.c getenv.c o_init.c o_fips.c init.c trace.c provider.c \
         $UPLINKSRC
