--- conflicted
+++ resolved
@@ -106,63 +106,6 @@
 static size_t ech_trace_cb(const char *buf, size_t cnt,
                            int category, int cmd, void *vdata);
 # endif
-<<<<<<< HEAD
-=======
-
-/* ECH padding size info, var of this type is passed via callback */
-typedef struct {
-    /* Certificate messages to be a multiple of this size */
-    size_t certpad;
-    /* CertificateVerify messages to be a multiple of this size */
-    size_t certverifypad;
-    /* EncryptedExtensions are padded to be a multiple of this size */
-    size_t eepad;
-} ech_padding_sizes;
-
-/* passed as an argument to callback */
-static ech_padding_sizes *ech_ps=NULL;
-
-/*
- * @brief pad Certificate and CertificateVerify messages
- * @param s is the SSL connection
- * @param len is the plaintext length before padding
- * @param arg is a pointer to an esni_padding_sizes struct
- * @return is the number of bytes of padding to add to the plaintext
- *
- * This is passed to SSL_CTX_set_record_padding_callback
- * and pads the Certificate, CertificateVerify and
- * EncryptedExtensions handshake messages to a size derived
- * from the argument arg
- */
-static size_t ech_padding_cb(SSL *s, int type, size_t len, void *arg)
-{
-    ech_padding_sizes *ps = (ech_padding_sizes *)arg;
-    int state = SSL_get_state(s);
-
-    if (state == TLS_ST_SW_CERT) {
-        int newlen = ps->certpad - (len % ps->certpad) - 16;
-
-        if (newlen < 0)
-            newlen += ps->certpad;
-        return (newlen > 0 ? newlen : 0);
-    }
-    if (state == TLS_ST_SW_CERT_VRFY) {
-        int newlen = ps->certverifypad - (len % ps->certverifypad) - 16;
-
-        if (newlen < 0)
-            newlen += ps->certverifypad;
-        return (newlen > 0 ? newlen : 0);
-    }
-    if (state == TLS_ST_SW_ENCRYPTED_EXTENSIONS) {
-        int newlen = ps->eepad - (len % ps->eepad) - 16;
-
-        if (newlen < 0)
-            newlen += ps->eepad;
-        return (newlen > 0 ? newlen : 0);
-    }
-    return 0;
-}
->>>>>>> c6ebcf3c
 #endif
 
 static const int bufsize = 16 * 1024;
@@ -2541,19 +2484,8 @@
     /*
      * Set padding sizes
      */
-<<<<<<< HEAD
     if (echspecificpad != 0)
         SSL_CTX_set_options(ctx, SSL_OP_ECH_SPECIFIC_PADDING);
-=======
-    if (echspecificpad != 0) {
-        ech_ps = OPENSSL_malloc(sizeof(ech_padding_sizes));
-        ech_ps->certpad = ECH_CERTSPECIFIC_MIN;
-        ech_ps->certverifypad = ECH_CERTVERSPECIFIC_MIN ;
-        ech_ps->eepad = ECH_ENCEXTSPECIFIC_MIN ;
-        SSL_CTX_set_record_padding_callback_arg(ctx, (void *)ech_ps);
-        SSL_CTX_set_record_padding_callback(ctx, ech_padding_cb);
-    }
->>>>>>> c6ebcf3c
 #endif
 
     if (s_cert2) {
@@ -2564,25 +2496,12 @@
         }
 
 #ifndef OPENSSL_NO_ECH
-<<<<<<< HEAD
         if (echtrialdecrypt != 0)
             SSL_CTX_set_options(ctx2, SSL_OP_ECH_TRIALDECRYPT);
         if (echgrease_rc != 0)
             SSL_CTX_set_options(ctx, SSL_OP_ECH_GREASE_RETRY_CONFIG);
         if (echspecificpad != 0)
             SSL_CTX_set_options(ctx2, SSL_OP_ECH_SPECIFIC_PADDING);
-=======
-        if (echtrialdecrypt != 0) {
-            SSL_CTX_set_options(ctx2, SSL_OP_ECH_TRIALDECRYPT);
-        }
-        if (echgrease_rc != 0) {
-            SSL_CTX_set_options(ctx, SSL_OP_ECH_GREASE_RETRY_CONFIG);
-        }
-        if (echspecificpad != 0) {
-            SSL_CTX_set_record_padding_callback_arg(ctx2, (void *)ech_ps);
-            SSL_CTX_set_record_padding_callback(ctx2, ech_padding_cb);
-        }
->>>>>>> c6ebcf3c
 #endif
     }
 
@@ -2958,10 +2877,6 @@
     BIO_meth_free(methods_ebcdic);
 #endif
 #ifndef OPENSSL_NO_ECH
-<<<<<<< HEAD
-=======
-    OPENSSL_free(ech_ps);
->>>>>>> c6ebcf3c
 #endif
     return ret;
 }
