# TODO: use ../apps/libapps.a instead of direct ../apps/lib source.
# This can't currently be done, because some of its units drag in too many
# unresolved references that don't apply here.
# Most of all, ../apps/lib/apps.c needs to be divided in smaller pieces to
# be useful here.
#
# Auxiliary program source (copied from ../apps/build.info)
IF[{- $config{target} =~ /^(?:VC-|mingw|BC-)/ -}]
  # It's called 'init', but doesn't have much 'init' in it...
  $AUXLIBAPPSSRC=../apps/lib/win32_init.c
ENDIF
IF[{- $config{target} =~ /^vms-/ -}]
  $AUXLIBAPPSSRC=../apps/lib/vms_term_sock.c ../apps/lib/vms_decc_argv.c
ENDIF
# Program init source, that don't have direct linkage with the rest of the
# source, and can therefore not be part of a library.
IF[{- !$disabled{uplink} -}]
  $INITSRC=../ms/applink.c
ENDIF
$LIBAPPSSRC=../apps/lib/opt.c $AUXLIBAPPSSRC

IF[{- !$disabled{tests} -}]
  LIBS{noinst,has_main}=libtestutil.a
  SOURCE[libtestutil.a]=testutil/basic_output.c testutil/output.c \
          testutil/driver.c testutil/tests.c testutil/cb.c testutil/stanza.c \
          testutil/format_output.c testutil/load.c testutil/fake_random.c \
          testutil/test_cleanup.c testutil/main.c testutil/testutil_init.c \
          testutil/options.c testutil/test_options.c testutil/provider.c \
          testutil/apps_shims.c testutil/random.c testutil/helper.c $LIBAPPSSRC
  INCLUDE[libtestutil.a]=../include ../apps/include ..
  DEPEND[libtestutil.a]=../libcrypto

  PROGRAMS{noinst}= \
          confdump \
          versions \
          aborttest test_test pkcs12_format_test pkcs12_api_test \
          sanitytest time_test rsa_complex exdatatest bntest \
          ecstresstest gmdifftest pbelutest \
          destest mdc2test sha_test \
          exptest pbetest localetest evp_pkey_ctx_new_from_name \
          evp_pkey_provided_test evp_test evp_extra_test evp_extra_test2 \
          evp_fetch_prov_test evp_libctx_test ossl_store_test \
          v3nametest v3ext punycode_test \
          crltest danetest bad_dtls_test lhash_test sparse_array_test \
          conf_include_test params_api_test params_conversion_test \
          constant_time_test safe_math_test verify_extra_test clienthellotest \
          packettest asynctest secmemtest srptest memleaktest stack_test \
          dtlsv1listentest ct_test threadstest afalgtest d2i_test \
          ssl_test_ctx_test ssl_test x509aux cipherlist_test asynciotest \
          bio_callback_test bio_memleak_test bio_core_test bio_dgram_test param_build_test \
          bioprinttest sslapitest ssl_handshake_rtt_test dtlstest sslcorrupttest \
          bio_enc_test pkey_meth_test pkey_meth_kdf_test evp_kdf_test uitest \
          cipherbytes_test threadstest_fips threadpool_test \
          asn1_encode_test asn1_decode_test asn1_string_table_test asn1_stable_parse_test \
          x509_time_test x509_dup_cert_test x509_check_cert_pkey_test \
          recordlentest drbgtest rand_status_test sslbuffertest \
          time_offset_test pemtest ssl_cert_table_internal_test ciphername_test \
          servername_test ocspapitest fatalerrtest tls13ccstest \
          sysdefaulttest errtest ssl_ctx_test build_wincrypt_test \
          context_internal_test aesgcmtest params_test evp_pkey_dparams_test \
          keymgmt_internal_test hexstr_test provider_status_test defltfips_test \
          bio_readbuffer_test user_property_test pkcs7_test upcallstest \
          provfetchtest prov_config_test rand_test \
          ca_internals_test bio_tfo_test membio_test bio_dgram_test list_test \
          fips_version_test x509_test hpke_test pairwise_fail_test \
          nodefltctxtest evp_xof_test x509_load_cert_file_test bio_meth_test \
<<<<<<< HEAD
          x509_acert_test ech_test ech_split_test echcorrupttest
=======
          x509_acert_test ech_test ech_split_test echcorrupttest \
          sech_test
>>>>>>> c6ebcf3c

  IF[{- !$disabled{'rpk'} -}]
    PROGRAMS{noinst}=rpktest
  ENDIF

  IF[{- !$disabled{'deprecated-3.0'} -}]
    PROGRAMS{noinst}=enginetest
  ENDIF

  IF[{- !$disabled{quic} -}]
    PROGRAMS{noinst}=priority_queue_test event_queue_test quicfaultstest quicapitest \
                     quic_newcid_test quic_srt_gen_test
  ENDIF

  IF[{- !$disabled{qlog} -}]
    PROGRAMS{noinst}=json_test quic_qlog_test
  ENDIF

  IF[{- !$disabled{comp} && (!$disabled{brotli} || !$disabled{zstd} || !$disabled{zlib}) -}]
    PROGRAMS{noinst}=cert_comp_test
  ENDIF

  SOURCE[confdump]=confdump.c
  INCLUDE[confdump]=../include ../apps/include
  DEPEND[confdump]=../libcrypto

  SOURCE[versions]=versions.c
  INCLUDE[versions]=../include ../apps/include
  DEPEND[versions]=../libcrypto

  SOURCE[aborttest]=aborttest.c
  INCLUDE[aborttest]=../include ../apps/include
  DEPEND[aborttest]=../libcrypto

  SOURCE[sanitytest]=sanitytest.c
  INCLUDE[sanitytest]=../include ../apps/include
  DEPEND[sanitytest]=../libcrypto.a libtestutil.a

  SOURCE[time_test]=time_test.c
  INCLUDE[time_test]=../include ../apps/include
  DEPEND[time_test]=../libcrypto.a libtestutil.a

  SOURCE[rand_test]=rand_test.c
  INCLUDE[rand_test]=../include ../apps/include
  DEPEND[rand_test]=../libcrypto.a libtestutil.a

  SOURCE[rsa_complex]=rsa_complex.c
  INCLUDE[rsa_complex]=../include ../apps/include

  SOURCE[test_test]=test_test.c
  INCLUDE[test_test]=../include ../apps/include
  DEPEND[test_test]=../libcrypto libtestutil.a

  SOURCE[exdatatest]=exdatatest.c
  INCLUDE[exdatatest]=../include ../apps/include
  DEPEND[exdatatest]=../libcrypto libtestutil.a

  SOURCE[bntest]=bntest.c
  INCLUDE[bntest]=../include ../apps/include
  DEPEND[bntest]=../libcrypto libtestutil.a

  SOURCE[ectest]=ectest.c
  INCLUDE[ectest]=../include ../apps/include
  DEPEND[ectest]=../libcrypto.a libtestutil.a

  SOURCE[ecstresstest]=ecstresstest.c
  INCLUDE[ecstresstest]=../include ../apps/include
  DEPEND[ecstresstest]=../libcrypto libtestutil.a

  SOURCE[gmdifftest]=gmdifftest.c
  INCLUDE[gmdifftest]=../include ../apps/include
  DEPEND[gmdifftest]=../libcrypto libtestutil.a

  SOURCE[pbelutest]=pbelutest.c
  INCLUDE[pbelutest]=../include ../apps/include
  DEPEND[pbelutest]=../libcrypto libtestutil.a

  SOURCE[mdc2test]=mdc2test.c
  INCLUDE[mdc2test]=../include ../apps/include
  DEPEND[mdc2test]=../libcrypto libtestutil.a

  SOURCE[sha_test]=sha_test.c
  INCLUDE[sha_test]=../include ../apps/include
  DEPEND[sha_test]=../libcrypto libtestutil.a

  SOURCE[enginetest]=enginetest.c
  INCLUDE[enginetest]=../include ../apps/include
  DEPEND[enginetest]=../libcrypto libtestutil.a

  SOURCE[exptest]=exptest.c
  INCLUDE[exptest]=../include ../apps/include
  DEPEND[exptest]=../libcrypto libtestutil.a

  SOURCE[localetest]=localetest.c
  INCLUDE[localetest]=../include ../apps/include
  DEPEND[localetest]=../libcrypto libtestutil.a

  SOURCE[evp_pkey_ctx_new_from_name]=evp_pkey_ctx_new_from_name.c
  INCLUDE[evp_pkey_ctx_new_from_name]=../include ../apps/include
  DEPEND[evp_pkey_ctx_new_from_name]=../libcrypto

  SOURCE[pbetest]=pbetest.c
  INCLUDE[pbetest]=../include ../apps/include
  DEPEND[pbetest]=../libcrypto libtestutil.a

  SOURCE[fatalerrtest]=fatalerrtest.c helpers/ssltestlib.c
  INCLUDE[fatalerrtest]=../include ../apps/include
  DEPEND[fatalerrtest]=../libcrypto ../libssl libtestutil.a

  SOURCE[tls13ccstest]=tls13ccstest.c helpers/ssltestlib.c
  INCLUDE[tls13ccstest]=../include ../apps/include
  DEPEND[tls13ccstest]=../libcrypto ../libssl libtestutil.a

  SOURCE[upcallstest]=upcallstest.c
  INCLUDE[upcallstest]=../include ../apps/include
  DEPEND[upcallstest]=../libcrypto libtestutil.a

  SOURCE[user_property_test]=user_property_test.c
  INCLUDE[user_property_test]=../include ../apps/include
  DEPEND[user_property_test]=../libcrypto libtestutil.a

  SOURCE[evp_test]=evp_test.c
  INCLUDE[evp_test]=../include ../apps/include
  DEPEND[evp_test]=../libcrypto libtestutil.a
  IF[{- $disabled{legacy} || !$target{dso_scheme} -}]
    DEFINE[evp_test]=NO_LEGACY_MODULE
  ENDIF

  SOURCE[evp_extra_test]=evp_extra_test.c fake_rsaprov.c
  INCLUDE[evp_extra_test]=../include ../apps/include
  DEPEND[evp_extra_test]=../libcrypto.a libtestutil.a
  IF[{- !$disabled{module} && !$disabled{legacy} -}]
    DEFINE[evp_extra_test]=STATIC_LEGACY
    SOURCE[evp_extra_test]=../providers/legacyprov.c
    INCLUDE[evp_extra_test]=../providers/common/include \
                            ../providers/implementations/include
    DEPEND[evp_extra_test]=../providers/liblegacy.a \
                           ../providers/libcommon.a
  ENDIF

  SOURCE[hpke_test]=hpke_test.c
  INCLUDE[hpke_test]=../include ../apps/include
  DEPEND[hpke_test]=../libcrypto.a libtestutil.a

<<<<<<< HEAD
=======
  SOURCE[sech_test]=sech_test.c helpers/ssltestlib.c filterprov.c tls-provider.c
  INCLUDE[sech_test]=../include ../apps/include
  DEPEND[sech_test]=../libssl.a ../libcrypto.a libtestutil.a

>>>>>>> c6ebcf3c
  SOURCE[ech_test]=ech_test.c helpers/ssltestlib.c filterprov.c tls-provider.c
  INCLUDE[ech_test]=../include ../apps/include
  DEPEND[ech_test]=../libssl.a ../libcrypto.a libtestutil.a

  SOURCE[ech_split_test]=ech_split_test.c helpers/ssltestlib.c filterprov.c tls-provider.c
  INCLUDE[ech_split_test]=../include ../apps/include
  DEPEND[ech_split_test]=../libssl.a ../libcrypto.a libtestutil.a

  SOURCE[evp_extra_test2]=evp_extra_test2.c $INITSRC
  INCLUDE[evp_extra_test2]=../include ../apps/include
  DEPEND[evp_extra_test2]=../libcrypto libtestutil.a

  SOURCE[evp_libctx_test]=evp_libctx_test.c
  INCLUDE[evp_libctx_test]=../include ../apps/include
  DEPEND[evp_libctx_test]=../libcrypto.a libtestutil.a

  SOURCE[evp_fetch_prov_test]=evp_fetch_prov_test.c
  INCLUDE[evp_fetch_prov_test]=../include ../apps/include
  DEPEND[evp_fetch_prov_test]=../libcrypto libtestutil.a

  SOURCE[provfetchtest]=provfetchtest.c
  INCLUDE[provfetchtest]=../include ../apps/include
  DEPEND[provfetchtest]=../libcrypto.a libtestutil.a

  SOURCE[prov_config_test]=prov_config_test.c
  INCLUDE[prov_config_test]=../include ../apps/include
  DEPEND[prov_config_test]=../libcrypto.a libtestutil.a

  SOURCE[evp_pkey_provided_test]=evp_pkey_provided_test.c
  INCLUDE[evp_pkey_provided_test]=../include ../apps/include
  DEPEND[evp_pkey_provided_test]=../libcrypto.a libtestutil.a

  IF[{- !$disabled{'acvp-tests'} -}]
    PROGRAMS{noinst}=acvp_test

    SOURCE[acvp_test]=acvp_test.c
    INCLUDE[acvp_test]=../include ../apps/include
    DEPEND[acvp_test]=../libcrypto.a libtestutil.a
  ENDIF

  SOURCE[ossl_store_test]=ossl_store_test.c
  INCLUDE[ossl_store_test]=../include ../apps/include
  DEPEND[ossl_store_test]=../libcrypto.a libtestutil.a

  SOURCE[provider_status_test]=provider_status_test.c
  INCLUDE[provider_status_test]=../include ../apps/include
  DEPEND[provider_status_test]=../libcrypto.a libtestutil.a

  SOURCE[pairwise_fail_test]=pairwise_fail_test.c
  INCLUDE[pairwise_fail_test]=../include ../apps/include
  DEPEND[pairwise_fail_test]=../libcrypto.a libtestutil.a

  SOURCE[nodefltctxtest]=nodefltctxtest.c
  INCLUDE[nodefltctxtest]=../include ../apps/include
  DEPEND[nodefltctxtest]=../libcrypto.a libtestutil.a

  SOURCE[evp_pkey_dhkem_test]=evp_pkey_dhkem_test.c
  INCLUDE[evp_pkey_dhkem_test]=../include ../apps/include
  DEPEND[evp_pkey_dhkem_test]=../libcrypto.a libtestutil.a

  IF[{- !$disabled{'deprecated-3.0'} -}]
    PROGRAMS{noinst}=igetest bftest casttest

    SOURCE[igetest]=igetest.c
    INCLUDE[igetest]=../include ../apps/include
    DEPEND[igetest]=../libcrypto libtestutil.a

    SOURCE[bftest]=bftest.c
    INCLUDE[bftest]=../include ../apps/include
    DEPEND[bftest]=../libcrypto libtestutil.a

    SOURCE[casttest]=casttest.c
    INCLUDE[casttest]=../include ../apps/include
    DEPEND[casttest]=../libcrypto libtestutil.a
  ENDIF

  SOURCE[v3nametest]=v3nametest.c
  INCLUDE[v3nametest]=../include ../apps/include
  DEPEND[v3nametest]=../libcrypto libtestutil.a

  SOURCE[crltest]=crltest.c
  INCLUDE[crltest]=../include ../apps/include
  DEPEND[crltest]=../libcrypto libtestutil.a

  SOURCE[v3ext]=v3ext.c
  INCLUDE[v3ext]=../include ../apps/include
  DEPEND[v3ext]=../libcrypto libtestutil.a

  SOURCE[danetest]=danetest.c
  INCLUDE[danetest]=../include ../apps/include
  DEPEND[danetest]=../libcrypto ../libssl libtestutil.a

  SOURCE[constant_time_test]=constant_time_test.c
  INCLUDE[constant_time_test]=../include ../apps/include
  DEPEND[constant_time_test]=../libcrypto libtestutil.a

  SOURCE[safe_math_test]=safe_math_test.c
  INCLUDE[safe_math_test]=../include ../apps/include
  DEPEND[safe_math_test]=../libcrypto libtestutil.a

  SOURCE[verify_extra_test]=verify_extra_test.c
  INCLUDE[verify_extra_test]=../include ../apps/include
  DEPEND[verify_extra_test]=../libcrypto libtestutil.a

  SOURCE[clienthellotest]=clienthellotest.c
  INCLUDE[clienthellotest]=../include ../apps/include
  DEPEND[clienthellotest]=../libcrypto ../libssl libtestutil.a

  SOURCE[bad_dtls_test]=bad_dtls_test.c
  INCLUDE[bad_dtls_test]=../include ../apps/include
  DEPEND[bad_dtls_test]=../libcrypto ../libssl libtestutil.a

  SOURCE[packettest]=packettest.c ../crypto/quic_vlint.c
  INCLUDE[packettest]=../include ../apps/include
  DEPEND[packettest]=../libcrypto libtestutil.a

  SOURCE[quic_wire_test]=quic_wire_test.c
  INCLUDE[quic_wire_test]=../include ../apps/include
  DEPEND[quic_wire_test]=../libcrypto.a ../libssl.a libtestutil.a

  SOURCE[quic_record_test]=quic_record_test.c
  INCLUDE[quic_record_test]=../include ../apps/include
  DEPEND[quic_record_test]=../libcrypto.a ../libssl.a libtestutil.a

  SOURCE[quic_fc_test]=quic_fc_test.c
  INCLUDE[quic_fc_test]=../include ../apps/include
  DEPEND[quic_fc_test]=../libcrypto.a ../libssl.a libtestutil.a

  SOURCE[quic_stream_test]=quic_stream_test.c
  INCLUDE[quic_stream_test]=../include ../apps/include
  DEPEND[quic_stream_test]=../libcrypto.a ../libssl.a libtestutil.a

  SOURCE[quic_cfq_test]=quic_cfq_test.c
  INCLUDE[quic_cfq_test]=../include ../apps/include
  DEPEND[quic_cfq_test]=../libcrypto.a ../libssl.a libtestutil.a

  SOURCE[quic_txpim_test]=quic_txpim_test.c
  INCLUDE[quic_txpim_test]=../include ../apps/include
  DEPEND[quic_txpim_test]=../libcrypto.a ../libssl.a libtestutil.a

  SOURCE[quic_srtm_test]=quic_srtm_test.c
  INCLUDE[quic_srtm_test]=../include ../apps/include
  DEPEND[quic_srtm_test]=../libcrypto.a ../libssl.a libtestutil.a

  SOURCE[quic_lcidm_test]=quic_lcidm_test.c
  INCLUDE[quic_lcidm_test]=../include ../apps/include
  DEPEND[quic_lcidm_test]=../libcrypto.a ../libssl.a libtestutil.a

  SOURCE[quic_rcidm_test]=quic_rcidm_test.c
  INCLUDE[quic_rcidm_test]=../include ../apps/include
  DEPEND[quic_rcidm_test]=../libcrypto.a ../libssl.a libtestutil.a

  SOURCE[quic_fifd_test]=quic_fifd_test.c cc_dummy.c
  INCLUDE[quic_fifd_test]=../include ../apps/include
  DEPEND[quic_fifd_test]=../libcrypto.a ../libssl.a libtestutil.a

  SOURCE[quic_txp_test]=quic_txp_test.c cc_dummy.c
  INCLUDE[quic_txp_test]=../include ../apps/include
  DEPEND[quic_txp_test]=../libcrypto.a ../libssl.a libtestutil.a

  SOURCE[quic_tserver_test]=quic_tserver_test.c
  INCLUDE[quic_tserver_test]=../include ../apps/include
  DEPEND[quic_tserver_test]=../libcrypto.a ../libssl.a libtestutil.a

  SOURCE[quic_client_test]=quic_client_test.c
  INCLUDE[quic_client_test]=../include ../apps/include
  DEPEND[quic_client_test]=../libcrypto.a ../libssl.a libtestutil.a

  $QUICTESTHELPERS=helpers/quictestlib.c helpers/noisydgrambio.c helpers/pktsplitbio.c

  SOURCE[quic_multistream_test]=quic_multistream_test.c helpers/ssltestlib.c $QUICTESTHELPERS
  INCLUDE[quic_multistream_test]=../include ../apps/include
  DEPEND[quic_multistream_test]=../libcrypto.a ../libssl.a libtestutil.a

  IF[{- !$disabled{'qlog'} -}]
      SOURCE[quic_qlog_test]=quic_qlog_test.c
      INCLUDE[quic_qlog_test]=../include ../apps/include
      DEPEND[quic_qlog_test]=../libcrypto.a ../libssl.a libtestutil.a
  ENDIF

  SOURCE[asynctest]=asynctest.c
  INCLUDE[asynctest]=../include ../apps/include
  DEPEND[asynctest]=../libcrypto

  SOURCE[secmemtest]=secmemtest.c
  INCLUDE[secmemtest]=../include ../apps/include
  DEPEND[secmemtest]=../libcrypto libtestutil.a

  SOURCE[srptest]=srptest.c
  INCLUDE[srptest]=../include ../apps/include
  DEPEND[srptest]=../libcrypto libtestutil.a

  SOURCE[memleaktest]=memleaktest.c
  INCLUDE[memleaktest]=../include ../apps/include
  DEPEND[memleaktest]=../libcrypto libtestutil.a

  SOURCE[pkcs12_format_test]=pkcs12_format_test.c helpers/pkcs12.c
  INCLUDE[pkcs12_format_test]=../include ../apps/include
  DEPEND[pkcs12_format_test]=../libcrypto libtestutil.a

  SOURCE[pkcs12_api_test]=pkcs12_api_test.c helpers/pkcs12.c
  INCLUDE[pkcs12_api_test]=../include ../apps/include
  DEPEND[pkcs12_api_test]=../libcrypto libtestutil.a

  SOURCE[pkcs7_test]=pkcs7_test.c
  INCLUDE[pkcs7_test]=../include ../apps/include
  DEPEND[pkcs7_test]=../libcrypto libtestutil.a

  SOURCE[punycode_test]=punycode_test.c
  INCLUDE[punycode_test]=../include ../apps/include
  DEPEND[punycode_test]=../libcrypto.a libtestutil.a

  SOURCE[stack_test]=stack_test.c
  INCLUDE[stack_test]=../include ../apps/include
  DEPEND[stack_test]=../libcrypto libtestutil.a

  SOURCE[lhash_test]=lhash_test.c
  INCLUDE[lhash_test]=../include ../apps/include
  DEPEND[lhash_test]=../libcrypto.a libtestutil.a

  SOURCE[dtlsv1listentest]=dtlsv1listentest.c
  INCLUDE[dtlsv1listentest]=../include ../apps/include
  DEPEND[dtlsv1listentest]=../libssl libtestutil.a

  SOURCE[ct_test]=ct_test.c
  INCLUDE[ct_test]=../include ../apps/include
  DEPEND[ct_test]=../libcrypto libtestutil.a

  SOURCE[threadpool_test]=threadpool_test.c
  INCLUDE[threadpool_test]=.. ../include ../apps/include
  DEPEND[threadpool_test]=../libcrypto.a libtestutil.a

  SOURCE[threadstest]=threadstest.c
  INCLUDE[threadstest]=.. ../include ../apps/include
  DEPEND[threadstest]=../libcrypto.a libtestutil.a

  SOURCE[threadstest_fips]=threadstest_fips.c
  INCLUDE[threadstest_fips]=../include ../apps/include
  DEPEND[threadstest_fips]=../libcrypto libtestutil.a

  SOURCE[afalgtest]=afalgtest.c
  INCLUDE[afalgtest]=../include ../apps/include
  DEPEND[afalgtest]=../libcrypto libtestutil.a

  SOURCE[d2i_test]=d2i_test.c
  INCLUDE[d2i_test]=../include ../apps/include
  DEPEND[d2i_test]=../libcrypto libtestutil.a

  SOURCE[ssl_test_ctx_test]=ssl_test_ctx_test.c helpers/ssl_test_ctx.c
  INCLUDE[ssl_test_ctx_test]=../include ../apps/include
  DEPEND[ssl_test_ctx_test]=../libcrypto ../libssl libtestutil.a

  SOURCE[ssl_test]=ssl_test.c helpers/ssl_test_ctx.c helpers/handshake.c
  IF[{- !$disabled{'srp'} -}]
    SOURCE[ssl_test]=helpers/handshake_srp.c
  ENDIF
  INCLUDE[ssl_test]=../include ../apps/include
  DEPEND[ssl_test]=../libcrypto ../libssl libtestutil.a

  SOURCE[cipherlist_test]=cipherlist_test.c
  INCLUDE[cipherlist_test]=../include ../apps/include
  DEPEND[cipherlist_test]=../libcrypto ../libssl libtestutil.a

  INCLUDE[helpers/ssl_test_ctx.o]=../include
  INCLUDE[helpers/handshake.o]=.. ../include
  INCLUDE[helpers/pkcs12.o]=.. ../include
  INCLUDE[helpers/ssltestlib.o]=.. ../include
  INCLUDE[helpers/cmp_testlib.o]=.. ../include ../apps/include

  SOURCE[x509aux]=x509aux.c
  INCLUDE[x509aux]=../include ../apps/include
  DEPEND[x509aux]=../libcrypto libtestutil.a

  SOURCE[asynciotest]=asynciotest.c helpers/ssltestlib.c
  INCLUDE[asynciotest]=../include ../apps/include
  DEPEND[asynciotest]=../libcrypto ../libssl libtestutil.a

  SOURCE[bio_callback_test]=bio_callback_test.c
  INCLUDE[bio_callback_test]=../include ../apps/include
  DEPEND[bio_callback_test]=../libcrypto libtestutil.a

  SOURCE[bio_readbuffer_test]=bio_readbuffer_test.c
  INCLUDE[bio_readbuffer_test]=../include ../apps/include
  DEPEND[bio_readbuffer_test]=../libcrypto libtestutil.a

  SOURCE[bio_memleak_test]=bio_memleak_test.c
  INCLUDE[bio_memleak_test]=../include ../apps/include
  DEPEND[bio_memleak_test]=../libcrypto libtestutil.a

  SOURCE[bio_meth_test]=bio_meth_test.c
  INCLUDE[bio_meth_test]=../include ../apps/include
  DEPEND[bio_meth_test]=../libcrypto libtestutil.a

  SOURCE[bioprinttest]=bioprinttest.c
  INCLUDE[bioprinttest]=../include ../apps/include
  DEPEND[bioprinttest]=../libcrypto libtestutil.a

  SOURCE[bio_core_test]=bio_core_test.c
  INCLUDE[bio_core_test]=../include ../apps/include
  DEPEND[bio_core_test]=../libcrypto libtestutil.a

  SOURCE[bio_dgram_test]=bio_dgram_test.c
  INCLUDE[bio_dgram_test]=../include ../apps/include
  DEPEND[bio_dgram_test]=../libcrypto libtestutil.a

  SOURCE[bio_tfo_test]=bio_tfo_test.c
  INCLUDE[bio_tfo_test]=../include ../apps/include ..
  DEPEND[bio_tfo_test]=../libcrypto libtestutil.a

  SOURCE[membio_test]=membio_test.c
  INCLUDE[membio_test]=../include ../apps/include ..
  DEPEND[membio_test]=../libcrypto libtestutil.a

  SOURCE[bio_dgram_test]=bio_dgram_test.c
  INCLUDE[bio_dgram_test]=../include ../apps/include ..
  DEPEND[bio_dgram_test]=../libcrypto libtestutil.a

  SOURCE[params_api_test]=params_api_test.c
  INCLUDE[params_api_test]=../include ../apps/include
  DEPEND[params_api_test]=../libcrypto libtestutil.a

  SOURCE[params_conversion_test]=params_conversion_test.c
  INCLUDE[params_conversion_test]=../include ../apps/include
  DEPEND[params_conversion_test]=../libcrypto libtestutil.a

  SOURCE[param_build_test]=param_build_test.c
  INCLUDE[param_build_test]=../include ../apps/include
  DEPEND[param_build_test]=../libcrypto.a libtestutil.a

  SOURCE[sslapitest]=sslapitest.c helpers/ssltestlib.c filterprov.c tls-provider.c
  INCLUDE[sslapitest]=../include ../apps/include ..
  DEPEND[sslapitest]=../libcrypto.a ../libssl.a libtestutil.a

  SOURCE[ssl_handshake_rtt_test]=ssl_handshake_rtt_test.c helpers/ssltestlib.c
  INCLUDE[ssl_handshake_rtt_test]=../include ../apps/include ..
  DEPEND[ssl_handshake_rtt_test]=../libcrypto.a ../libssl.a libtestutil.a

  SOURCE[rpktest]=rpktest.c helpers/ssltestlib.c
  INCLUDE[rpktest]=../include ../apps/include ..
  DEPEND[rpktest]=../libcrypto ../libssl libtestutil.a

  SOURCE[defltfips_test]=defltfips_test.c
  INCLUDE[defltfips_test]=../include  ../apps/include
  DEPEND[defltfips_test]=../libcrypto libtestutil.a

  SOURCE[fips_version_test]=fips_version_test.c
  INCLUDE[fips_version_test]=../include  ../apps/include
  DEPEND[fips_version_test]=../libcrypto libtestutil.a

  SOURCE[ocspapitest]=ocspapitest.c
  INCLUDE[ocspapitest]=../include ../apps/include
  DEPEND[ocspapitest]=../libcrypto libtestutil.a

  IF[{- !$disabled{sock} -}]
    IF[{- !$disabled{http} -}]
      PROGRAMS{noinst}=http_test

      SOURCE[http_test]=http_test.c
      INCLUDE[http_test]=../include ../apps/include
      DEPEND[http_test]=../libcrypto libtestutil.a
    ENDIF

    PROGRAMS{noinst}=bio_addr_test

    SOURCE[bio_addr_test]=bio_addr_test.c
    INCLUDE[bio_addr_test]=../include ../apps/include
    DEPEND[bio_addr_test]=../libcrypto libtestutil.a
  ENDIF

  SOURCE[dtlstest]=dtlstest.c helpers/ssltestlib.c
  INCLUDE[dtlstest]=../include ../apps/include
  DEPEND[dtlstest]=../libcrypto ../libssl libtestutil.a

  SOURCE[sslcorrupttest]=sslcorrupttest.c helpers/ssltestlib.c
  INCLUDE[sslcorrupttest]=../include ../apps/include
  DEPEND[sslcorrupttest]=../libcrypto ../libssl libtestutil.a

  SOURCE[echcorrupttest]=echcorrupttest.c helpers/ssltestlib.c filterprov.c tls-provider.c
  INCLUDE[echcorrupttest]=../include ../apps/include
  DEPEND[echcorrupttest]=../libssl.a ../libcrypto.a libtestutil.a

  SOURCE[bio_enc_test]=bio_enc_test.c
  INCLUDE[bio_enc_test]=../include ../apps/include
  DEPEND[bio_enc_test]=../libcrypto libtestutil.a

  SOURCE[pkey_meth_test]=pkey_meth_test.c
  INCLUDE[pkey_meth_test]=../include ../apps/include
  DEPEND[pkey_meth_test]=../libcrypto libtestutil.a

  SOURCE[pkey_meth_kdf_test]=pkey_meth_kdf_test.c
  INCLUDE[pkey_meth_kdf_test]=../include ../apps/include
  DEPEND[pkey_meth_kdf_test]=../libcrypto libtestutil.a

  SOURCE[evp_kdf_test]=evp_kdf_test.c
  INCLUDE[evp_kdf_test]=../include ../apps/include
  DEPEND[evp_kdf_test]=../libcrypto libtestutil.a

  SOURCE[evp_xof_test]=evp_xof_test.c
  INCLUDE[evp_xof_test]=../include ../apps/include
  DEPEND[evp_xof_test]=../libcrypto libtestutil.a

  SOURCE[evp_pkey_dparams_test]=evp_pkey_dparams_test.c
  INCLUDE[evp_pkey_dparams_test]=../include ../apps/include
  DEPEND[evp_pkey_dparams_test]=../libcrypto libtestutil.a

  SOURCE[x509_time_test]=x509_time_test.c
  INCLUDE[x509_time_test]=../include ../apps/include
  DEPEND[x509_time_test]=../libcrypto libtestutil.a

  SOURCE[x509_test]=x509_test.c
  INCLUDE[x509_test]=../include ../apps/include
  DEPEND[x509_test]=../libcrypto libtestutil.a

  SOURCE[recordlentest]=recordlentest.c helpers/ssltestlib.c
  INCLUDE[recordlentest]=../include ../apps/include
  DEPEND[recordlentest]=../libcrypto ../libssl libtestutil.a

  SOURCE[drbgtest]=drbgtest.c
  INCLUDE[drbgtest]=../include ../apps/include ../providers/common/include
  DEPEND[drbgtest]=../libcrypto.a libtestutil.a

  SOURCE[rand_status_test]=rand_status_test.c
  INCLUDE[rand_status_test]=../include ../apps/include
  DEPEND[rand_status_test]=../libcrypto libtestutil.a

  SOURCE[x509_dup_cert_test]=x509_dup_cert_test.c
  INCLUDE[x509_dup_cert_test]=../include ../apps/include
  DEPEND[x509_dup_cert_test]=../libcrypto libtestutil.a

  SOURCE[x509_load_cert_file_test]=x509_load_cert_file_test.c
  INCLUDE[x509_load_cert_file_test]=../include ../apps/include
  DEPEND[x509_load_cert_file_test]=../libcrypto libtestutil.a

  SOURCE[x509_check_cert_pkey_test]=x509_check_cert_pkey_test.c
  INCLUDE[x509_check_cert_pkey_test]=../include ../apps/include
  DEPEND[x509_check_cert_pkey_test]=../libcrypto libtestutil.a

  SOURCE[pemtest]=pemtest.c
  INCLUDE[pemtest]=../include ../apps/include
  DEPEND[pemtest]=../libcrypto libtestutil.a

  SOURCE[ssl_cert_table_internal_test]=ssl_cert_table_internal_test.c
  INCLUDE[ssl_cert_table_internal_test]=.. ../include ../apps/include
  DEPEND[ssl_cert_table_internal_test]=../libcrypto libtestutil.a

  SOURCE[ciphername_test]=ciphername_test.c
  INCLUDE[ciphername_test]=../include ../apps/include
  DEPEND[ciphername_test]=../libcrypto ../libssl libtestutil.a

  SOURCE[servername_test]=servername_test.c helpers/ssltestlib.c
  INCLUDE[servername_test]=../include ../apps/include
  DEPEND[servername_test]=../libcrypto ../libssl libtestutil.a

  IF[{- !$disabled{cms} -}]
    PROGRAMS{noinst}=cmsapitest
    SOURCE[cmsapitest]=cmsapitest.c
    INCLUDE[cmsapitest]=../include ../apps/include
    DEPEND[cmsapitest]=../libcrypto libtestutil.a
  ENDIF

  IF[{- !$disabled{psk} -}]
    PROGRAMS{noinst}=dtls_mtu_test
    SOURCE[dtls_mtu_test]=dtls_mtu_test.c helpers/ssltestlib.c
    INCLUDE[dtls_mtu_test]=.. ../include ../apps/include
    DEPEND[dtls_mtu_test]=../libcrypto ../libssl libtestutil.a
  ENDIF

  IF[{- !$disabled{shared} -}]
    PROGRAMS{noinst}=shlibloadtest
    SOURCE[shlibloadtest]=shlibloadtest.c simpledynamic.c
    INCLUDE[shlibloadtest]=../include ../apps/include

    PROGRAMS{noinst}=moduleloadtest
    SOURCE[moduleloadtest]=moduleloadtest.c simpledynamic.c
    INCLUDE[moduleloadtest]=../include ../apps/include
  ENDIF

  # cipher_overhead_test uses internal symbols, so it must be linked with
  # the static libraries
  PROGRAMS{noinst}=cipher_overhead_test
  SOURCE[cipher_overhead_test]=cipher_overhead_test.c
  INCLUDE[cipher_overhead_test]=.. ../include ../apps/include
  DEPEND[cipher_overhead_test]=../libcrypto.a ../libssl.a libtestutil.a

  SOURCE[uitest]=uitest.c ../apps/lib/apps_ui.c
  INCLUDE[uitest]=.. ../include ../apps/include
  DEPEND[uitest]=../libcrypto ../libssl libtestutil.a

  SOURCE[cipherbytes_test]=cipherbytes_test.c
  INCLUDE[cipherbytes_test]=../include ../apps/include
  DEPEND[cipherbytes_test]=../libcrypto ../libssl libtestutil.a

  SOURCE[asn1_encode_test]=asn1_encode_test.c
  INCLUDE[asn1_encode_test]=../include ../apps/include
  DEPEND[asn1_encode_test]=../libcrypto libtestutil.a

  SOURCE[asn1_decode_test]=asn1_decode_test.c
  INCLUDE[asn1_decode_test]=../include ../apps/include
  DEPEND[asn1_decode_test]=../libcrypto libtestutil.a

  SOURCE[asn1_string_table_test]=asn1_string_table_test.c
  INCLUDE[asn1_string_table_test]=../include ../apps/include
  DEPEND[asn1_string_table_test]=../libcrypto libtestutil.a

  SOURCE[asn1_stable_parse_test]=asn1_stable_parse_test.c
  INCLUDE[asn1_stable_parse_test]=../include ../apps/include
  DEPEND[asn1_stable_parse_test]=../libcrypto libtestutil.a

  SOURCE[time_offset_test]=time_offset_test.c
  INCLUDE[time_offset_test]=../include ../apps/include
  DEPEND[time_offset_test]=../libcrypto libtestutil.a

  SOURCE[conf_include_test]=conf_include_test.c
  INCLUDE[conf_include_test]=../include ../apps/include
  DEPEND[conf_include_test]=../libcrypto libtestutil.a

  IF[{- !$disabled{cmp} -}]
    PROGRAMS{noinst}=cmp_asn_test cmp_ctx_test cmp_status_test cmp_hdr_test \
                     cmp_protect_test cmp_msg_test cmp_vfy_test \
                     cmp_server_test cmp_client_test
  ENDIF

  SOURCE[cmp_asn_test]=cmp_asn_test.c helpers/cmp_testlib.c
  INCLUDE[cmp_asn_test]=.. ../include ../apps/include
  DEPEND[cmp_asn_test]=../libcrypto.a libtestutil.a

  SOURCE[cmp_ctx_test]=cmp_ctx_test.c helpers/cmp_testlib.c
  INCLUDE[cmp_ctx_test]=.. ../include ../apps/include
  DEPEND[cmp_ctx_test]=../libcrypto.a libtestutil.a

  SOURCE[cmp_hdr_test]=cmp_hdr_test.c helpers/cmp_testlib.c
  INCLUDE[cmp_hdr_test]=.. ../include ../apps/include
  DEPEND[cmp_hdr_test]=../libcrypto.a libtestutil.a

  SOURCE[cmp_status_test]=cmp_status_test.c helpers/cmp_testlib.c
  INCLUDE[cmp_status_test]=.. ../include ../apps/include
  DEPEND[cmp_status_test]=../libcrypto.a libtestutil.a

  SOURCE[cmp_protect_test]=cmp_protect_test.c helpers/cmp_testlib.c
  INCLUDE[cmp_protect_test]=.. ../include ../apps/include
  DEPEND[cmp_protect_test]=../libcrypto.a libtestutil.a

  SOURCE[cmp_msg_test]=cmp_msg_test.c helpers/cmp_testlib.c
  INCLUDE[cmp_msg_test]=.. ../include ../apps/include
  DEPEND[cmp_msg_test]=../libcrypto.a libtestutil.a

  SOURCE[cmp_vfy_test]=cmp_vfy_test.c helpers/cmp_testlib.c
  INCLUDE[cmp_vfy_test]=.. ../include ../apps/include
  DEPEND[cmp_vfy_test]=../libcrypto.a libtestutil.a

  SOURCE[cmp_server_test]=cmp_server_test.c helpers/cmp_testlib.c
  INCLUDE[cmp_server_test]=.. ../include ../apps/include
  DEPEND[cmp_server_test]=../libcrypto.a libtestutil.a

  SOURCE[cmp_client_test]=cmp_client_test.c helpers/cmp_testlib.c ../apps/lib/cmp_mock_srv.c
  INCLUDE[cmp_client_test]=.. ../include ../apps/include
  DEPEND[cmp_client_test]=../libcrypto.a libtestutil.a

  SOURCE[ca_internals_test]=ca_internals_test.c ../apps/ca.c ../apps/lib/apps.c \
                            ../apps/lib/app_rand.c ../apps/lib/engine.c ../apps/lib/app_provider.c \
                            ../apps/lib/app_libctx.c ../apps/lib/fmt.c ../apps/lib/apps_ui.c \
                            ../apps/lib/app_x509.c ../crypto/asn1/a_time.c ../crypto/ctype.c
  INCLUDE[ca_internals_test]=.. ../include ../apps/include
  DEPEND[ca_internals_test]=libtestutil.a ../libssl

  # Internal test programs.  These are essentially a collection of internal
  # test routines.  Some of them need to reach internal symbols that aren't
  # available through the shared library (at least on Linux, Solaris, Windows
  # and VMS, where the exported symbols are those listed in util/*.num), these
  # programs are forcibly linked with the static libraries, where all symbols
  # are always available.
  IF[1]
    PROGRAMS{noinst}=asn1_internal_test modes_internal_test x509_internal_test \
                     tls13encryptiontest wpackettest ctype_internal_test \
                     rdcpu_sanitytest property_test ideatest rsa_mp_test \
                     rsa_sp800_56b_test bn_internal_test ecdsatest rsa_test \
                     rc2test rc4test rc5test hmactest ffc_internal_test \
                     asn1_dsa_internal_test dsatest dsa_no_digest_size_test \
                     dhtest ssl_old_test

    IF[{- !$disabled{poly1305} -}]
      PROGRAMS{noinst}=poly1305_internal_test
    ENDIF
    IF[{- !$disabled{chacha} -}]
      PROGRAMS{noinst}=chacha_internal_test
    ENDIF
    IF[{- !$disabled{siphash} -}]
      PROGRAMS{noinst}=siphash_internal_test
    ENDIF
    IF[{- !$disabled{sm2} -}]
      PROGRAMS{noinst}=sm2_internal_test
    ENDIF
    IF[{- !$disabled{sm3} -}]
      PROGRAMS{noinst}=sm3_internal_test
    ENDIF
    IF[{- !$disabled{sm4} -}]
      PROGRAMS{noinst}=sm4_internal_test
    ENDIF
    IF[{- !$disabled{ec} -}]
      PROGRAMS{noinst}=ectest ec_internal_test evp_pkey_dhkem_test
    ENDIF
    IF[{- !$disabled{ecx} -}]
      PROGRAMS{noinst}=curve448_internal_test
    ENDIF
    IF[{- !$disabled{cmac} -}]
      PROGRAMS{noinst}=cmactest
    ENDIF

    SOURCE[poly1305_internal_test]=poly1305_internal_test.c
    INCLUDE[poly1305_internal_test]=.. ../include ../apps/include
    DEPEND[poly1305_internal_test]=../libcrypto.a libtestutil.a

    SOURCE[chacha_internal_test]=chacha_internal_test.c
    INCLUDE[chacha_internal_test]=.. ../include ../apps/include
    DEPEND[chacha_internal_test]=../libcrypto.a libtestutil.a

    SOURCE[asn1_internal_test]=asn1_internal_test.c
    INCLUDE[asn1_internal_test]=.. ../include ../apps/include
    DEPEND[asn1_internal_test]=../libcrypto.a libtestutil.a

    SOURCE[modes_internal_test]=modes_internal_test.c
    INCLUDE[modes_internal_test]=.. ../include ../apps/include
    DEPEND[modes_internal_test]=../libcrypto.a libtestutil.a

    SOURCE[x509_internal_test]=x509_internal_test.c
    INCLUDE[x509_internal_test]=.. ../include ../apps/include
    DEPEND[x509_internal_test]=../libcrypto.a libtestutil.a

    SOURCE[rsa_test]=rsa_test.c
    INCLUDE[rsa_test]=../include ../apps/include
    DEPEND[rsa_test]=../libcrypto.a libtestutil.a

    SOURCE[rsa_mp_test]=rsa_mp_test.c
    INCLUDE[rsa_mp_test]=../include ../apps/include
    DEPEND[rsa_mp_test]=../libcrypto.a libtestutil.a

    SOURCE[ecdsatest]=ecdsatest.c
    INCLUDE[ecdsatest]=../include ../apps/include
    DEPEND[ecdsatest]=../libcrypto.a libtestutil.a

    SOURCE[dsatest]=dsatest.c
    INCLUDE[dsatest]=../include ../apps/include
    DEPEND[dsatest]=../libcrypto.a libtestutil.a

    SOURCE[dsa_no_digest_size_test]=dsa_no_digest_size_test.c
    INCLUDE[dsa_no_digest_size_test]=../include ../apps/include
    DEPEND[dsa_no_digest_size_test]=../libcrypto.a libtestutil.a

    SOURCE[tls13encryptiontest]=tls13encryptiontest.c
    INCLUDE[tls13encryptiontest]=.. ../include ../apps/include
    DEPEND[tls13encryptiontest]=../libcrypto.a ../libssl.a libtestutil.a

    SOURCE[ideatest]=ideatest.c
    INCLUDE[ideatest]=../include ../apps/include
    DEPEND[ideatest]=../libcrypto.a libtestutil.a

    SOURCE[wpackettest]=wpackettest.c
    INCLUDE[wpackettest]=../include ../apps/include
    DEPEND[wpackettest]=../libcrypto.a ../libssl.a libtestutil.a

    SOURCE[property_test]=property_test.c
    INCLUDE[property_test]=.. ../include ../apps/include
    DEPEND[property_test]=../libcrypto.a libtestutil.a

    SOURCE[ctype_internal_test]=ctype_internal_test.c
    INCLUDE[ctype_internal_test]=.. ../include ../apps/include
    DEPEND[ctype_internal_test]=../libcrypto.a libtestutil.a

    SOURCE[sparse_array_test]=sparse_array_test.c
    INCLUDE[sparse_array_test]=../include ../apps/include
    DEPEND[sparse_array_test]=../libcrypto.a libtestutil.a

    IF[{- !$disabled{quic} -}]
      SOURCE[priority_queue_test]=priority_queue_test.c
      INCLUDE[priority_queue_test]=../include ../apps/include
      DEPEND[priority_queue_test]=../libcrypto ../libssl.a libtestutil.a

      SOURCE[event_queue_test]=event_queue_test.c
      INCLUDE[event_queue_test]=../include ../apps/include
      DEPEND[event_queue_test]=../libcrypto ../libssl.a libtestutil.a

      SOURCE[quicfaultstest]=quicfaultstest.c helpers/ssltestlib.c $QUICTESTHELPERS
      INCLUDE[quicfaultstest]=../include ../apps/include ..
      DEPEND[quicfaultstest]=../libcrypto.a ../libssl.a libtestutil.a

      SOURCE[quicapitest]=quicapitest.c helpers/ssltestlib.c $QUICTESTHELPERS
      INCLUDE[quicapitest]=../include ../apps/include
      DEPEND[quicapitest]=../libcrypto.a ../libssl.a libtestutil.a

      SOURCE[quic_newcid_test]=quic_newcid_test.c helpers/ssltestlib.c $QUICTESTHELPERS
      INCLUDE[quic_newcid_test]=../include ../apps/include ..
      DEPEND[quic_newcid_test]=../libcrypto.a ../libssl.a libtestutil.a

      SOURCE[quic_srt_gen_test]=quic_srt_gen_test.c helpers/ssltestlib.c $QUICTESTHELPERS
      INCLUDE[quic_srt_gen_test]=../include ../apps/include ..
      DEPEND[quic_srt_gen_test]=../libcrypto.a ../libssl.a libtestutil.a
    ENDIF

    IF[{- !$disabled{qlog} -}]
      SOURCE[json_test]=json_test.c helpers/ssltestlib.c $QUICTESTHELPERS
      INCLUDE[json_test]=../include ../apps/include
      DEPEND[json_test]=../libcrypto.a ../libssl.a libtestutil.a
    ENDIF

    SOURCE[dhtest]=dhtest.c
    INCLUDE[dhtest]=../include ../apps/include
    DEPEND[dhtest]=../libcrypto.a libtestutil.a

    SOURCE[list_test]=list_test.c
    INCLUDE[list_test]=../include ../apps/include
    DEPEND[list_test]=libtestutil.a

    SOURCE[hmactest]=hmactest.c
    INCLUDE[hmactest]=../include ../apps/include
    DEPEND[hmactest]=../libcrypto.a libtestutil.a

    IF[{- !$disabled{cmac} -}]
      SOURCE[cmactest]=cmactest.c
      INCLUDE[cmactest]=../include ../apps/include
      DEPEND[cmactest]=../libcrypto.a libtestutil.a
    ENDIF

    SOURCE[siphash_internal_test]=siphash_internal_test.c
    INCLUDE[siphash_internal_test]=.. ../include ../apps/include
    DEPEND[siphash_internal_test]=../libcrypto.a libtestutil.a

    SOURCE[sm2_internal_test]=sm2_internal_test.c
    INCLUDE[sm2_internal_test]=../include ../apps/include
    DEPEND[sm2_internal_test]=../libcrypto.a libtestutil.a

    SOURCE[sm3_internal_test]=sm3_internal_test.c
    INCLUDE[sm3_internal_test]=../include ../apps/include
    DEPEND[sm3_internal_test]=../libcrypto.a libtestutil.a

    SOURCE[sm4_internal_test]=sm4_internal_test.c
    INCLUDE[sm4_internal_test]=.. ../include ../apps/include
    DEPEND[sm4_internal_test]=../libcrypto.a libtestutil.a

    SOURCE[destest]=destest.c
    INCLUDE[destest]=../include ../apps/include
    DEPEND[destest]=../libcrypto.a libtestutil.a

    SOURCE[rc2test]=rc2test.c
    INCLUDE[rc2test]=../include ../apps/include
    DEPEND[rc2test]=../libcrypto.a libtestutil.a

    SOURCE[rc4test]=rc4test.c
    INCLUDE[rc4test]=../include ../apps/include
    DEPEND[rc4test]=../libcrypto.a libtestutil.a

    SOURCE[rc5test]=rc5test.c
    INCLUDE[rc5test]=../include ../apps/include
    DEPEND[rc5test]=../libcrypto.a libtestutil.a

    SOURCE[ec_internal_test]=ec_internal_test.c $INITSRC
    INCLUDE[ec_internal_test]=../include ../crypto/ec ../apps/include
    DEPEND[ec_internal_test]=../libcrypto.a libtestutil.a

    IF[{- !$disabled{ecx} -}]
      SOURCE[curve448_internal_test]=curve448_internal_test.c
      INCLUDE[curve448_internal_test]=.. ../include ../apps/include ../crypto/ec/curve448
      DEPEND[curve448_internal_test]=../libcrypto.a libtestutil.a
    ENDIF

    SOURCE[rc4test]=rc4test.c
    INCLUDE[rc4test]=../include ../apps/include
    DEPEND[rc4test]=../libcrypto.a libtestutil.a

    SOURCE[rdcpu_sanitytest]=rdcpu_sanitytest.c
    INCLUDE[rdcpu_sanitytest]=../include ../apps/include ../crypto
    DEPEND[rdcpu_sanitytest]=../libcrypto.a libtestutil.a

    SOURCE[rsa_sp800_56b_test]=rsa_sp800_56b_test.c
    INCLUDE[rsa_sp800_56b_test]=.. ../include ../crypto/rsa ../apps/include
    DEPEND[rsa_sp800_56b_test]=../libcrypto.a libtestutil.a

    IF[{- !$disabled{'deprecated-3.0'} -}]
      PROGRAMS{noinst}=rsa_x931_test
      SOURCE[rsa_x931_test]=rsa_x931_test.c
      INCLUDE[rsa_x931_test]=.. ../include ../apps/include
      DEPEND[rsa_x931_test]=../libcrypto.a libtestutil.a
    ENDIF

    SOURCE[bn_internal_test]=bn_internal_test.c
    INCLUDE[bn_internal_test]=.. ../include ../crypto/bn ../apps/include
    DEPEND[bn_internal_test]=../libcrypto.a libtestutil.a

    SOURCE[asn1_dsa_internal_test]=asn1_dsa_internal_test.c
    INCLUDE[asn1_dsa_internal_test]=.. ../include ../apps/include
    DEPEND[asn1_dsa_internal_test]=../libcrypto.a libtestutil.a

    SOURCE[keymgmt_internal_test]=keymgmt_internal_test.c
    INCLUDE[keymgmt_internal_test]=.. ../include ../apps/include
    DEPEND[keymgmt_internal_test]=../libcrypto.a libtestutil.a

    SOURCE[ffc_internal_test]=ffc_internal_test.c
    INCLUDE[ffc_internal_test]=.. ../include ../apps/include
    DEPEND[ffc_internal_test]=../libcrypto.a libtestutil.a

    IF[{- !$disabled{mdc2} -}]
      PROGRAMS{noinst}=mdc2_internal_test
    ENDIF

    SOURCE[mdc2_internal_test]=mdc2_internal_test.c
    INCLUDE[mdc2_internal_test]=.. ../include ../apps/include
    DEPEND[mdc2_internal_test]=../libcrypto.a libtestutil.a

    SOURCE[ssl_old_test]=ssl_old_test.c helpers/predefined_dhparams.c
    INCLUDE[ssl_old_test]=.. ../include ../apps/include
    DEPEND[ssl_old_test]=../libcrypto.a ../libssl.a libtestutil.a

    PROGRAMS{noinst}=ext_internal_test
    SOURCE[ext_internal_test]=ext_internal_test.c
    INCLUDE[ext_internal_test]=.. ../include ../apps/include
    DEPEND[ext_internal_test]=../libcrypto.a ../libssl.a libtestutil.a

    PROGRAMS{noinst}=algorithmid_test
    SOURCE[algorithmid_test]=algorithmid_test.c
    INCLUDE[algorithmid_test]=../include ../apps/include
    DEPEND[algorithmid_test]=../libcrypto.a libtestutil.a
  ENDIF

  PROGRAMS{noinst}=asn1_time_test
  SOURCE[asn1_time_test]=asn1_time_test.c ../crypto/ctype.c \
                         ../crypto/asn1/a_time.c
  INCLUDE[asn1_time_test]=../include ../apps/include
  DEPEND[asn1_time_test]=../libcrypto libtestutil.a

  # We disable this test completely in a shared build because it deliberately
  # redefines some internal libssl symbols. This doesn't work in a non-shared
  # build
  IF[{- !$disabled{shared} -}]
    PROGRAMS{noinst}=tls13secretstest
    SOURCE[tls13secretstest]=tls13secretstest.c
    DEFINE[tls13secretstest]=OPENSSL_NO_KTLS
    SOURCE[tls13secretstest]= ../ssl/tls13_enc.c ../crypto/packet.c ../crypto/quic_vlint.c
    INCLUDE[tls13secretstest]=.. ../include ../apps/include
    DEPEND[tls13secretstest]=../libcrypto ../libssl libtestutil.a
  ENDIF

  SOURCE[sslbuffertest]=sslbuffertest.c helpers/ssltestlib.c
  INCLUDE[sslbuffertest]=../include ../apps/include
  DEPEND[sslbuffertest]=../libcrypto ../libssl libtestutil.a

  SOURCE[sysdefaulttest]=sysdefaulttest.c
  INCLUDE[sysdefaulttest]=../include ../apps/include
  DEPEND[sysdefaulttest]=../libcrypto ../libssl libtestutil.a

  SOURCE[errtest]=errtest.c
  INCLUDE[errtest]=../include ../apps/include
  DEPEND[errtest]=../libcrypto libtestutil.a

  SOURCE[aesgcmtest]=aesgcmtest.c
  INCLUDE[aesgcmtest]=../include ../apps/include ..
  DEPEND[aesgcmtest]=../libcrypto libtestutil.a

  PROGRAMS{noinst}=context_internal_test
  SOURCE[context_internal_test]=context_internal_test.c
  INCLUDE[context_internal_test]=.. ../include ../apps/include
  DEPEND[context_internal_test]=../libcrypto.a libtestutil.a

  IF[{- !$disabled{zlib} || !$disabled{brotli} || !$disabled{zstd} -}]
    PROGRAMS{noinst}=bio_comp_test
    SOURCE[bio_comp_test]=bio_comp_test.c
    INCLUDE[bio_comp_test]=../include ../apps/include
    DEPEND[bio_comp_test]=../libcrypto.a libtestutil.a
  ENDIF

  PROGRAMS{noinst}=provider_internal_test
  DEFINE[provider_internal_test]=PROVIDER_INIT_FUNCTION_NAME=p_test_init
  SOURCE[provider_internal_test]=provider_internal_test.c p_test.c
  INCLUDE[provider_internal_test]=../include ../apps/include ..
  DEPEND[provider_internal_test]=../libcrypto.a libtestutil.a
  PROGRAMS{noinst}=provider_test
  DEFINE[provider_test]=PROVIDER_INIT_FUNCTION_NAME=p_test_init
  SOURCE[provider_test]=provider_test.c p_test.c
  INCLUDE[provider_test]=../include ../apps/include ..
  DEPEND[provider_test]=../libcrypto.a libtestutil.a
  IF[{- !$disabled{module} -}]
    MODULES{noinst}=p_test
    SOURCE[p_test]=p_test.c
    INCLUDE[p_test]=../include ..
    IF[{- defined $target{shared_defflag} -}]
      SOURCE[p_test]=p_test.ld
      GENERATE[p_test.ld]=../util/providers.num
    ENDIF
    MODULES{noinst}=p_minimal
    SOURCE[p_minimal]=p_minimal.c
    INCLUDE[p_minimal]=../include ..
    IF[{- defined $target{shared_defflag} -}]
      SOURCE[p_minimal]=p_minimal.ld
      GENERATE[p_minimal.ld]=../util/providers.num
    ENDIF
  ENDIF
  IF[{- $disabled{module} || !$target{dso_scheme} -}]
    DEFINE[provider_test]=NO_PROVIDER_MODULE
    DEFINE[prov_config_test]=NO_PROVIDER_MODULE
    DEFINE[provider_internal_test]=NO_PROVIDER_MODULE
  ENDIF
  DEPEND[]=provider_internal_test.cnf
  GENERATE[provider_internal_test.cnf]=provider_internal_test.cnf.in

  PROGRAMS{noinst}=provider_fallback_test
  SOURCE[provider_fallback_test]=provider_fallback_test.c
  INCLUDE[provider_fallback_test]=../include ../apps/include
  DEPEND[provider_fallback_test]=../libcrypto libtestutil.a

  PROGRAMS{noinst}=provider_pkey_test
  SOURCE[provider_pkey_test]=provider_pkey_test.c fake_rsaprov.c
  INCLUDE[provider_pkey_test]=../include ../apps/include
  DEPEND[provider_pkey_test]=../libcrypto libtestutil.a

  PROGRAMS{noinst}=provider_default_search_path_test
  SOURCE[provider_default_search_path_test]=provider_default_search_path_test.c
  INCLUDE[provider_default_search_path_test]=../include ../apps/include
  DEPEND[provider_default_search_path_test]=../libcrypto libtestutil.a

  PROGRAMS{noinst}=params_test
  SOURCE[params_test]=params_test.c
  INCLUDE[params_test]=.. ../include ../apps/include
  DEPEND[params_test]=../libcrypto.a libtestutil.a

  PROGRAMS{noinst}=hexstr_test
  SOURCE[hexstr_test]=hexstr_test.c
  INCLUDE[hexstr_test]=.. ../include ../apps/include
  DEPEND[hexstr_test]=../libcrypto.a libtestutil.a

  PROGRAMS{noinst}=trace_api_test
  SOURCE[trace_api_test]=trace_api_test.c
  INCLUDE[trace_api_test]=.. ../include ../apps/include
  DEPEND[trace_api_test]=../libcrypto.a libtestutil.a

  PROGRAMS{noinst}=endecode_test
  SOURCE[endecode_test]=endecode_test.c helpers/predefined_dhparams.c
  INCLUDE[endecode_test]=.. ../include ../apps/include
  DEPEND[endecode_test]=../libcrypto.a libtestutil.a
  IF[{- !$disabled{module} && !$disabled{legacy} -}]
    DEFINE[endecode_test]=STATIC_LEGACY
    SOURCE[endecode_test]=../providers/legacyprov.c
    INCLUDE[endecode_test]=../providers/common/include \
                           ../providers/implementations/include
    DEPEND[endecode_test]=../providers/liblegacy.a \
                          ../providers/libcommon.a
  ENDIF

  IF[{- !$disabled{'deprecated-3.0'} -}]
    PROGRAMS{noinst}=endecoder_legacy_test
    SOURCE[endecoder_legacy_test]=endecoder_legacy_test.c
    INCLUDE[endecoder_legacy_test]=.. ../include ../apps/include
    DEPEND[endecoder_legacy_test]=../libcrypto.a libtestutil.a
  ENDIF

  PROGRAMS{noinst}=decoder_propq_test
  SOURCE[decoder_propq_test]=decoder_propq_test.c
  INCLUDE[decoder_propq_test]=.. ../include ../apps/include
  DEPEND[decoder_propq_test]=../libcrypto.a libtestutil.a

  PROGRAMS{noinst}=namemap_internal_test
  SOURCE[namemap_internal_test]=namemap_internal_test.c
  INCLUDE[namemap_internal_test]=.. ../include ../apps/include
  DEPEND[namemap_internal_test]=../libcrypto.a libtestutil.a

  PROGRAMS{noinst}=bio_prefix_text
  SOURCE[bio_prefix_text]=bio_prefix_text.c
  INCLUDE[bio_prefix_text]=.. ../include ../apps/include
  DEPEND[bio_prefix_text]=../libcrypto libtestutil.a

  IF[{- !$disabled{'deprecated-3.0'} -}]
    PROGRAMS{noinst}=pem_read_depr_test
    SOURCE[pem_read_depr_test]=pem_read_depr_test.c
    INCLUDE[pem_read_depr_test]=../include ../apps/include
    DEPEND[pem_read_depr_test]=../libcrypto libtestutil.a
  ENDIF
ENDIF

  SOURCE[ssl_ctx_test]=ssl_ctx_test.c
  INCLUDE[ssl_ctx_test]=../include ../apps/include
  DEPEND[ssl_ctx_test]=../libcrypto ../libssl libtestutil.a

  SOURCE[build_wincrypt_test]=build_wincrypt_test.c
  INCLUDE[build_wincrypt_test]=../include
  DEPEND[build_wincrypt_test]=../libssl ../libcrypto

  IF[{- !$disabled{shared} -}]
    PROGRAMS{noinst}=timing_load_creds
    SOURCE[timing_load_creds]=timing_load_creds.c
    INCLUDE[timing_load_creds]=../include
    DEPEND[timing_load_creds]=../libcrypto.a
  ENDIF

  IF[{- !$disabled{'quic'} -}]
    PROGRAMS{noinst}=quic_wire_test quic_ackm_test quic_record_test
    PROGRAMS{noinst}=quic_fc_test quic_stream_test quic_cfq_test quic_txpim_test
    PROGRAMS{noinst}=quic_srtm_test quic_lcidm_test quic_rcidm_test
    PROGRAMS{noinst}=quic_fifd_test quic_txp_test quic_tserver_test
    PROGRAMS{noinst}=quic_client_test quic_cc_test quic_multistream_test
  ENDIF

  SOURCE[quic_ackm_test]=quic_ackm_test.c cc_dummy.c
  INCLUDE[quic_ackm_test]=../include ../apps/include
  DEPEND[quic_ackm_test]=../libcrypto.a ../libssl.a libtestutil.a

  SOURCE[quic_cc_test]=quic_cc_test.c
  INCLUDE[quic_cc_test]=../include ../apps/include
  DEPEND[quic_cc_test]=../libcrypto.a ../libssl.a libtestutil.a

  SOURCE[cert_comp_test]=cert_comp_test.c helpers/ssltestlib.c
  INCLUDE[cert_comp_test]=../include ../apps/include ..
  DEPEND[cert_comp_test]=../libcrypto ../libssl libtestutil.a

  SOURCE[x509_acert_test]=x509_acert_test.c
  INCLUDE[x509_acert_test]=../include ../apps/include
  DEPEND[x509_acert_test]=../libcrypto libtestutil.a

{-
   use File::Spec::Functions;
   use File::Basename;
   use OpenSSL::Glob;

   my @nogo_headers = ( "asn1_mac.h",
                        "opensslconf.h",
                        "__decc_include_prologue.h",
                        "__decc_include_epilogue.h" );
   my @nogo_headers_re = ( qr/.*err\.h/ );
   my @headerfiles = glob catfile($sourcedir,
                                  updir(), "include", "openssl", "*.h");

   foreach my $headerfile (@headerfiles) {
       my $name = basename($headerfile, ".h");
       next if $disabled{$name};
       next if grep { $_ eq lc("$name.h") } @nogo_headers;
       next if grep { lc("$name.h") =~ m/$_/i } @nogo_headers_re;
       $OUT .= <<"_____";

  PROGRAMS{noinst}=buildtest_c_$name
  SOURCE[buildtest_c_$name]=buildtest_$name.c
  GENERATE[buildtest_$name.c]=generate_buildtest.pl $name
  INCLUDE[buildtest_c_$name]=../include
  DEPEND[buildtest_c_$name]=../libssl ../libcrypto
_____
       $OUT .= <<"_____" if $config{CXX} && !$disabled{"buildtest-c++"};

  PROGRAMS{noinst}=buildtest_cc_$name
  SOURCE[buildtest_cc_$name]=buildtest_$name.cc
  GENERATE[buildtest_$name.cc]=generate_buildtest.pl $name
  INCLUDE[buildtest_cc_$name]=../include
  DEPEND[buildtest_cc_$name]=../libssl ../libcrypto
_____
   }
-}<|MERGE_RESOLUTION|>--- conflicted
+++ resolved
@@ -64,12 +64,8 @@
           ca_internals_test bio_tfo_test membio_test bio_dgram_test list_test \
           fips_version_test x509_test hpke_test pairwise_fail_test \
           nodefltctxtest evp_xof_test x509_load_cert_file_test bio_meth_test \
-<<<<<<< HEAD
-          x509_acert_test ech_test ech_split_test echcorrupttest
-=======
           x509_acert_test ech_test ech_split_test echcorrupttest \
           sech_test
->>>>>>> c6ebcf3c
 
   IF[{- !$disabled{'rpk'} -}]
     PROGRAMS{noinst}=rpktest
@@ -214,13 +210,10 @@
   INCLUDE[hpke_test]=../include ../apps/include
   DEPEND[hpke_test]=../libcrypto.a libtestutil.a
 
-<<<<<<< HEAD
-=======
   SOURCE[sech_test]=sech_test.c helpers/ssltestlib.c filterprov.c tls-provider.c
   INCLUDE[sech_test]=../include ../apps/include
   DEPEND[sech_test]=../libssl.a ../libcrypto.a libtestutil.a
 
->>>>>>> c6ebcf3c
   SOURCE[ech_test]=ech_test.c helpers/ssltestlib.c filterprov.c tls-provider.c
   INCLUDE[ech_test]=../include ../apps/include
   DEPEND[ech_test]=../libssl.a ../libcrypto.a libtestutil.a
