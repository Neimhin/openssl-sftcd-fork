/*
 * Copyright 2024 The OpenSSL Project Authors. All Rights Reserved.
 *
 * Licensed under the Apache License 2.0 (the "License").  You may not use
 * this file except in compliance with the License.  You can obtain a copy
 * in the file LICENSE in the source distribution or at
 * https://www.openssl.org/source/license.html
 */

#include <openssl/ssl.h>
#include <openssl/hpke.h>
#include "testutil.h"
#include "helpers/ssltestlib.h"

#include <openssl/x509.h>
#include <openssl/x509v3.h>
#ifndef OPENSSL_NO_ECH

# define OSSL_ECH_MAX_LINELEN 1000 /* for a sanity check */
# define TEST_FAIL 0
# define TEST_PASS 1

/*
 * The command line argument one can provide is the location
 * of test certificates etc, which would be in $TOPDIR/test/certs
 * so if one runs "test/ech_test" from $TOPDIR, then we don't
 * need the command line argument at all.
 */
# define DEF_CERTS_DIR "test/certs"

static OSSL_LIB_CTX *libctx = NULL;
static OSSL_LIB_CTX *testctx = NULL;
static char *testpropq = NULL;
static BIO *bio_stdout = NULL;
static BIO *bio_null = NULL;
static char *certsdir = NULL;
static char *cert = NULL;
static char *privkey = NULL;
static char *rootcert = NULL;
static int verbose = 0;

/*
 * ECHConfigList test vectors - the first set are
 * syntactically valid but some have no ECHConfig
 * values.
 */

/*
 * This ECHConfigList has 6 entries with different versions,
 * [13,10,9,13,10,13] - since our runtime no longer supports
 * version 9 or 10, we should see 3 configs loaded.
 */
static const unsigned char echconfig_b64_6_to_3[] =
    "AXn+DQA6xQAgACBm54KSIPXu+pQq2oY183wt3ybx7CKbBYX0ogPq5u6FegAEAAE"
    "AAQALZXhhbXBsZS5jb20AAP4KADzSACAAIIP+0Qt0WGBF3H5fz8HuhVRTCEMuHS"
    "4Khu6ibR/6qER4AAQAAQABAAAAC2V4YW1wbGUuY29tAAD+CQA7AAtleGFtcGxlL"
    "mNvbQAgoyQr+cP8mh42znOp1bjPxpLCBi4A0ftttr8MPXRJPBcAIAAEAAEAAQAA"
    "AAD+DQA6QwAgACB3xsNUtSgipiYpUkW6OSrrg03I4zIENMFa0JR2+Mm1WwAEAAE"
    "AAQALZXhhbXBsZS5jb20AAP4KADwDACAAIH0BoAdiJCX88gv8nYpGVX5BpGBa9y"
    "T0Pac3Kwx6i8URAAQAAQABAAAAC2V4YW1wbGUuY29tAAD+DQA6QwAgACDcZIAx7"
    "OcOiQuk90VV7/DO4lFQr5I3Zw9tVbK8MGw1dgAEAAEAAQALZXhhbXBsZS5jb20A"
    "AA==";

/* same as above but binary encoded */
static const unsigned char echconfig_bin_6_to_3[] = {
    0x01, 0x79, 0xfe, 0x0d, 0x00, 0x3a, 0xc5, 0x00,
    0x20, 0x00, 0x20, 0x66, 0xe7, 0x82, 0x92, 0x20,
    0xf5, 0xee, 0xfa, 0x94, 0x2a, 0xda, 0x86, 0x35,
    0xf3, 0x7c, 0x2d, 0xdf, 0x26, 0xf1, 0xec, 0x22,
    0x9b, 0x05, 0x85, 0xf4, 0xa2, 0x03, 0xea, 0xe6,
    0xee, 0x85, 0x7a, 0x00, 0x04, 0x00, 0x01, 0x00,
    0x01, 0x00, 0x0b, 0x65, 0x78, 0x61, 0x6d, 0x70,
    0x6c, 0x65, 0x2e, 0x63, 0x6f, 0x6d, 0x00, 0x00,
    0xfe, 0x0a, 0x00, 0x3c, 0xd2, 0x00, 0x20, 0x00,
    0x20, 0x83, 0xfe, 0xd1, 0x0b, 0x74, 0x58, 0x60,
    0x45, 0xdc, 0x7e, 0x5f, 0xcf, 0xc1, 0xee, 0x85,
    0x54, 0x53, 0x08, 0x43, 0x2e, 0x1d, 0x2e, 0x0a,
    0x86, 0xee, 0xa2, 0x6d, 0x1f, 0xfa, 0xa8, 0x44,
    0x78, 0x00, 0x04, 0x00, 0x01, 0x00, 0x01, 0x00,
    0x00, 0x00, 0x0b, 0x65, 0x78, 0x61, 0x6d, 0x70,
    0x6c, 0x65, 0x2e, 0x63, 0x6f, 0x6d, 0x00, 0x00,
    0xfe, 0x09, 0x00, 0x3b, 0x00, 0x0b, 0x65, 0x78,
    0x61, 0x6d, 0x70, 0x6c, 0x65, 0x2e, 0x63, 0x6f,
    0x6d, 0x00, 0x20, 0xa3, 0x24, 0x2b, 0xf9, 0xc3,
    0xfc, 0x9a, 0x1e, 0x36, 0xce, 0x73, 0xa9, 0xd5,
    0xb8, 0xcf, 0xc6, 0x92, 0xc2, 0x06, 0x2e, 0x00,
    0xd1, 0xfb, 0x6d, 0xb6, 0xbf, 0x0c, 0x3d, 0x74,
    0x49, 0x3c, 0x17, 0x00, 0x20, 0x00, 0x04, 0x00,
    0x01, 0x00, 0x01, 0x00, 0x00, 0x00, 0x00, 0xfe,
    0x0d, 0x00, 0x3a, 0x43, 0x00, 0x20, 0x00, 0x20,
    0x77, 0xc6, 0xc3, 0x54, 0xb5, 0x28, 0x22, 0xa6,
    0x26, 0x29, 0x52, 0x45, 0xba, 0x39, 0x2a, 0xeb,
    0x83, 0x4d, 0xc8, 0xe3, 0x32, 0x04, 0x34, 0xc1,
    0x5a, 0xd0, 0x94, 0x76, 0xf8, 0xc9, 0xb5, 0x5b,
    0x00, 0x04, 0x00, 0x01, 0x00, 0x01, 0x00, 0x0b,
    0x65, 0x78, 0x61, 0x6d, 0x70, 0x6c, 0x65, 0x2e,
    0x63, 0x6f, 0x6d, 0x00, 0x00, 0xfe, 0x0a, 0x00,
    0x3c, 0x03, 0x00, 0x20, 0x00, 0x20, 0x7d, 0x01,
    0xa0, 0x07, 0x62, 0x24, 0x25, 0xfc, 0xf2, 0x0b,
    0xfc, 0x9d, 0x8a, 0x46, 0x55, 0x7e, 0x41, 0xa4,
    0x60, 0x5a, 0xf7, 0x24, 0xf4, 0x3d, 0xa7, 0x37,
    0x2b, 0x0c, 0x7a, 0x8b, 0xc5, 0x11, 0x00, 0x04,
    0x00, 0x01, 0x00, 0x01, 0x00, 0x00, 0x00, 0x0b,
    0x65, 0x78, 0x61, 0x6d, 0x70, 0x6c, 0x65, 0x2e,
    0x63, 0x6f, 0x6d, 0x00, 0x00, 0xfe, 0x0d, 0x00,
    0x3a, 0x43, 0x00, 0x20, 0x00, 0x20, 0xdc, 0x64,
    0x80, 0x31, 0xec, 0xe7, 0x0e, 0x89, 0x0b, 0xa4,
    0xf7, 0x45, 0x55, 0xef, 0xf0, 0xce, 0xe2, 0x51,
    0x50, 0xaf, 0x92, 0x37, 0x67, 0x0f, 0x6d, 0x55,
    0xb2, 0xbc, 0x30, 0x6c, 0x35, 0x76, 0x00, 0x04,
    0x00, 0x01, 0x00, 0x01, 0x00, 0x0b, 0x65, 0x78,
    0x61, 0x6d, 0x70, 0x6c, 0x65, 0x2e, 0x63, 0x6f,
    0x6d, 0x00, 0x00
};

/* output from ``dig +short https defo.ie`` */
static const unsigned char echconfig_dig_defo[] =
    "1 . ech=AID+DQA88wAgACDhaXQ8S0pHHQ+bwApOPPDjai"
    "YofLs24QPmmOLP8wHtKwAEAAEAAQANY292ZXIuZGVmby5p"
    "ZQAA/g0APNsAIAAgcTC7pC/ZyxhymoL1p1oAdxfvVEgRji"
    "68mhDE4vDZOzUABAABAAEADWNvdmVyLmRlZm8uaWUAAA==";

/* output from ``dig +short https crypto.cloudflare.com`` */
static const unsigned char echconfig_dig_cf[] =
    "1 . alpn=\"http/1.1,h2\" ipv4hint=162.159.137.85"
    ",162.159.138.85 ech=AEX+DQBBCAAgACBsFeUbsAWR7x"
    "WL1aB6P28ppSsj+joHhNUtj2qtwYh+NAAEAAEAAQASY2xv"
    "dWRmbGFyZS1lY2guY29tAAA= ipv6hint=2606:4700:7:"
    ":a29f:8955,2606:4700:7::a29f:8a55";

/*
 * output from ``dig +short https _11413._https.draft-13.esni.defo.ie``
 * One that's not from port-443 so has a targetName
 */
static const unsigned char echconfig_dig_d13[] =
    "1 draft-13.esni.defo.ie. ech=AMD+DQA8iwAgACAa9ok"
    "y0hXrPm4WPTTxGOo4COT3xewntwtHiGRm3Bq0dAAEAAEAAQA"
    "NY292ZXIuZGVmby5pZQAA/g0APJgAIAAg8wdx3+O2c0zcnPC"
    "zcgSZ4dHbIZMiYEYUD0XVx3ufpEMABAABAAEADWNvdmVyLmR"
    "lZm8uaWUAAP4NADwrACAAIG1DllvsgbEMrVtlfVU17EJog/G"
    "aAjzTHUad6Cbh+X0wAAQAAQABAA1jb3Zlci5kZWZvLmllAAA=";

/*
 * check ASCII-hex handling via output from
 * ``dig +short +unknownformat https _11413._https.draft-13.esni.defo.ie``
 */
static const unsigned char echconfig_dig_u_d13[] =
    "\\# 223 00010864726166742D31330465736E6904646566"
    "6F02696500000500 C200C0FE0D003C8B002000201AF689"
    "32D215EB3E6E163D34F118EA38 08E4F7C5EC27B70B4788"
    "6466DC1AB474000400010001000D636F7665 722E646566"
    "6F2E69650000FE0D003C9800200020F30771DFE3B6734C "
    "DC9CF0B3720499E1D1DB2193226046140F45D5C77B9FA44"
    "300040001 0001000D636F7665722E6465666F2E6965000"
    "0FE0D003C2B00200020 6D43965BEC81B10CAD5B657D553"
    "5EC426883F19A023CD31D469DE826 E1F97D30000400010"
    "001000D636F7665722E6465666F2E69650000";

/*
 * check DNS wire format handling of output from
 * ``dig +short +unknownformat https _11413._https.draft-13.esni.defo.ie``
 */
static const unsigned char echconfig_dns_wire_d13[] = {
    0x00, 0x01, 0x08, 0x64, 0x72, 0x61, 0x66, 0x74,
    0x2D, 0x31, 0x33, 0x04, 0x65, 0x73, 0x6E, 0x69,
    0x04, 0x64, 0x65, 0x66, 0x6F, 0x02, 0x69, 0x65,
    0x00, 0x00, 0x05, 0x00, 0xC2, 0x00, 0xC0, 0xFE,
    0x0D, 0x00, 0x3C, 0x8B, 0x00, 0x20, 0x00, 0x20,
    0x1A, 0xF6, 0x89, 0x32, 0xD2, 0x15, 0xEB, 0x3E,
    0x6E, 0x16, 0x3D, 0x34, 0xF1, 0x18, 0xEA, 0x38,
    0x08, 0xE4, 0xF7, 0xC5, 0xEC, 0x27, 0xB7, 0x0B,
    0x47, 0x88, 0x64, 0x66, 0xDC, 0x1A, 0xB4, 0x74,
    0x00, 0x04, 0x00, 0x01, 0x00, 0x01, 0x00, 0x0D,
    0x63, 0x6F, 0x76, 0x65, 0x72, 0x2E, 0x64, 0x65,
    0x66, 0x6F, 0x2E, 0x69, 0x65, 0x00, 0x00, 0xFE,
    0x0D, 0x00, 0x3C, 0x98, 0x00, 0x20, 0x00, 0x20,
    0xF3, 0x07, 0x71, 0xDF, 0xE3, 0xB6, 0x73, 0x4C,
    0xDC, 0x9C, 0xF0, 0xB3, 0x72, 0x04, 0x99, 0xE1,
    0xD1, 0xDB, 0x21, 0x93, 0x22, 0x60, 0x46, 0x14,
    0x0F, 0x45, 0xD5, 0xC7, 0x7B, 0x9F, 0xA4, 0x43,
    0x00, 0x04, 0x00, 0x01, 0x00, 0x01, 0x00, 0x0D,
    0x63, 0x6F, 0x76, 0x65, 0x72, 0x2E, 0x64, 0x65,
    0x66, 0x6F, 0x2E, 0x69, 0x65, 0x00, 0x00, 0xFE,
    0x0D, 0x00, 0x3C, 0x2B, 0x00, 0x20, 0x00, 0x20,
    0x6D, 0x43, 0x96, 0x5B, 0xEC, 0x81, 0xB1, 0x0C,
    0xAD, 0x5B, 0x65, 0x7D, 0x55, 0x35, 0xEC, 0x42,
    0x68, 0x83, 0xF1, 0x9A, 0x02, 0x3C, 0xD3, 0x1D,
    0x46, 0x9D, 0xE8, 0x26, 0xE1, 0xF9, 0x7D, 0x30,
    0x00, 0x04, 0x00, 0x01, 0x00, 0x01, 0x00, 0x0D,
    0x63, 0x6F, 0x76, 0x65, 0x72, 0x2E, 0x64, 0x65,
    0x66, 0x6F, 0x2E, 0x69, 0x65, 0x00, 0x00
};

/*
 * check DNS wire format handling of output from
 * ``dig +short +unknownformat https defo.ie``
 */
static const unsigned char echconfig_dns_wire_defo[] = {
    0x00, 0x01, 0x00, 0x00, 0x04, 0x00, 0x04, 0xD5,
    0x6C, 0x6C, 0x65, 0x00, 0x05, 0x00, 0x42, 0x00,
    0x40, 0xFE, 0x0D, 0x00, 0x3C, 0xD4, 0x00, 0x20,
    0x00, 0x20, 0x33, 0x80, 0x56, 0xD5, 0x44, 0xF3,
    0x3C, 0x04, 0x74, 0xFE, 0xD8, 0x08, 0xC3, 0x8C,
    0x96, 0x1D, 0xE9, 0x0C, 0xD6, 0x20, 0x1E, 0xC2,
    0xA1, 0x5E, 0xFE, 0xB6, 0x9B, 0x25, 0x24, 0x82,
    0xC2, 0x6B, 0x00, 0x04, 0x00, 0x01, 0x00, 0x01,
    0x00, 0x0D, 0x63, 0x6F, 0x76, 0x65, 0x72, 0x2E,
    0x64, 0x65, 0x66, 0x6F, 0x2E, 0x69, 0x65, 0x00,
    0x00, 0x00, 0x06, 0x00, 0x10, 0x2A, 0x00, 0xC6,
    0xC0, 0x00, 0x00, 0x01, 0x16, 0x00, 0x05, 0x00,
    0x00, 0x00, 0x00, 0x00, 0x10
};

/*
 * output from ``dig +short https defo.ie``  (2 ECHConfigs)
 * catenated ``dig +short https crypto.cloudflare.com``
 * which produces one more ECHConfig, for a total of 3
 */
static const unsigned char echconfig_dig_multi[] =
    "1 . ech=AID+DQA88wAgACDhaXQ8S0pHHQ+bwApOPPDjai"
    "YofLs24QPmmOLP8wHtKwAEAAEAAQANY292ZXIuZGVmby5p"
    "ZQAA/g0APNsAIAAgcTC7pC/ZyxhymoL1p1oAdxfvVEgRji"
    "68mhDE4vDZOzUABAABAAEADWNvdmVyLmRlZm8uaWUAAA==\n"
    "1 . alpn=\"http/1.1,h2\" ipv4hint=162.159.137.85"
    ",162.159.138.85 ech=AEX+DQBBCAAgACBsFeUbsAWR7x"
    "WL1aB6P28ppSsj+joHhNUtj2qtwYh+NAAEAAEAAQASY2xv"
    "dWRmbGFyZS1lY2guY29tAAA= ipv6hint=2606:4700:7:"
    ":a29f:8955,2606:4700:7::a29f:8a55";

/*
 * format used by echcli.sh test script, ascii-hex
 * grabbed using dig unknown format and tidied
 * up by removing spaces
 */
static const unsigned char echconfig_echcli[] =
    "0001000001000C08687474702F312E3102683200040008A"
    "29F8955A29F8A55000500470045FE0D00410F0020002020"
    "52D8F5B5FF684DC1009FF14AADE169B251D1F3317C81CA4"
    "7ED24CEB08F4D040004000100010012636C6F7564666C61"
    "72652D6563682E636F6D000000060020260647000007000"
    "000000000A29F8955260647000007000000000000A29F8A"
    "55";

/*
 * an HTTPS RR with no ech, e.g. acquired via:
 * ``dig +short https rte.ie``
 */
static const unsigned char echconfig_no_ech[] =
    "1 . alpn=\"h3,h3-29,h2\" ipv4hint=104.18.142.17,1"
    "04.18.143.17 ipv6hint=2606:4700::6812:8e11,2606"
    ":4700::6812:8f11";

/*
 * An ECHConflgList with 2 ECHConfig values that are both
 * of the wrong version. The versions here are 0xfe03 (we
 * currently support only 0xfe0d)
 */
static const unsigned char echconfig_bin_wrong_ver[] = {
    0x00, 0x80, 0xfe, 0x03, 0x00, 0x3c, 0x00, 0x00,
    0x20, 0x00, 0x20, 0x71, 0xa5, 0xe0, 0xb4, 0x6d,
    0xdf, 0xa4, 0xda, 0xed, 0x69, 0xa5, 0xc7, 0x8b,
    0x9d, 0xa5, 0x13, 0x0c, 0x36, 0x83, 0x7a, 0x03,
    0x72, 0x1d, 0xf6, 0x1e, 0xc5, 0x83, 0x1a, 0x11,
    0x73, 0xce, 0x2d, 0x00, 0x04, 0x00, 0x01, 0x00,
    0x01, 0x00, 0x0d, 0x70, 0x61, 0x72, 0x74, 0x31,
    0x2e, 0x65, 0x78, 0x61, 0x6d, 0x70, 0x6c, 0x65,
    0x00, 0x00, 0xfe, 0x03, 0x00, 0x3c, 0x00, 0x00,
    0x20, 0x00, 0x20, 0x69, 0x88, 0xfd, 0x8f, 0xc9,
    0x0b, 0xb7, 0x2d, 0x96, 0x6d, 0xe0, 0x22, 0xf0,
    0xc8, 0x1b, 0x62, 0x2b, 0x1c, 0x94, 0x96, 0xad,
    0xef, 0x55, 0xdb, 0x9f, 0xeb, 0x0d, 0xa1, 0x4b,
    0x0c, 0xd7, 0x36, 0x00, 0x04, 0x00, 0x01, 0x00,
    0x01, 0x00, 0x0d, 0x70, 0x61, 0x72, 0x74, 0x32,
    0x2e, 0x65, 0x78, 0x61, 0x6d, 0x70, 0x6c, 0x65,
    0x00, 0x00
};

/*
 * An ascii-hex ECHConfigList with one ECHConfig
 */
static const unsigned char echconfig_ah[] =
    "003efe0d003abb0020002062c7607bf2"
    "c5fe1108446f132ca4339cf19df1552e"
    "5a42960fd02c697360163c0004000100"
    "01000b6578616d706c652e636f6d0000";

/*
 * An ascii-hex ECHConfigList with one ECHConfig
 * but of the wrong version
 */
static const unsigned char echconfig_ah_bad_ver[] =
    "003efeff003abb0020002062c7607bf2"
    "c5fe1108446f132ca4339cf19df1552e"
    "5a42960fd02c697360163c0004000100"
    "01000b6578616d706c652e636f6d0000";

/*
 * An ascii-hex ECHConfigList with one ECHConfig
 * with an all-zero public value.
 * This should be ok, for 25519, but hey, just in case:-)
 */
static const unsigned char echconfig_ah_zero[] =
    "003efe0d003abb002000200000000000"
    "00000000000000000000000000000000"
    "00000000000000000000000004000100"
    "01000b6578616d706c652e636f6d0000";

/*
 * The next set of samples are syntactically invalid
 * Proper fuzzing is still needed but no harm having
 * these too. Generally these are bad version of
 * echconfig_ah with some octet(s) replaced by 0xFF
 * values. Other hex letters are lowercase so you
 * can find the altered octet(s).
 */

/* wrong oveall length (replacing 0x3e with 0xFF) */
static const unsigned char bad_echconfig_olen[] =
    "00FFfe0d003abb002000FF62c7607bf2"
    "c5fe1108446f132ca4339cf19df1552e"
    "5a42960fd02c697360163c0004000100"
    "01000b6578616d706c652e636f6d0000";

/* wrong ECHConfig inner length (replacing 0x3a with 0xFF) */
static const unsigned char bad_echconfig_ilen[] =
    "003efe0d00FFbb0020002062c7607bf2"
    "c5fe1108446f132ca4339cf19df1552e"
    "5a42960fd02c697360163c0004000100"
    "01000b6578616d706c652e636f6d0000";

/* wrong length for public key (replaced 0x20 with 0xFF) */
static const unsigned char bad_echconfig_pklen[] =
    "003efe0d003abb002000FF62c7607bf2"
    "c5fe1108446f132ca4339cf19df1552e"
    "5a42960fd02c697360163c0004000100"
    "01000b6578616d706c652e636f6d0000";

/* wrong length for ciphersuites (replaced 0x04 with 0xFF) */
static const unsigned char bad_echconfig_cslen[] =
    "003efe0d003abb0020002062c7607bf2"
    "c5fe1108446f132ca4339cf19df1552e"
    "5a42960fd02c697360163c00FF000100"
    "01000b6578616d706c652e636f6d0000";

/* wrong length for public name (replaced 0x0b with 0xFF) */
static const unsigned char bad_echconfig_pnlen[] =
    "003efe0d003abb0020002062c7607bf2"
    "c5fe1108446f132ca4339cf19df1552e"
    "5a42960fd02c697360163c0004000100"
    "0100FF6578616d706c652e636f6d0000";

/* non-zero extension length (0xFF at end) but no extension value */
static const unsigned char bad_echconfig_extlen[] =
    "003efe0d003abb0020002062c7607bf2"
    "c5fe1108446f132ca4339cf19df1552e"
    "5a42960fd02c697360163c0004000100"
    "01000b6578616d706c652e636f6d00FF";

/*
 * The next set have bad kem, kdf or aead values - this time with
 * 0xAA as the replacement value
 */

/* wrong KEM ID (replaced 0x20 with 0xAA) */
static const unsigned char bad_echconfig_kemid[] =
    "003efe0d003abb00AA002062c7607bf2"
    "c5fe1108446f132ca4339cf19df1552e"
    "5a42960fd02c697360163c0004000100"
    "01000b6578616d706c652e636f6d0000";

/* wrong KDF ID (replaced 0x01 with 0xAA) */
static const unsigned char bad_echconfig_kdfid[] =
    "003efe0d003abb0020002062c7607bf2"
    "c5fe1108446f132ca4339cf19df1552e"
    "5a42960fd02c697360163c000400AA00"
    "01000b6578616d706c652e636f6d0000";

/* wrong AEAD ID (replaced 0x01 with 0xAA) */
static const unsigned char bad_echconfig_aeadid[] =
    "003efe0d003abb0020002062c7607bf2"
    "c5fe1108446f132ca4339cf19df1552e"
    "5a42960fd02c697360163c0004000100"
    "AA000b6578616d706c652e636f6d0000";

/*
 * sorta wrong AEAD ID; replaced 0x0001 with 0xFFFF
 * which is the "export only" pseudo-aead-id - that
 * should not work in our test, same as the others,
 * but worth a specific test, as it'll fail in a
 * different manner
 */
static const unsigned char bad_echconfig_aeadid_ff[] =
    "003efe0d003abb0020002062c7607bf2"
    "c5fe1108446f132ca4339cf19df1552e"
    "5a42960fd02c697360163c00040001FF"
    "FF000b6578616d706c652e636f6d0000";

/*
 * An ECHConfigList with a bad ECHConfig
 * (aead is 0xFFFF), followed by a good
 * one.
 */
static const unsigned char echconfig_bad_then_good[] =
    "007cfe0d003abb0020002062c7607bf2"
    "c5fe1108446f132ca4339cf19df1552e"
    "5a42960fd02c697360163c00040001FF"
    "FF000b6578616d706c652e636f6d0000"
    "fe0d003abb0020002062c7607bf2c5fe"
    "1108446f132ca4339cf19df1552e5a42"
    "960fd02c697360163c00040001000100"
    "0b6578616d706c652e636f6d0000";

/*
 * An ECHConfigList produced by fuzzer. Unclear so far
 * what's up.
 */
static const unsigned char echconfig_bad_fuzz1[] =
    "AD7+DQA6uAAgACAogff+HZbirYdQCfXI"
    "01GBPP8AEKYyK/D/0DoeXD84fgAQAAEA"
    "AQgLZXhhbUNwbGUuYwYAAAAAQwA=";

# ifndef __STRICT_ANSI__
/*
 * output from ``dig +short https defo.ie``  (2 ECHConfigs)
 * catenated ``dig +short https crypto.cloudflare.com``
 * which produces one more ECHConfig, then plus another
 * that has one good and one bad ECH (similar to
 * echconfig_bad_then_good but with aead ID of 0x1401)
 * which should give us 4 in total
 *
 * -Werror=overlength-strings and -pedantic cause a
 *  problem here in CI builds, so we'll omit this
 *  test in that case, which is ok - if it passes other
 *  tests, we're good.
 */
static const unsigned char echconfig_dig_multi_3[] =
    "1 . ech=AID+DQA88wAgACDhaXQ8S0pHHQ+bwApOPPDjai"
    "YofLs24QPmmOLP8wHtKwAEAAEAAQANY292ZXIuZGVmby5p"
    "ZQAA/g0APNsAIAAgcTC7pC/ZyxhymoL1p1oAdxfvVEgRji"
    "68mhDE4vDZOzUABAABAAEADWNvdmVyLmRlZm8uaWUAAA==\n"
    "1 . alpn=\"http/1.1,h2\" ipv4hint=162.159.137.85"
    ",162.159.138.85 ech=AEX+DQBBCAAgACBsFeUbsAWR7x"
    "WL1aB6P28ppSsj+joHhNUtj2qtwYh+NAAEAAEAAQASY2xv"
    "dWRmbGFyZS1lY2guY29tAAA= ipv6hint=2606:4700:7:"
    ":a29f:8955,2606:4700:7::a29f:8a55\n"
    "1 . ech=AHz+DQA6uwAgACBix2B78sX+EQhEbxMspDOc8Z"
    "3xVS5aQpYP0Cxpc2AWPAAEFAEAAQALZXhhbXBsZS5jb20A"
    "AP4NADq7ACAAIGLHYHvyxf4RCERvEyykM5zxnfFVLlpClg"
    "/QLGlzYBY8AAQAAQABAAtleGFtcGxlLmNvbQAA";
# endif

/*
 * A struct to tie the above together for tests. Note that
 * the encoded_len should be "sizeof(x) - 1" if the encoding
 * is a string encoding, but just "sizeof(x)" if we're dealing
 * with a binary encoding.
 */
typedef struct {
    const unsigned char *encoded; /* encoded ECHConfigList */
    size_t encoded_len; /* the size of the above */
    int num_expected; /* number of ECHConfig values we expect to decode */
    int rv_expected; /* expected return value from call */
} TEST_ECHCONFIG;

static TEST_ECHCONFIG test_echconfigs[] = {
    { echconfig_b64_6_to_3, sizeof(echconfig_b64_6_to_3) - 1, 3, 1 },
    { echconfig_bin_6_to_3, sizeof(echconfig_bin_6_to_3), 3, 1 },
    { echconfig_dig_defo, sizeof(echconfig_dig_defo) - 1, 2, 1 },
    { echconfig_dig_cf, sizeof(echconfig_dig_cf) - 1, 1, 1 },
    { echconfig_dig_d13, sizeof(echconfig_dig_d13) - 1, 3, 1 },
    { echconfig_dig_u_d13, sizeof(echconfig_dig_u_d13) - 1, 3, 1 },
    { echconfig_dns_wire_d13, sizeof(echconfig_dns_wire_d13), 3, 1 },
    { echconfig_dns_wire_defo, sizeof(echconfig_dns_wire_defo), 1, 1 },
    { echconfig_dig_multi, sizeof(echconfig_dig_multi) - 1, 3, 1 },
    { echconfig_echcli, sizeof(echconfig_echcli) - 1, 1, 1 },
    { echconfig_no_ech, sizeof(echconfig_no_ech) - 1, 0, 1 },
    { echconfig_bin_wrong_ver, sizeof(echconfig_bin_wrong_ver), 0, 1 },
    { echconfig_ah, sizeof(echconfig_ah) -1, 1, 1 },
    { echconfig_ah_bad_ver, sizeof(echconfig_ah_bad_ver) -1, 0, 0 },
    { echconfig_ah_zero, sizeof(echconfig_ah_zero) - 1, 1, 1 },
    { bad_echconfig_olen, sizeof(bad_echconfig_olen) -1, 0, 0 },
    { bad_echconfig_ilen, sizeof(bad_echconfig_ilen) -1, 0, 0 },
    { bad_echconfig_pklen, sizeof(bad_echconfig_pklen) -1, 0, 0 },
    { bad_echconfig_cslen, sizeof(bad_echconfig_cslen) -1, 0, 0 },
    { bad_echconfig_pnlen, sizeof(bad_echconfig_pnlen) -1, 0, 0 },
    { bad_echconfig_extlen, sizeof(bad_echconfig_extlen) -1, 0, 0 },
    { bad_echconfig_kemid, sizeof(bad_echconfig_kemid) -1, 0, 0 },
    { bad_echconfig_kdfid, sizeof(bad_echconfig_kdfid) -1, 0, 0 },
    { bad_echconfig_aeadid, sizeof(bad_echconfig_aeadid) -1, 0, 0 },
    { bad_echconfig_aeadid_ff, sizeof(bad_echconfig_aeadid_ff) - 1, 0, 0 },
    { echconfig_bad_then_good, sizeof(echconfig_bad_then_good) - 1, 1, 1 },
    { echconfig_bad_fuzz1, sizeof(echconfig_bad_fuzz1) - 1, 0, 0 },
# ifndef __STRICT_ANSI__
    { echconfig_dig_multi_3, sizeof(echconfig_dig_multi_3) - 1, 4, 1 },
# endif
};

/* string from which we construct varieties of HPKE suite */
static const char *kem_str_list[] = {
    "P-256", "P-384", "P-521", "x25519", "x448",
};
static const char *kdf_str_list[] = {
    "hkdf-sha256", "hkdf-sha384", "hkdf-sha512",
};
static const char *aead_str_list[] = {
    "aes-128-gcm", "aes-256-gcm", "chacha20-poly1305",
};

/*
 * return the bas64 encoded ECHConfigList from an ECH PEM file
 *
 * note - this isn't really needed as an offical API because
 * real clients will use DNS or scripting clients who need
 * this can do it easier with shell commands
 *
 * the caller should free the returned string
 */
static char *echconfiglist_from_PEM(const char *echkeyfile)
{
    BIO *in = NULL;
    char *ecl_string = NULL;
    char lnbuf[OSSL_ECH_MAX_LINELEN];
    int readbytes = 0;

    if (!TEST_ptr(in = BIO_new(BIO_s_file()))
        || !TEST_int_ge(BIO_read_filename(in, echkeyfile), 0))
        goto out;
    /* read 4 lines before the one we want */
    readbytes = BIO_get_line(in, lnbuf, OSSL_ECH_MAX_LINELEN);
    if (readbytes <= 0 || readbytes >= OSSL_ECH_MAX_LINELEN)
        goto out;
    readbytes = BIO_get_line(in, lnbuf, OSSL_ECH_MAX_LINELEN);
    if (readbytes <= 0 || readbytes >= OSSL_ECH_MAX_LINELEN)
        goto out;
    readbytes = BIO_get_line(in, lnbuf, OSSL_ECH_MAX_LINELEN);
    if (readbytes <= 0 || readbytes >= OSSL_ECH_MAX_LINELEN)
        goto out;
    readbytes = BIO_get_line(in, lnbuf, OSSL_ECH_MAX_LINELEN);
    if (readbytes <= 0 || readbytes >= OSSL_ECH_MAX_LINELEN)
        goto out;
    readbytes = BIO_get_line(in, lnbuf, OSSL_ECH_MAX_LINELEN);
    if (readbytes <= 0 || readbytes >= OSSL_ECH_MAX_LINELEN)
        goto out;
    ecl_string = OPENSSL_malloc(readbytes + 1);
    if (ecl_string == NULL)
        goto out;
    memcpy(ecl_string, lnbuf, readbytes);
    /* zap any '\n' or '\r' at the end if present */
    while (readbytes >= 0
           && (ecl_string[readbytes - 1] == '\n'
               || ecl_string[readbytes - 1] == '\r')) {
        ecl_string[readbytes - 1] = '\0';
        readbytes--;
    }
    if (readbytes == 0)
        goto out;
    BIO_free_all(in);
    return ecl_string;
out:
    BIO_free_all(in);
    return NULL;
}

/*
 * The define/vars below and the 3 callback functions are modified
 * from test/sslapitest.c
 */
# define TEST_EXT_TYPE1  0xffab /* custom ext type 1: has 1 octet payload */
# define TEST_EXT_TYPE2  0xffcd /* custom ext type 2: no payload */

/* A well-encoded ECH extension value */
static const unsigned char encoded_ech_val[] = {
0x00, 0x00, 0x01, 0x00, 0x01, 0xf7, 0x00, 0x20,
0xc9, 0x2c, 0x12, 0xc9, 0xc0, 0x4d, 0x11, 0x5d,
0x09, 0xe1, 0xeb, 0x7a, 0x18, 0xb2, 0x83, 0x28,
0x35, 0x00, 0x3c, 0x8d, 0x78, 0x09, 0xfd, 0x09,
0x84, 0xca, 0x94, 0x77, 0xcf, 0x78, 0xd0, 0x04,
0x00, 0x90, 0x5e, 0xc7, 0xc0, 0x62, 0x84, 0x8d,
0x4b, 0x85, 0xd5, 0x6a, 0x9a, 0xc1, 0xc6, 0xc2,
0x28, 0xac, 0x87, 0xb9, 0x2f, 0x36, 0xa0, 0xf7,
0x5f, 0xd0, 0x23, 0x7b, 0xf4, 0xc1, 0x62, 0x1c,
0xf1, 0x91, 0xfd, 0x46, 0x35, 0x41, 0xc9, 0x06,
0xd3, 0x19, 0xd6, 0x34, 0x01, 0xc3, 0xb3, 0x66,
0x4e, 0x7a, 0x28, 0xac, 0xd4, 0xd2, 0x35, 0x2b,
0xd0, 0xc6, 0x94, 0x34, 0xc1, 0x94, 0x62, 0x77,
0x1b, 0x5a, 0x02, 0x3c, 0xdd, 0xa2, 0x4d, 0x33,
0xa5, 0xd0, 0x59, 0x12, 0xf5, 0x17, 0x03, 0xe5,
0xab, 0xbd, 0x83, 0x52, 0x40, 0x6c, 0x99, 0xac,
0x25, 0x07, 0x63, 0x8c, 0x16, 0x5d, 0x93, 0x34,
0x56, 0x34, 0x60, 0x86, 0x25, 0xa7, 0x0d, 0xac,
0xb8, 0x5e, 0x87, 0xc6, 0xf7, 0x23, 0xaf, 0xf8,
0x3e, 0x2a, 0x46, 0x75, 0xa9, 0x5f, 0xaf, 0xd2,
0x91, 0xe6, 0x44, 0xcb, 0xe7, 0xe0, 0x85, 0x36,
0x9d, 0xd2, 0xaf, 0xae, 0xb3, 0x0f, 0x70, 0x6a,
0xaf, 0x42, 0xc0, 0xb3, 0xe4, 0x65, 0x53, 0x01,
0x75, 0xbf
};

static int new_add_cb(SSL *s, unsigned int ext_type, unsigned int context,
                      const unsigned char **out, size_t *outlen, X509 *x,
                      size_t chainidx, int *al, void *add_arg)
{
    int *server = (int *)add_arg;
    unsigned char *data;

    if (*server != SSL_is_server(s)
            || (data = OPENSSL_malloc(sizeof(*data))) == NULL)
        return -1;

    if (ext_type == TEST_EXT_TYPE1) {
        *data = 1;
        *out = data;
        *outlen = sizeof(*data);
    } else if (ext_type == OSSL_ECH_CURRENT_VERSION) {
#undef INJECT_ECH_IS_INNER
#ifdef INJECT_ECH_IS_INNER
        /* inject an "inner" ECH extension into the CH */
        *data = 1;
        *out = data;
        *outlen = sizeof(*data);
#else
        /* inject a sample ECH extension value into the CH */
        OPENSSL_free(data);
        if ((data = OPENSSL_malloc(sizeof(encoded_ech_val))) == NULL)
            return -1;
        memcpy(data, encoded_ech_val, sizeof(encoded_ech_val));
        *out = data;
        *outlen = sizeof(encoded_ech_val);
#endif
    } else {
        /* inject a TEST_EXT_TYPE2, with a zero-length payload */
        OPENSSL_free(data);
        *out = NULL;
        *outlen = 0;
    }
    return 1;
}

static void new_free_cb(SSL *s, unsigned int ext_type, unsigned int context,
                        const unsigned char *out, void *add_arg)
{
    OPENSSL_free((unsigned char *)out);
}

static int new_parse_cb(SSL *s, unsigned int ext_type, unsigned int context,
                        const unsigned char *in, size_t inlen, X509 *x,
                        size_t chainidx, int *al, void *parse_arg)
{
    int *server = (int *)parse_arg;

    if (*server != SSL_is_server(s)
            || inlen != sizeof(char) || *in != 1)
        return -1;

    return 1;
}

/* various echconfig handling calls */
static int basic_echconfig(int idx)
{
    int res = 1;
    unsigned char echconfig[400];
    size_t echconfiglen = sizeof(echconfig);
    unsigned char priv[200];
    size_t privlen = sizeof(priv);
    uint16_t ech_version = OSSL_ECH_CURRENT_VERSION;
    uint16_t max_name_length = 0;
    char *public_name = "example.com";
    OSSL_HPKE_SUITE hpke_suite = OSSL_HPKE_SUITE_DEFAULT;
    unsigned char *extvals = NULL;
    unsigned char badexts[8000];
    size_t extlen = 0;
    SSL_CTX *ctx  = NULL;
    SSL *ssl = NULL;
    OSSL_ECH_INFO *details = NULL;
    int num_dets = 0;

    /* test verious dodgy key gens */
    if (!TEST_false(OSSL_ech_make_echconfig(NULL, NULL,
                                            NULL, NULL,
                                            ech_version, max_name_length,
                                            public_name, hpke_suite,
                                            extvals, extlen)))
        goto err;
    echconfiglen = 80; /* too short */
    privlen = sizeof(priv);
    if (!TEST_false(OSSL_ech_make_echconfig(echconfig, &echconfiglen,
                                            priv, &privlen,
                                            ech_version, max_name_length,
                                            public_name, hpke_suite,
                                            extvals, extlen)))
        goto err;
    echconfiglen = sizeof(echconfig);
    privlen = 10; /* too short */
    if (TEST_true(OSSL_ech_make_echconfig(echconfig, &echconfiglen,
                                          priv, &privlen,
                                          ech_version, max_name_length,
                                          public_name, hpke_suite,
                                          extvals, extlen)))
        goto err;
    echconfiglen = sizeof(echconfig);
    privlen = sizeof(priv);
    /* dodgy KEM */
    hpke_suite.kem_id = 0xbad;
    if (!TEST_false(OSSL_ech_make_echconfig(echconfig, &echconfiglen,
                                            priv, &privlen,
                                            ech_version, max_name_length,
                                            public_name, hpke_suite,
                                            extvals, extlen)))
        goto err;
    echconfiglen = sizeof(echconfig);
    privlen = sizeof(priv);
    hpke_suite.kem_id = OSSL_HPKE_KEM_ID_X25519;
    /* bad version */
    if (!TEST_false(OSSL_ech_make_echconfig(echconfig, &echconfiglen,
                                            priv, &privlen,
                                            0xbad, max_name_length,
                                            public_name, hpke_suite,
                                            extvals, extlen)))
        goto err;
    /* bad max name length */
    if (!TEST_false(OSSL_ech_make_echconfig(echconfig, &echconfiglen,
                                            priv, &privlen,
                                            ech_version, 1024,
                                            public_name, hpke_suite,
                                            extvals, extlen)))
        goto err;
    /* bad extensions */
    memset(badexts, 0xAA, sizeof(badexts));
    if (!TEST_false(OSSL_ech_make_echconfig(echconfig, &echconfiglen,
                                            priv, &privlen,
                                            ech_version, 1024,
                                            public_name, hpke_suite,
                                            badexts, sizeof(badexts))))
        goto err;
    echconfiglen = sizeof(echconfig);
    privlen = sizeof(priv);

    /* now a good key gen */
    if (!TEST_true(OSSL_ech_make_echconfig(echconfig, &echconfiglen,
                                           priv, &privlen,
                                           ech_version, max_name_length,
                                           public_name, hpke_suite,
                                           extvals, extlen)))
        goto err;
    if (!TEST_ptr(ctx = SSL_CTX_new_ex(libctx, NULL, TLS_server_method())))
        goto err;
    /* add that to ctx to start */
    if (!TEST_true(SSL_CTX_ech_set1_echconfig(ctx, echconfig, echconfiglen)))
        goto err;
    if (!TEST_ptr(ssl = SSL_new(ctx)))
        goto err;
    /* repeat add that to ssl to make 2 */
    if (!TEST_true(SSL_ech_set1_echconfig(ssl, echconfig, echconfiglen)))
        goto err;
    /* add a 2nd time for fun, works even if silly */
    if (!TEST_true(SSL_ech_set1_echconfig(ssl, echconfig, echconfiglen)))
        goto err;
    if (!TEST_true(SSL_ech_get_info(ssl, &details, &num_dets)))
        goto err;
    if (!TEST_int_eq(num_dets, 3))
        goto err;
    /* we should have 3 sets of details */
    if (verbose) {
        if (!TEST_true(OSSL_ECH_INFO_print(bio_stdout, details, num_dets)))
            goto err;
    } else {
        if (!TEST_true(OSSL_ECH_INFO_print(bio_null, details, num_dets)))
            goto err;
    }
    /* reduce to one */
    if (!TEST_true(SSL_ech_reduce(ssl, 1)))
        goto err;
    OSSL_ECH_INFO_free(details, num_dets);
    details = NULL;
    if (!TEST_true(SSL_ech_get_info(ssl, &details, &num_dets)))
        goto err;
    /* we should only have 1 sets of details left */
    if (!TEST_int_eq(num_dets, 1))
        goto err;
    res = 1;
err:
    OSSL_ECH_INFO_free(details, num_dets);
    SSL_free(ssl);
    SSL_CTX_free(ctx);
    return res;
}

static int c_test_cb_called = 0;
static int s_test_cb_called = 0;

static unsigned int c_test_cb(SSL *s, const char *str)
{
    c_test_cb_called = 1;
    return 1;
}

static unsigned int s_test_cb(SSL *s, const char *str)
{
    s_test_cb_called = 1;
    return 1;
}

/* test a roundtrip with an ECHConfig that has extensions */
static int extended_echconfig(int idx)
{
    int res = 0;
    char *echkeyfile = NULL;
    char *echconfig = NULL;
    size_t echconfiglen = 0;
    SSL_CTX *cctx = NULL, *sctx = NULL;
    SSL *clientssl = NULL, *serverssl = NULL;
    int clientstatus, serverstatus;
    char *cinner = NULL, *couter = NULL, *sinner = NULL, *souter = NULL;

    if (idx == 0) {
        /* check we barf on a mandatory extension */
        echkeyfile = test_mk_file_path(certsdir, "echwithmand.pem");
        if (!TEST_ptr(echkeyfile))
            goto end;
        echconfig = echconfiglist_from_PEM(echkeyfile);
        if (!TEST_ptr(echconfig))
            goto end;
        echconfiglen = strlen(echconfig);
        if (!TEST_true(create_ssl_ctx_pair(libctx, TLS_server_method(),
                                           TLS_client_method(),
                                           TLS1_3_VERSION, TLS1_3_VERSION,
                                           &sctx, &cctx, cert, privkey)))
            goto end;
        if (!TEST_false(SSL_CTX_ech_set1_echconfig(cctx,
                                                   (unsigned char *)echconfig,
                                                   echconfiglen)))
            goto end;
        res = 1;
        goto end;
    }

    /*
     * read our pre-cooked ECH PEM file that contains extensions
     * in this case we have 3 extensions:
     * type, len, value
     * 0x0fca, 0, 0
     * 0x0fcb, 12, "hello world"
     * 0x0fcc, 0x1c7 (455), a small PNG file
     * total exts length: 0x1df (479)
     *
     * overall length of our ECHConfigList is 0x21d (541)
     *
     * Note that the extensions are only stored, no action is
     * taken with 'em as they're meaningless for now (there
     * not being any well-defined ECH extensions so far)
     */
    echkeyfile = test_mk_file_path(certsdir, "echwithexts.pem");
    if (!TEST_ptr(echkeyfile))
        goto end;
    echconfig = echconfiglist_from_PEM(echkeyfile);
    if (!TEST_ptr(echconfig))
        goto end;
    echconfiglen = strlen(echconfig);
    if (!TEST_true(create_ssl_ctx_pair(libctx, TLS_server_method(),
                                       TLS_client_method(),
                                       TLS1_3_VERSION, TLS1_3_VERSION,
                                       &sctx, &cctx, cert, privkey)))
        goto end;
    if (!TEST_true(SSL_CTX_ech_set1_echconfig(cctx, (unsigned char *)echconfig,
                                              echconfiglen)))
        goto end;
    SSL_CTX_ech_set_callback(sctx, s_test_cb);
    SSL_CTX_ech_set_callback(cctx, c_test_cb);
    if (!TEST_true(SSL_CTX_ech_server_enable_file(sctx, echkeyfile,
                                                  SSL_ECH_USE_FOR_RETRY)))
        goto end;
    if (!TEST_true(create_ssl_objects(sctx, cctx, &serverssl,
                                      &clientssl, NULL, NULL)))
        goto end;
    if (!TEST_true(SSL_set_tlsext_host_name(clientssl, "server.example")))
        goto end;
    if (!TEST_true(create_ssl_connection(serverssl, clientssl,
                                         SSL_ERROR_NONE)))
        goto end;
    serverstatus = SSL_ech_get_status(serverssl, &sinner, &souter);
    if (verbose)
        TEST_info("extended cfg: server status %d, %s, %s",
                  serverstatus, sinner, souter);
    if (!TEST_int_eq(serverstatus, SSL_ECH_STATUS_SUCCESS))
        goto end;
    /* override cert verification */
    SSL_set_verify_result(clientssl, X509_V_OK);
    clientstatus = SSL_ech_get_status(clientssl, &cinner, &couter);
    if (verbose)
        TEST_info("extended cfg: client status %d, %s, %s",
                  clientstatus, cinner, couter);
    if (!TEST_int_eq(clientstatus, SSL_ECH_STATUS_SUCCESS))
        goto end;
    /* check callbacks got called */
    if (!TEST_int_eq(c_test_cb_called, 1))
        goto end;
    c_test_cb_called = 0; /* in case we iterate */
    if (!TEST_int_eq(s_test_cb_called, 1))
        goto end;
    s_test_cb_called = 0;
    /* all good */
    res = 1;
end:
    OPENSSL_free(sinner);
    OPENSSL_free(souter);
    OPENSSL_free(cinner);
    OPENSSL_free(couter);
    OPENSSL_free(echkeyfile);
    OPENSSL_free(echconfig);
    SSL_free(clientssl);
    SSL_free(serverssl);
    SSL_CTX_free(cctx);
    SSL_CTX_free(sctx);
    return res;
}

/* Test a basic roundtrip with ECH, with a PEM file input */
static int ech_roundtrip_test(int idx)
{
    int res = 0;
    char *echkeyfile = NULL;
    char *echconfig = NULL;
    size_t echconfiglen = 0;
    SSL_CTX *cctx = NULL, *sctx = NULL;
    SSL *clientssl = NULL, *serverssl = NULL;
    int clientstatus, serverstatus;
    char *cinner = NULL, *couter = NULL, *sinner = NULL, *souter = NULL;

    /* read our pre-cooked ECH PEM file */
    echkeyfile = test_mk_file_path(certsdir, "echconfig.pem");
    if (!TEST_ptr(echkeyfile))
        goto end;
    echconfig = echconfiglist_from_PEM(echkeyfile);
    if (!TEST_ptr(echconfig))
        goto end;
    echconfiglen = strlen(echconfig);
    if (!TEST_true(create_ssl_ctx_pair(libctx, TLS_server_method(),
                                       TLS_client_method(),
                                       TLS1_3_VERSION, TLS1_3_VERSION,
                                       &sctx, &cctx, cert, privkey)))
        goto end;
    if (!TEST_true(SSL_CTX_ech_set1_echconfig(cctx, (unsigned char *)echconfig,
                                              echconfiglen)))
        goto end;
    if (!TEST_true(SSL_CTX_ech_server_enable_file(sctx, echkeyfile,
                                                  SSL_ECH_USE_FOR_RETRY)))
        goto end;
    if (!TEST_true(create_ssl_objects(sctx, cctx, &serverssl,
                                      &clientssl, NULL, NULL)))
        goto end;
    // if (!TEST_true(SSL_set_tlsext_host_name(clientssl, "server.example")))
    //     goto end;
    if (!TEST_true(create_ssl_connection(serverssl, clientssl,
                                         SSL_ERROR_NONE)))
        goto end;
    X509 * server_certificate = SSL_get_peer_certificate(clientssl);
    if(verbose) X509_print_ex_fp(stderr, server_certificate, 0, 0);
    if(server_certificate == NULL) {
        // shouldn't happen?
        goto end;
    }
    int check_host = X509_check_host(server_certificate, "server.example", 0, 0, NULL);
    if(verbose)fprintf(stderr, "check host (server.example): %i\n", check_host);
    serverstatus = SSL_ech_get_status(serverssl, &sinner, &souter);
    if (verbose)
        TEST_info("ech_roundtrip_test: server status %d, %s, %s",
                  serverstatus, sinner, souter);
    if (!TEST_int_eq(serverstatus, SSL_ECH_STATUS_SUCCESS))
        goto end;
    /* override cert verification */
    SSL_set_verify_result(clientssl, X509_V_OK);
    clientstatus = SSL_ech_get_status(clientssl, &cinner, &couter);
    if (verbose)
        TEST_info("ech_roundtrip_test: client status %d, %s, %s",
                  clientstatus, cinner, couter);
    if (!TEST_int_eq(clientstatus, SSL_ECH_STATUS_SUCCESS))
        goto end;
    /* all good */
    res = 1;
end:
    OPENSSL_free(sinner);
    OPENSSL_free(souter);
    OPENSSL_free(cinner);
    OPENSSL_free(couter);
    OPENSSL_free(echkeyfile);
    OPENSSL_free(echconfig);
    SSL_free(clientssl);
    SSL_free(serverssl);
    SSL_CTX_free(cctx);
    SSL_CTX_free(sctx);
    return res;
}

/* Test a roundtrip an SECH server but normal (TLS 1.3 only or also TLS 1.2?TODO) client */
static int ech_server_normal_client(int idx)
{
    int res = 0;
    char *echkeyfile = NULL;
    char *echconfig = NULL;
    SSL_CTX *cctx = NULL, *sctx = NULL;
    SSL *clientssl = NULL, *serverssl = NULL;
    int clientstatus, serverstatus;
    char *cinner = NULL, *couter = NULL, *sinner = NULL, *souter = NULL;

    cert = test_mk_file_path(certsdir, "outer.crt");
    privkey = test_mk_file_path(certsdir, "outer.key");

    /* read our pre-cooked ECH PEM file */
    echkeyfile = test_mk_file_path(certsdir, "echconfig.pem");
    if (!TEST_ptr(echkeyfile))
        goto end;
    echconfig = echconfiglist_from_PEM(echkeyfile);
    if (!TEST_ptr(echconfig))
        goto end;
    if (!TEST_true(create_ssl_ctx_pair(libctx, TLS_server_method(),
                                       TLS_client_method(),
                                       TLS1_3_VERSION, TLS1_3_VERSION,
                                       &sctx, &cctx, cert, privkey)))
        goto end;
    if (!TEST_true(SSL_CTX_ech_server_enable_file(sctx, echkeyfile,
                                                  SSL_ECH_USE_FOR_RETRY)))
        goto end;
    if (!TEST_true(create_ssl_objects(sctx, cctx, &serverssl,
                                      &clientssl, NULL, NULL)))
        goto end;
    if (!TEST_true(SSL_set_tlsext_host_name(clientssl, "this.has.no.effect.whatsoever.because.we.are.not.using.a.servername.callback")))
        goto end;
    if (!TEST_true(create_ssl_connection(serverssl, clientssl,
                                         SSL_ERROR_NONE)))
        goto end;
    X509 * server_certificate = SSL_get_peer_certificate(clientssl);
    if(verbose) X509_print_ex_fp(stderr, server_certificate, 0, 0);
    if(server_certificate == NULL) {
        // shouldn't happen?
        goto end;
    }
    int check_host = X509_check_host(server_certificate, "outer.com", 0, 0, NULL);
    fprintf(stderr, "check host (outer.com): %i\n", check_host);
    if(check_host != 1)
        goto end;
    serverstatus = SSL_ech_get_status(serverssl, &sinner, &souter);
    if (verbose)
        TEST_info("ech_server_normal_client: server status %d, %s, %s",
                  serverstatus, sinner, souter);
    if (!TEST_int_eq(serverstatus, SSL_ECH_STATUS_NOT_TRIED))
        goto end;
    /* override cert verification */
    SSL_set_verify_result(clientssl, X509_V_OK);
    clientstatus = SSL_ech_get_status(clientssl, &cinner, &couter);
    if (verbose)
        TEST_info("ech_server_normal_client: client status %d, %s, %s",
                  clientstatus, cinner, couter);
    if (!TEST_int_eq(clientstatus, SSL_ECH_STATUS_NOT_CONFIGURED))
        goto end;
    /* all good */
    res = 1;
end:
    OPENSSL_free(sinner);
    OPENSSL_free(souter);
    OPENSSL_free(cinner);
    OPENSSL_free(couter);
    OPENSSL_free(echkeyfile);
    OPENSSL_free(echconfig);
    SSL_free(clientssl);
    SSL_free(serverssl);
    SSL_CTX_free(cctx);
    SSL_CTX_free(sctx);
    return res;
}

/* Test a basic roundtrip with TLSv1.2 and a fake ECH extension */
static int ech_tls12_with_ech_test(int idx)
{
#ifndef OPENSSL_ECH_ALLOW_CUST_INJECT
    return 1;
#else
    int res = 0;
    char *echkeyfile = NULL;
    SSL_CTX *cctx = NULL, *sctx = NULL;
    SSL *clientssl = NULL, *serverssl = NULL;
    int clientstatus, serverstatus;
    char *cinner = NULL, *couter = NULL, *sinner = NULL, *souter = NULL;
    unsigned char badconfig[400];
    size_t badconfiglen = sizeof(badconfig);
    unsigned char badpriv[200];
    size_t badprivlen = sizeof(badpriv);
    uint16_t ech_version = OSSL_ECH_CURRENT_VERSION;
    OSSL_HPKE_SUITE hpke_suite = OSSL_HPKE_SUITE_DEFAULT;
    // int err = 0, connrv = 0, err_reason = 0;
    char *good_public_name = "front.server.example";
    char *public_name = good_public_name;
    X509_STORE *vfy = NULL;
    int cver;
    // int exp_conn_err = SSL_R_ECH_REQUIRED;
    int client = 0;

    /* for these tests we want to chain to our root */
    vfy = X509_STORE_new();
    if (vfy == NULL)
        goto end;
    if (rootcert != NULL && !X509_STORE_load_file(vfy, rootcert))
        goto end;

    /* read our pre-cooked ECH PEM file */
    echkeyfile = test_mk_file_path(certsdir, "newechconfig.pem");
    if (!TEST_ptr(echkeyfile))
        goto end;
    /* set min version to TLSv1.2 */
    if (!TEST_true(create_ssl_ctx_pair(libctx, TLS_server_method(),
                                       TLS_client_method(),
                                       TLS1_2_VERSION, TLS1_3_VERSION,
                                       &sctx, &cctx, cert, privkey)))
        goto end;
    SSL_CTX_set1_verify_cert_store(cctx, vfy);
    SSL_CTX_set_verify(cctx, SSL_VERIFY_PEER, NULL);
    /* set client to TLSv1.2 */
    if (!TEST_true(SSL_CTX_set_max_proto_version(cctx, TLS1_2_VERSION)))
        goto end;
    if (!TEST_true(OSSL_ech_make_echconfig(badconfig, &badconfiglen,
                                           badpriv, &badprivlen,
                                           ech_version, 0, public_name,
                                           hpke_suite, NULL, 0)))
        goto end;
    if (!TEST_true(SSL_CTX_ech_server_enable_file(sctx, echkeyfile,
                                                  SSL_ECH_USE_FOR_RETRY)))
        goto end;
    /* add a bogus ECH extension to TLSV1.2 CH */
    if (!TEST_true(SSL_CTX_add_custom_ext(cctx, OSSL_ECH_CURRENT_VERSION,
                                          SSL_EXT_CLIENT_HELLO,
                                          new_add_cb, new_free_cb,
                                          &client, new_parse_cb,
                                          &client)))
        goto end;
    if (!TEST_true(create_ssl_objects(sctx, cctx, &serverssl,
                                      &clientssl, NULL, NULL)))
        goto end;
    if (!TEST_true(create_ssl_connection(serverssl, clientssl,
                                         SSL_ERROR_NONE)))
        goto end;
    serverstatus = SSL_ech_get_status(serverssl, &sinner, &souter);
    if (verbose)
        TEST_info("ech_tls12_with_ech_test: server status %d, %s, %s",
                  serverstatus, sinner, souter);
#ifndef INJECT_ECH_IS_INNER
    if (!TEST_int_eq(serverstatus, SSL_ECH_STATUS_GREASE))
        goto end;
#else
    if (!TEST_int_eq(serverstatus, SSL_ECH_STATUS_BACKEND))
        goto end;
#endif
    cver = SSL_get_verify_result(clientssl);
    if (cver != X509_V_OK) {
        TEST_info("ech_tls12_with_ech_test: x509 error: %d", cver);
    }
    clientstatus = SSL_ech_get_status(clientssl, &cinner, &couter);
    if (verbose)
        TEST_info("ech_tls12_with_ech_test: client status %d, %s, %s",
                  clientstatus, cinner, couter);
    if (!TEST_int_eq(clientstatus, SSL_ECH_STATUS_NOT_CONFIGURED))
        goto end;
    /* all good */
    res = 1;
end:
    X509_STORE_free(vfy);
    OPENSSL_free(sinner);
    OPENSSL_free(souter);
    OPENSSL_free(cinner);
    OPENSSL_free(couter);
    //OPENSSL_free(retryconfig);
    OPENSSL_free(echkeyfile);
    SSL_free(clientssl);
    SSL_free(serverssl);
    SSL_CTX_free(cctx);
    SSL_CTX_free(sctx);
    return res;
#endif
}

/* Test a basic roundtrip with ECH, with a wrong public key */
static int ech_wrong_pub_test(int idx)
{
    int res = 0;
    char *echkeyfile = NULL;
    SSL_CTX *cctx = NULL, *sctx = NULL;
    SSL *clientssl = NULL, *serverssl = NULL;
    int clientstatus, serverstatus;
    char *cinner = NULL, *couter = NULL, *sinner = NULL, *souter = NULL;
    unsigned char badconfig[400];
    size_t badconfiglen = sizeof(badconfig);
    unsigned char badpriv[200];
    size_t badprivlen = sizeof(badpriv);
    uint16_t ech_version = OSSL_ECH_CURRENT_VERSION;
    OSSL_HPKE_SUITE hpke_suite = OSSL_HPKE_SUITE_DEFAULT;
    int err = 0, connrv = 0, err_reason = 0;
    unsigned char *retryconfig = NULL;
    size_t retryconfiglen = 0;
    char *good_public_name = "front.server.example";
    char *bad_public_name = "bogus.example";
    char *public_name = good_public_name;
    X509_STORE *vfy = NULL;
    int cver;
    int exp_conn_err = SSL_R_ECH_REQUIRED;

    /* for these tests we want to chain to our root */
    vfy = X509_STORE_new();
    if (vfy == NULL)
        goto end;
    if (rootcert != NULL && !X509_STORE_load_file(vfy, rootcert))
        goto end;

    /* read our pre-cooked ECH PEM file */
    echkeyfile = test_mk_file_path(certsdir, "newechconfig.pem");
    if (!TEST_ptr(echkeyfile))
        goto end;
    if (!TEST_true(create_ssl_ctx_pair(libctx, TLS_server_method(),
                                       TLS_client_method(),
                                       TLS1_3_VERSION, TLS1_3_VERSION,
                                       &sctx, &cctx, cert, privkey)))
        goto end;
    SSL_CTX_set1_verify_cert_store(cctx, vfy);
    SSL_CTX_set_verify(cctx, SSL_VERIFY_PEER, NULL);
    if (idx == 2)
        public_name = bad_public_name;
    if (!TEST_true(OSSL_ech_make_echconfig(badconfig, &badconfiglen,
                                           badpriv, &badprivlen,
                                           ech_version, 0, public_name,
                                           hpke_suite, NULL, 0)))
        goto end;
    if (!TEST_true(SSL_CTX_ech_set1_echconfig(cctx, badconfig,
                                              badconfiglen)))
        goto end;
    if (!TEST_true(SSL_CTX_ech_server_enable_file(sctx, echkeyfile,
                                                  SSL_ECH_USE_FOR_RETRY)))
        goto end;
    if (!TEST_true(create_ssl_objects(sctx, cctx, &serverssl,
                                      &clientssl, NULL, NULL)))
        goto end;
    /* tee up getting the right error when a bad name is used */
    if (idx == 2) {
        if (SSL_add1_host(clientssl, public_name) != 1)
            goto end;
    }
    /* trigger HRR 2nd time */
    if (idx == 1 && !TEST_true(SSL_set1_groups_list(serverssl, "P-384")))
        goto end;
    if (!TEST_true(SSL_set_tlsext_host_name(clientssl, "back.server.example")))
        goto end;
    connrv = create_ssl_connection(serverssl, clientssl, SSL_ERROR_SSL);
    if (!TEST_int_eq(connrv, 0))
        goto end;
    if (idx == 2)
        exp_conn_err = SSL_R_CERTIFICATE_VERIFY_FAILED;
    if (connrv == 0) {
        do {
            err = ERR_get_error();
            if (err == 0) {
                TEST_error("ECH wrong pub: Unexpected error");
                goto end;
            }
            err_reason = ERR_GET_REASON(err);
            if (verbose)
                TEST_info("Error reason: %d", err_reason);
        } while (err_reason != exp_conn_err);
    }
    if (!TEST_true(SSL_ech_get_retry_config(clientssl, &retryconfig,
                                            &retryconfiglen))
        || !TEST_ptr(retryconfig)
        || !TEST_int_ne(retryconfiglen, 0))
        goto end;
    serverstatus = SSL_ech_get_status(serverssl, &sinner, &souter);
    if (verbose)
        TEST_info("ech_wrong_pub_test: server status %d, %s, %s",
                  serverstatus, sinner, souter);
    if (!TEST_int_eq(serverstatus, SSL_ECH_STATUS_GREASE))
        goto end;
    cver = SSL_get_verify_result(clientssl);
    if (cver != X509_V_OK) {
        TEST_info("ech_wrong_pub_test: x509 error: %d", cver);
    }
    clientstatus = SSL_ech_get_status(clientssl, &cinner, &couter);
    if (verbose)
        TEST_info("ech_wrong_pub_test: client status %d, %s, %s",
                  clientstatus, cinner, couter);
    if (idx != 2
        && !TEST_int_eq(clientstatus, SSL_ECH_STATUS_FAILED_ECH))
        goto end;
    if (idx == 2
        && !TEST_int_eq(clientstatus, SSL_ECH_STATUS_FAILED_ECH_BAD_NAME))
        goto end;
    /* all good */
    res = 1;
end:
    X509_STORE_free(vfy);
    OPENSSL_free(sinner);
    OPENSSL_free(souter);
    OPENSSL_free(cinner);
    OPENSSL_free(couter);
    OPENSSL_free(retryconfig);
    OPENSSL_free(echkeyfile);
    SSL_free(clientssl);
    SSL_free(serverssl);
    SSL_CTX_free(cctx);
    SSL_CTX_free(sctx);
    return res;
}

/* Test that ECH doesn't work with a TLS1.2 connection */
static int tls_version_test(void)
{
    int res = 0;
    unsigned char echconfig[400];
    size_t echconfiglen = sizeof(echconfig);
    unsigned char priv[200];
    size_t privlen = sizeof(priv);
    uint16_t ech_version = OSSL_ECH_CURRENT_VERSION;
    OSSL_HPKE_SUITE hpke_suite = OSSL_HPKE_SUITE_DEFAULT;
    SSL_CTX *cctx = NULL, *sctx = NULL;
    SSL *clientssl = NULL, *serverssl = NULL;

    if (!TEST_true(OSSL_ech_make_echconfig(echconfig, &echconfiglen,
                                           priv, &privlen,
                                           ech_version, 0, "example.com",
                                           hpke_suite, NULL, 0)))
        goto end;
    /* setup contexts, initially for tlsv1.3 */
    if (!TEST_true(create_ssl_ctx_pair(libctx, TLS_server_method(),
                                       TLS_client_method(),
                                       TLS1_3_VERSION, TLS1_3_VERSION,
                                       &sctx, &cctx, cert, privkey)))
        goto end;

    if (!TEST_true(SSL_CTX_ech_set1_echconfig(cctx, echconfig,
                                              echconfiglen)))
        goto end;
    /* set client to max tls v1.2 and check setting ech config barfs */
    if (!TEST_true(SSL_CTX_set_max_proto_version(cctx, TLS1_2_VERSION)))
        goto end;
    if (!TEST_true(create_ssl_objects(sctx, cctx, &serverssl,
                                      &clientssl, NULL, NULL)))
        goto end;
    /* Now see a handshake fail */
    if (!TEST_false(create_ssl_connection(serverssl, clientssl, SSL_ERROR_SSL)))
        goto end;

    /* all good */
    if (verbose)
        TEST_info("tls_version_test: success\n");
    res = 1;
end:
    SSL_free(clientssl);
    SSL_free(serverssl);
    SSL_CTX_free(cctx);
    SSL_CTX_free(sctx);
    return res;
}

/* Test ingestion of the vectors from test_echconfigs above */
static int test_ech_find(int idx)
{
    int rv = 0, inner_rv = 0, i, nechs = 0;
    SSL_CTX *con = NULL;
    unsigned char **cfgs = NULL;
    size_t *cfglens = NULL;
    TEST_ECHCONFIG *t;

    if (!TEST_ptr(con = SSL_CTX_new_ex(testctx, testpropq,
                                       TLS_server_method())))
        goto end;
    if (!TEST_true(SSL_CTX_set_max_proto_version(con, TLS1_3_VERSION)))
        goto end;
    t = &test_echconfigs[idx];
    if (verbose)
        TEST_info("test_ech_find input: %s", (char *)t->encoded);
    inner_rv = OSSL_ech_find_echconfigs(&nechs, &cfgs, &cfglens,
                                        t->encoded, t->encoded_len);
    if (!TEST_int_eq(inner_rv, t->rv_expected)) {
        if (verbose)
            TEST_info("unexpected return: input was: %s", (char *)t->encoded);
        goto end;
    }
    if (inner_rv == 1 && !TEST_int_eq(nechs, t->num_expected)) {
        if (verbose)
            TEST_info("unexpected output: input: %s, (got %d instead of %d)",
                      (char *)t->encoded, nechs, t->num_expected);
        goto end;
    }
    if (nechs == 0 && verbose)
        TEST_info("No ECH found, as expected");
    for (i = 0; i != nechs; i++) {
        if (!TEST_true(SSL_CTX_ech_set1_echconfig(con, cfgs[i], cfglens[i]))) {
            if (verbose)
                TEST_info("input was: %s", (char *)t->encoded);
            goto end;
        }
    }
    rv = 1;
end:
    OPENSSL_free(cfglens);
    for (i = 0; i != nechs; i++)
        OPENSSL_free(cfgs[i]);
    OPENSSL_free(cfgs);
    SSL_CTX_free(con);
    if (rv == 1 && verbose)
        TEST_info("test_ech_find: success\n");
    return rv;
}

/* values that can be used in helper below */
# define OSSL_ECH_TEST_BASIC    0
# define OSSL_ECH_TEST_HRR      1
# define OSSL_ECH_TEST_EARLY    2
# define OSSL_ECH_TEST_CUSTOM   3

/*
 * @brief ECH roundtrip test helper
 * @param idx specifies which ciphersuite
 * @araam combo specifies which particular test we want to roundtrip
 * @return 1 for good, 0 for bad
 *
 * The idx input here is from 0..44 and is broken down into a
 * kem, kdf and aead. If you run in verbose more ("-v") then
 * there'll be a "Doing: ..." trace line that says which suite
 * is being tested in string form.
 *
 * The combo input is one of the #define'd OSSL_ECH_TEST_*
 * values
 */
static int test_ech_roundtrip_helper(int idx, int combo)
{
    int res = 0, kemind, kdfind, aeadind, kemsz, kdfsz, aeadsz;
    char suitestr[100];
    unsigned char priv[400], echconfig[300];
    size_t privlen = sizeof(priv), echconfiglen = sizeof(echconfig);
    char echkeybuf[1000];
    size_t echkeybuflen = sizeof(echkeybuf);
    OSSL_HPKE_SUITE hpke_suite = OSSL_HPKE_SUITE_DEFAULT;
    uint16_t ech_version = OSSL_ECH_CURRENT_VERSION;
    uint16_t max_name_length = 0;
    char *public_name = "example.com";
    SSL_CTX *cctx = NULL, *sctx = NULL;
    SSL *clientssl = NULL, *serverssl = NULL;
    int clientstatus, serverstatus;
    char *cinner = NULL, *couter = NULL, *sinner = NULL, *souter = NULL;
    SSL_SESSION *sess = NULL;
    unsigned char ed[21];
    size_t written = 0, readbytes = 0;
    unsigned char buf[1024];
    unsigned int context;
    int server = 1, client = 0;

    /* split idx into kemind, kdfind, aeadind */
    kemsz = OSSL_NELEM(kem_str_list);
    kdfsz = OSSL_NELEM(kdf_str_list);
    aeadsz = OSSL_NELEM(aead_str_list);
    kemind = (idx / (kdfsz * aeadsz)) % kemsz;
    kdfind = (idx / aeadsz) % kdfsz;
    aeadind = idx % aeadsz;
    /* initialise early data stuff, just in case */
    memset(ed, 'A', sizeof(ed));
    snprintf(suitestr, 100, "%s,%s,%s", kem_str_list[kemind],
             kdf_str_list[kdfind], aead_str_list[aeadind]);
    if (verbose)
        TEST_info("Doing: iter: %d, suite: %s", idx, suitestr);
    if (!TEST_true(OSSL_HPKE_str2suite(suitestr, &hpke_suite)))
        goto end;
    if (!TEST_true(OSSL_ech_make_echconfig(echconfig, &echconfiglen,
                                           priv, &privlen,
                                           ech_version, max_name_length,
                                           public_name, hpke_suite,
                                           NULL, 0)))
        goto end;
    if (!TEST_ptr(echconfig))
        goto end;
    if (!TEST_true(create_ssl_ctx_pair(libctx, TLS_server_method(),
                                       TLS_client_method(),
                                       TLS1_3_VERSION, TLS1_3_VERSION,
                                       &sctx, &cctx, cert, privkey)))
        goto end;

    if (combo == OSSL_ECH_TEST_EARLY) {
        /* just to keep the format checker happy :-) */
        int lrv = 0;

        if (!TEST_true(SSL_CTX_set_options(sctx, SSL_OP_NO_ANTI_REPLAY)))
            goto end;
        if (!TEST_true(SSL_CTX_set_max_early_data(sctx,
                                                  SSL3_RT_MAX_PLAIN_LENGTH)))
            goto end;
        lrv = SSL_CTX_set_recv_max_early_data(sctx, SSL3_RT_MAX_PLAIN_LENGTH);
        if (!TEST_true(lrv))
            goto end;
    }
    if (combo == OSSL_ECH_TEST_CUSTOM) {
        /* add custom CH ext to client and server */
        context = SSL_EXT_CLIENT_HELLO;
        if (!TEST_true(SSL_CTX_add_custom_ext(cctx, TEST_EXT_TYPE1, context,
                                              new_add_cb, new_free_cb,
                                              &client, new_parse_cb, &client)))
            goto end;
        if (!TEST_true(SSL_CTX_add_custom_ext(sctx, TEST_EXT_TYPE1, context,
                                              new_add_cb, new_free_cb,
                                              &server, new_parse_cb, &server)))
            goto end;
        if (!TEST_true(SSL_CTX_add_custom_ext(cctx, TEST_EXT_TYPE2, context,
                                              new_add_cb, NULL,
                                              &client, NULL, &client)))
            goto end;
        if (!TEST_true(SSL_CTX_add_custom_ext(sctx, TEST_EXT_TYPE2, context,
                                              new_add_cb, NULL,
                                              &server, NULL, &server)))
            goto end;
    }
    if (!TEST_true(SSL_CTX_ech_set1_echconfig(cctx, (unsigned char *)echconfig,
                                              echconfiglen))) {
        TEST_info("Failed SSL_CTX_ech_set1_echconfig adding %s (len = %d)"
                  " to SSL_CTX: %p", echconfig, (int)echconfiglen,
                  (void *)cctx);
        goto end;
    }
    snprintf(echkeybuf, echkeybuflen,
             "%s-----BEGIN ECHCONFIG-----\n%s\n-----END ECHCONFIG-----\n",
             priv, (char *)echconfig);
    echkeybuflen = strlen(echkeybuf);
    if (verbose)
        TEST_info("PEM file buffer: (%d of %d) =====\n%s\n=====\n",
                  (int) echkeybuflen, (int) sizeof(echkeybuf),
                  echkeybuf);
    if (!TEST_true(SSL_CTX_ech_server_enable_buffer(sctx,
                                                    (unsigned char *)echkeybuf,
                                                    echkeybuflen,
                                                    SSL_ECH_USE_FOR_RETRY)))
        goto end;
    if (!TEST_true(create_ssl_objects(sctx, cctx, &serverssl,
                                      &clientssl, NULL, NULL)))
        goto end;
    if (combo == OSSL_ECH_TEST_HRR
        && !TEST_true(SSL_set1_groups_list(serverssl, "P-384")))
        goto end;
    if (!TEST_true(SSL_set_tlsext_host_name(clientssl, "server.example")))
        goto end;
    if (!TEST_true(create_ssl_connection(serverssl, clientssl,
                                         SSL_ERROR_NONE)))
        goto end;
    serverstatus = SSL_ech_get_status(serverssl, &sinner, &souter);
    if (verbose)
        TEST_info("server status %d, %s, %s", serverstatus, sinner, souter);
    if (!TEST_int_eq(serverstatus, SSL_ECH_STATUS_SUCCESS))
        goto end;
    /* override cert verification */
    SSL_set_verify_result(clientssl, X509_V_OK);
    clientstatus = SSL_ech_get_status(clientssl, &cinner, &couter);
    if (verbose)
        TEST_info("client status %d, %s, %s", clientstatus, cinner, couter);
    if (!TEST_int_eq(clientstatus, SSL_ECH_STATUS_SUCCESS))
        goto end;
    /* all good */
    if (combo == OSSL_ECH_TEST_BASIC
        || combo == OSSL_ECH_TEST_HRR
        || combo == OSSL_ECH_TEST_CUSTOM) {
        res = 1;
        goto end;
    }
    /* continue for EARLY test */
    if (combo != OSSL_ECH_TEST_EARLY)
        goto end;
    /* shutdown for start over */
    sess = SSL_get1_session(clientssl);
    OPENSSL_free(sinner);
    OPENSSL_free(souter);
    OPENSSL_free(cinner);
    OPENSSL_free(couter);
    sinner = souter = cinner = couter = NULL;
    SSL_shutdown(clientssl);
    SSL_shutdown(serverssl);
    SSL_free(serverssl);
    SSL_free(clientssl);
    serverssl = clientssl = NULL;
    /* second connection */
    if (!TEST_true(create_ssl_objects(sctx, cctx, &serverssl,
                                      &clientssl, NULL, NULL)))
        goto end;
    if (!TEST_true(SSL_set_tlsext_host_name(clientssl, "server.example")))
        goto end;
    if (!TEST_true(SSL_set_session(clientssl, sess)))
        goto end;
    if (!TEST_true(SSL_write_early_data(clientssl, ed, sizeof(ed), &written)))
        goto end;
    if (!TEST_size_t_eq(written, sizeof(ed)))
        goto end;
    if (!TEST_int_eq(SSL_read_early_data(serverssl, buf,
                                         sizeof(buf), &readbytes),
                     SSL_READ_EARLY_DATA_SUCCESS))
        goto end;
    if (!TEST_size_t_eq(written, readbytes))
        goto end;
    /*
     * Server should be able to write data, and client should be able to
     * read it.
     */
    if (!TEST_true(SSL_write_early_data(serverssl, ed, sizeof(ed), &written))
            || !TEST_size_t_eq(written, sizeof(ed))
            || !TEST_true(SSL_read_ex(clientssl, buf, sizeof(buf), &readbytes))
            || !TEST_mem_eq(buf, readbytes, ed, sizeof(ed)))
        goto end;
    serverstatus = SSL_ech_get_status(serverssl, &sinner, &souter);
    if (verbose)
        TEST_info("server status %d, %s, %s", serverstatus, sinner, souter);
    if (!TEST_int_eq(serverstatus, SSL_ECH_STATUS_SUCCESS))
        goto end;
    /* override cert verification */
    SSL_set_verify_result(clientssl, X509_V_OK);
    clientstatus = SSL_ech_get_status(clientssl, &cinner, &couter);
    if (verbose)
        TEST_info("client status %d, %s, %s", clientstatus, cinner, couter);
    if (!TEST_int_eq(clientstatus, SSL_ECH_STATUS_SUCCESS))
        goto end;
    /* all good */
    res = 1;
end:
    OPENSSL_free(sinner);
    OPENSSL_free(souter);
    OPENSSL_free(cinner);
    OPENSSL_free(couter);
    SSL_SESSION_free(sess);
    SSL_free(clientssl);
    SSL_free(serverssl);
    SSL_CTX_free(cctx);
    SSL_CTX_free(sctx);
    return res;
}

/* Test roundtrip with ECH for any suite */
static int test_ech_suites(int idx)
{
    if (verbose)
        TEST_info("Doing: test_ech_suites");
    return test_ech_roundtrip_helper(idx, OSSL_ECH_TEST_BASIC);
}

/* ECH with HRR for the given suite */
static int test_ech_hrr(int idx)
{
    if (verbose)
        TEST_info("Doing: test_ech_hrr");
    return test_ech_roundtrip_helper(idx, OSSL_ECH_TEST_HRR);
}

/* ECH with early data for the given suite */
static int test_ech_early(int idx)
{
    if (verbose)
        TEST_info("Doing: test_ech_early");
    return test_ech_roundtrip_helper(idx, OSSL_ECH_TEST_EARLY);
}

/* Test a roundtrip with ECH, and a custom CH extension */
static int ech_custom_test(int idx)
{
    if (verbose)
        TEST_info("Doing: ech_custom_test");
    return test_ech_roundtrip_helper(idx, OSSL_ECH_TEST_CUSTOM);
}

/* Test roundtrip with GREASE'd ECH, then again with retry-config */
static int ech_grease_test(int idx)
{
    int res = 0, clientstatus, serverstatus;
    char *echkeyfile = NULL, *echconfig = NULL;
    SSL_CTX *cctx = NULL, *sctx = NULL;
    SSL *clientssl = NULL, *serverssl = NULL;
    char *public_name = "front.server.example";
    char *cinner = NULL, *couter = NULL, *sinner = NULL, *souter = NULL;
    unsigned char *retryconfig = NULL, priv[400], echconfig1[300];
    unsigned char echkeybuf[1000];
    size_t echconfig1len = sizeof(echconfig1);
    size_t retryconfiglen = 0, privlen = sizeof(priv);
    size_t echkeybuflen = sizeof(echkeybuf);
    OSSL_HPKE_SUITE hpke_suite = OSSL_HPKE_SUITE_DEFAULT;
    uint16_t ech_version = OSSL_ECH_CURRENT_VERSION;
    uint16_t max_name_length = 0;
    X509_STORE *ch = NULL;

    /* read our pre-cooked ECH PEM file */
    echkeyfile = test_mk_file_path(certsdir, "newechconfig.pem");
    if (!TEST_ptr(echkeyfile))
        goto end;
    echconfig = echconfiglist_from_PEM(echkeyfile);
    if (!TEST_ptr(echconfig))
        goto end;
    if (!TEST_true(create_ssl_ctx_pair(libctx, TLS_server_method(),
                                       TLS_client_method(),
                                       TLS1_3_VERSION, TLS1_3_VERSION,
                                       &sctx, &cctx, cert, privkey)))
        goto end;
    if (!TEST_true(SSL_CTX_ech_server_enable_file(sctx, echkeyfile,
                                                  SSL_ECH_USE_FOR_RETRY)))
        goto end;
    /* make an extra key pair to make retry-config bigger */
    if (!TEST_true(OSSL_ech_make_echconfig(echconfig1, &echconfig1len,
                                           priv, &privlen,
                                           ech_version, max_name_length,
                                           public_name, hpke_suite,
                                           NULL, 0)))
        goto end;
    snprintf((char *)echkeybuf, echkeybuflen,
             "%s-----BEGIN ECHCONFIG-----\n%s\n-----END ECHCONFIG-----\n",
             priv, (char *)echconfig1);
    echkeybuflen = strlen((char *)echkeybuf);
    /* add a 2nd ECHConfig, but one not to be sent in retry-config */
    if (idx == 2
        && !TEST_true(SSL_CTX_ech_server_enable_buffer(sctx,
                                                       echkeybuf,
                                                       echkeybuflen,
                                                       SSL_ECH_NOT_FOR_RETRY)))
        goto end;
    /* a 3rd, this time to be sent in retry-config */
    if (idx == 2
        && !TEST_true(SSL_CTX_ech_server_enable_buffer(sctx,
                                                       echkeybuf,
                                                       echkeybuflen,
                                                       SSL_ECH_USE_FOR_RETRY)))
        goto end;
    /* and a 4th to skip */
    if (idx == 2
        && !TEST_true(SSL_CTX_ech_server_enable_buffer(sctx,
                                                       echkeybuf,
                                                       echkeybuflen,
                                                       SSL_ECH_NOT_FOR_RETRY)))
        goto end;
    /* set the client GREASE flag via SSL_CTX 1st time, and via SSL* 2nd */
    if (idx == 0 && !TEST_true(SSL_CTX_set_options(cctx, SSL_OP_ECH_GREASE)))
        goto end;
    if (!TEST_true(create_ssl_objects(sctx, cctx, &serverssl,
                                      &clientssl, NULL, NULL)))
        goto end;
    if (!TEST_true(SSL_set_tlsext_host_name(clientssl, "back.server.example")))
        goto end;
    /* set the flag via SSL_CTX 1st time, and via SSL* 2nd & 3rd */
    if (idx >= 1 && !TEST_true(SSL_set_options(clientssl, SSL_OP_ECH_GREASE)))
        goto end;
    if (!TEST_true(create_ssl_connection(serverssl, clientssl,
                                         SSL_ERROR_NONE)))
        goto end;
    serverstatus = SSL_ech_get_status(serverssl, &sinner, &souter);
    if (verbose)
        TEST_info("ech_grease_test: server status %d, %s, %s",
                  serverstatus, sinner, souter);
    if (!TEST_int_eq(serverstatus, SSL_ECH_STATUS_GREASE))
        goto end;
    /* override cert verification */
    SSL_set_verify_result(clientssl, X509_V_OK);
    clientstatus = SSL_ech_get_status(clientssl, &cinner, &couter);
    if (verbose)
        TEST_info("ech_grease_test: client status %d, %s, %s",
                  clientstatus, cinner, couter);
    if (!TEST_int_eq(clientstatus, SSL_ECH_STATUS_GREASE_ECH))
        goto end;
    if (!TEST_true(SSL_ech_get_retry_config(clientssl, &retryconfig,
                                            &retryconfiglen)))
        goto end;
    if (!TEST_ptr(retryconfig))
        goto end;
    if (!TEST_int_ne(retryconfiglen, 0))
        goto end;
    if (verbose)
        TEST_info("ech_grease_test: retryconfglen: %d\n", (int)retryconfiglen);
    /* our ECHConfig values are 62 octets each + 2 for length */
    if (idx == 2 && !TEST_size_t_eq(retryconfiglen, 144))
        goto end;
    if (idx < 2 && !TEST_size_t_eq(retryconfiglen, 73))
        goto end;
    /* cleanup */
    OPENSSL_free(sinner);
    OPENSSL_free(souter);
    OPENSSL_free(cinner);
    OPENSSL_free(couter);
    sinner = souter = cinner = couter = NULL;
    SSL_shutdown(clientssl);
    SSL_shutdown(serverssl);
    SSL_free(serverssl);
    SSL_free(clientssl);
    serverssl = clientssl = NULL;
    /* second connection */
    /* setting an ECHConfig should over-ride GREASE flag */
    if (!TEST_true(SSL_CTX_ech_set1_echconfig(cctx, retryconfig,
                                              retryconfiglen)))
        goto end;
    if (!TEST_true(create_ssl_objects(sctx, cctx, &serverssl,
                                      &clientssl, NULL, NULL)))
        goto end;
    if (!TEST_true(SSL_set_tlsext_host_name(clientssl, "server.example")))
        goto end;
    if (!TEST_true(create_ssl_connection(serverssl, clientssl,
                                         SSL_ERROR_NONE)))
        goto end;
    serverstatus = SSL_ech_get_status(serverssl, &sinner, &souter);
    if (verbose)
        TEST_info("server status %d, %s, %s", serverstatus, sinner, souter);
    if (!TEST_int_eq(serverstatus, SSL_ECH_STATUS_SUCCESS))
        goto end;
    /* override cert verification */
    SSL_set_verify_result(clientssl, X509_V_OK);
    clientstatus = SSL_ech_get_status(clientssl, &cinner, &couter);
    if (verbose)
        TEST_info("client status %d, %s, %s", clientstatus, cinner, couter);
    if (!TEST_int_eq(clientstatus, SSL_ECH_STATUS_SUCCESS))
        goto end;
    /* 3rd connection - this time grease+HRR which had a late fail */
    OPENSSL_free(sinner);
    OPENSSL_free(souter);
    OPENSSL_free(cinner);
    OPENSSL_free(couter);
    sinner = souter = cinner = couter = NULL;
    SSL_shutdown(clientssl);
    SSL_shutdown(serverssl);
    SSL_free(serverssl);
    SSL_free(clientssl);
    serverssl = clientssl = NULL;
    if (!TEST_true(create_ssl_objects(sctx, cctx, &serverssl,
                                      &clientssl, NULL, NULL)))
        goto end;
    /* force GREASE+HRR */
    if (!TEST_true(SSL_set_options(clientssl, SSL_OP_ECH_GREASE)))
        goto end;
    if (!TEST_true(SSL_set1_groups_list(serverssl, "P-384")))
        goto end;
    if (!TEST_true(SSL_set_tlsext_host_name(clientssl, "server.example")))
        goto end;
    if (!TEST_true(create_ssl_connection(serverssl, clientssl,
                                         SSL_ERROR_NONE)))
        goto end;
    serverstatus = SSL_ech_get_status(serverssl, &sinner, &souter);
    if (verbose)
        TEST_info("server status %d, %s, %s", serverstatus, sinner, souter);
    if (!TEST_int_eq(serverstatus, SSL_ECH_STATUS_SUCCESS))
        goto end;
    /* override cert verification */
    SSL_set_verify_result(clientssl, X509_V_OK);
    clientstatus = SSL_ech_get_status(clientssl, &cinner, &couter);
    if (verbose)
        TEST_info("client status %d, %s, %s", clientstatus, cinner, couter);
    if (!TEST_int_eq(clientstatus, SSL_ECH_STATUS_SUCCESS))
        goto end;
    /* all good */
    res = 1;
end:
    OPENSSL_free(sinner);
    OPENSSL_free(souter);
    OPENSSL_free(cinner);
    OPENSSL_free(couter);
    OPENSSL_free(echkeyfile);
    OPENSSL_free(echconfig);
    OPENSSL_free(retryconfig);
    SSL_free(clientssl);
    SSL_free(serverssl);
    X509_STORE_free(ch);
    SSL_CTX_free(cctx);
    SSL_CTX_free(sctx);
    return res;
}

/* Test roundtrip with SNI/ALPN variations */
static int ech_in_out_test(int idx)
{
    int res = 0;
    char *echkeyfile = NULL, *echconfig = NULL;
    SSL_CTX *cctx = NULL, *sctx = NULL;
    SSL *clientssl = NULL, *serverssl = NULL;
    int clientstatus, serverstatus;
    char *non_ech_sni = "trad.server.example"; /* SNI set via non-ECH API */
    char *supplied_inner = "inner.server.example"; /* inner set via ECH API */
    char *supplied_outer = "outer.server.example"; /* outer set via ECH API */
    char *public_name = "front.server.example"; /* we know that's inside echconfig.pem */
    /* inner, outer as provided via ECH status API */
    char *cinner = NULL, *couter = NULL, *sinner = NULL, *souter = NULL;
    /* value below is "inner, secret, http/1.1" */
    unsigned char alpn_inner[] = {
        0x05, 0x69, 0x6e, 0x6e, 0x65, 0x72,
        0x06, 0x73, 0x65, 0x63, 0x72, 0x65, 0x74,
        0x08, 0x68, 0x74, 0x74, 0x70, 0x2f, 0x31, 0x2e, 0x31};
    size_t echconfiglen, alpn_inner_len = sizeof(alpn_inner);
    /* value below is "outer, public, h2" */
    unsigned char alpn_outer[] = {
        0x05, 0x6f, 0x75, 0x74, 0x65, 0x72,
        0x06, 0x70, 0x75, 0x62, 0x6c, 0x69, 0x63,
        0x02, 0x68, 0x32};
    size_t alpn_outer_len = sizeof(alpn_outer);
    /* what we expect to see on bothe sides after (depends on idx) */
    char *expected_inner = NULL, *expected_outer = NULL;
    int cres = 0, sres = 0;

    /*
     * Inner and outer names can be supplied to SSL_CTX or SSL
     * connection via ECH APIs, and inner can be supplied via
     * the existing non-ECH API. We can specify that no outer
     * SNI at all be sent if we want. If an outer SNI value is
     * supplied via the ECH API then that over-rides the
     * public_name field from the ECHConfig, which in this
     * cases will be example.com. We have the option of setting
     * both inner, outer and no_outer setting via eiher:
     *
     * int SSL_ech_set_server_names(SSL *s, const char *inner_name,
     *                              const char *outer_name, int no_outer);
     * int SSL_ech_set_outer_server_name(SSL *s, const char *outer_name,
     *                                   int no_outer);
     *
     * So there's a bunch of cases to test, as usual we pick
     * between 'em using the idx parameter.
     *
     * idx : case
     * 0   : set no names via ECH APIs;
     *       set inner to inner.example.com non-ECH API
     *       expect public_name as outer
     * 1   : as for 0, but additionally:
     *       set NULL and "no_outer" via set_outer API
     * 2   : as for 1, but additionally:
     *       set non-NULL outer and "no_outer" via set_outer API
     * 3   : override outer via ECH API
     * 4   : like 1, but using set_server_names API
     * 5   : like 2, but using set_server_names API
     * 6   : like 3, but using set_server_names API
     * 7   : like 4, but overriding previous call to non-ECH SNI
     * 8   : like 5, but overriding previous call to non-ECH SNI
     * 9   : like 6, but overriding previous call to non-ECH SNI
     * 10  : like 7, but reversing call order
     * 11  : like 8, but reversing call order
     * 12  : like 9, but reversing call order
     * 13  : like 1, but with a NULL outer input to API
     *       that's a bit pointless as it's more or less a NO-OP
     *       but worth checking
     */
    /* read our pre-cooked ECH PEM file */
    echkeyfile = test_mk_file_path(certsdir, "newechconfig.pem");
    if (!TEST_ptr(echkeyfile))
        goto end;
    echconfig = echconfiglist_from_PEM(echkeyfile);
    if (!TEST_ptr(echconfig))
        goto end;
    echconfiglen = strlen(echconfig);
    if (!TEST_true(create_ssl_ctx_pair(libctx, TLS_server_method(),
                                       TLS_client_method(),
                                       TLS1_3_VERSION, TLS1_3_VERSION,
                                       &sctx, &cctx, cert, privkey)))
        goto end;
    if (!TEST_true(SSL_CTX_ech_server_enable_file(sctx, echkeyfile,
                                                  SSL_ECH_USE_FOR_RETRY)))
        goto end;
    if (!TEST_true(SSL_CTX_ech_set1_echconfig(cctx, (unsigned char *)echconfig,
                                              echconfiglen)))
        goto end;
    /* next one returns zero for success for some reason? */
    if (!TEST_false(SSL_CTX_set_alpn_protos(cctx, alpn_inner, alpn_inner_len)))
        goto end;
    if (!TEST_true(SSL_CTX_ech_set_outer_alpn_protos(cctx, alpn_outer,
                                                     alpn_outer_len)))
        goto end;
    if (!TEST_true(create_ssl_objects(sctx, cctx, &serverssl,
                                      &clientssl, NULL, NULL)))
        goto end;
    /* setup specific SSL * tests as per comment above */
    if (idx == 0) {
        if (!TEST_true(SSL_set_tlsext_host_name(clientssl, non_ech_sni)))
            goto end;
        expected_inner = non_ech_sni;
        expected_outer = public_name;
    }
    if (idx == 1) {
        if (!TEST_true(SSL_set_tlsext_host_name(clientssl, non_ech_sni)))
            goto end;
        if (!TEST_true(SSL_ech_set_outer_server_name(clientssl, NULL, 1)))
            goto end;
        expected_inner = non_ech_sni;
        expected_outer = NULL;
    }
    if (idx == 2) {
        if (!TEST_true(SSL_set_tlsext_host_name(clientssl, non_ech_sni)))
            goto end;
        if (!TEST_true(SSL_ech_set_outer_server_name(clientssl, "blah", 1)))
            goto end;
        expected_inner = non_ech_sni;
        expected_outer = NULL;
    }
    if (idx == 3) {
        if (!TEST_true(SSL_set_tlsext_host_name(clientssl, non_ech_sni)))
            goto end;
        if (!TEST_true(SSL_ech_set_outer_server_name(clientssl,
                                                     supplied_outer, 0)))
            goto end;
        expected_inner = non_ech_sni;
        expected_outer = supplied_outer;
    }
    if (idx == 4) {
        if (!TEST_true(SSL_ech_set_server_names(clientssl,
                                                supplied_inner, NULL, 0)))
            goto end;
        expected_inner = supplied_inner;
        expected_outer = public_name;
    }
    if (idx == 5) {
        if (!TEST_true(SSL_ech_set_server_names(clientssl, supplied_inner,
                                                "blah", 1)))
            goto end;
        expected_inner = supplied_inner;
        expected_outer = NULL;
    }
    if (idx == 6) {
        if (!TEST_true(SSL_ech_set_server_names(clientssl, supplied_inner,
                                                supplied_outer, 0)))
            goto end;
        expected_inner = supplied_inner;
        expected_outer = supplied_outer;
    }
    if (idx == 7) {
        if (!TEST_true(SSL_set_tlsext_host_name(clientssl, "blah")))
            goto end;
        if (!TEST_true(SSL_ech_set_server_names(clientssl,
                                                supplied_inner, NULL, 0)))
            goto end;
        expected_inner = supplied_inner;
        expected_outer = public_name;
    }
    if (idx == 8) {
        if (!TEST_true(SSL_set_tlsext_host_name(clientssl, "blah")))
            goto end;
        if (!TEST_true(SSL_ech_set_server_names(clientssl, supplied_inner,
                                                "blah", 1)))
            goto end;
        expected_inner = supplied_inner;
        expected_outer = NULL;
    }
    if (idx == 9) {
        if (!TEST_true(SSL_set_tlsext_host_name(clientssl, "blah")))
            goto end;
        if (!TEST_true(SSL_ech_set_server_names(clientssl, supplied_inner,
                                                supplied_outer, 0)))
            goto end;
        expected_inner = supplied_inner;
        expected_outer = supplied_outer;
    }
    if (idx == 10) {
        if (!TEST_true(SSL_ech_set_server_names(clientssl,
                                                supplied_inner, NULL, 0)))
            goto end;
        if (!TEST_true(SSL_set_tlsext_host_name(clientssl, non_ech_sni)))
            goto end;
        expected_inner = non_ech_sni;
        expected_outer = public_name;
    }
    if (idx == 11) {
        if (!TEST_true(SSL_ech_set_server_names(clientssl, supplied_inner,
                                                "blah", 1)))
            goto end;
        if (!TEST_true(SSL_set_tlsext_host_name(clientssl, non_ech_sni)))
            goto end;
        expected_inner = non_ech_sni;
        expected_outer = NULL;
    }
    if (idx == 12) {
        if (!TEST_true(SSL_ech_set_server_names(clientssl, supplied_inner,
                                                supplied_outer, 0)))
            goto end;
        if (!TEST_true(SSL_set_tlsext_host_name(clientssl, non_ech_sni)))
            goto end;
        expected_inner = non_ech_sni;
        expected_outer = supplied_outer;
    }
    if (idx == 13) {
        if (!TEST_true(SSL_set_tlsext_host_name(clientssl, non_ech_sni)))
            goto end;
        if (!TEST_true(SSL_ech_set_outer_server_name(clientssl,
                                                     NULL, 0)))
            goto end;
        expected_inner = non_ech_sni;
        expected_outer = public_name;
    }
    if (verbose)
        TEST_info("ech_in_out_test: expected I: %s, O: %s",
                  expected_inner, expected_outer);
    if (!TEST_true(create_ssl_connection(serverssl, clientssl,
                                         SSL_ERROR_NONE)))
        goto end;
    serverstatus = SSL_ech_get_status(serverssl, &sinner, &souter);
    if (verbose)
        TEST_info("ech_in_out_test: server status %d, I: %s, O: %s",
                  serverstatus, sinner, souter);
    if (!TEST_int_eq(serverstatus, SSL_ECH_STATUS_SUCCESS))
        goto end;
    /* override cert verification */
    SSL_set_verify_result(clientssl, X509_V_OK);
    clientstatus = SSL_ech_get_status(clientssl, &cinner, &couter);
    if (verbose)
        TEST_info("ech_in_out_test: client status %d, I: %s, O: %s",
                  clientstatus, cinner, couter);
    if (!TEST_int_eq(clientstatus, SSL_ECH_STATUS_SUCCESS))
        goto end;
    cres = sres = 0; /* check result vs. expected */
    if ((expected_inner == NULL && cinner == NULL)
        || (expected_inner != NULL && cinner != NULL
            && strlen(expected_inner) == strlen(cinner)
            && !strcmp(expected_inner, cinner)))
        cres = 1;
    if (!TEST_int_eq(cres, 1))
        goto end;
    if ((expected_inner == NULL && sinner == NULL)
        || (expected_inner != NULL && sinner != NULL
            && strlen(expected_inner) == strlen(sinner)
            && !strcmp(expected_inner, sinner)))
        sres = 1;
    if (!TEST_int_eq(sres, 1))
        goto end;
    cres = sres = 0;
    if ((expected_outer == NULL && couter == NULL)
        || (expected_outer != NULL && couter != NULL
            && strlen(expected_outer) == strlen(couter)
            && !strcmp(expected_outer, couter)))
        cres = 1;
    if (!TEST_int_eq(cres, 1))
        goto end;
    if ((expected_outer == NULL && souter == NULL)
        || (expected_outer != NULL && souter != NULL
            && strlen(expected_outer) == strlen(souter)
            && !strcmp(expected_outer, souter)))
        sres = 1;
    if (!TEST_int_eq(sres, 1))
        goto end;
    /* all good */
    res = 1;
end:
    OPENSSL_free(sinner);
    OPENSSL_free(souter);
    OPENSSL_free(cinner);
    OPENSSL_free(couter);
    OPENSSL_free(echkeyfile);
    OPENSSL_free(echconfig);
    SSL_free(clientssl);
    SSL_free(serverssl);
    SSL_CTX_free(cctx);
    SSL_CTX_free(sctx);
    return res;
}

/*
 * Callback called when SNI is processed on server. The arg will
 * be the expected inner SNI.
 */
static int sni_cb(SSL *ssl, int *ad, void *arg)
{
    const char* servername = NULL;
    const char* expected = (char *)arg;

    if (ssl == NULL)
        return SSL_TLSEXT_ERR_NOACK;
    servername = SSL_get_servername(ssl, TLSEXT_NAMETYPE_host_name);
    if (verbose)
        TEST_info("sni_cb: got: %s, expected: %s\n", servername, expected);
    if (strlen(servername) != strlen(expected)
        || strncmp(servername, expected, strlen(expected)))
        return SSL_TLSEXT_ERR_NOACK;
    return 1;
}

/* Test the SNI CB is called as expected, for the inner SNI */
static int ech_sni_cb_test(int idx)
{
    int res = 0;
    char *echkeyfile = NULL;
    char *echconfig = NULL;
    size_t echconfiglen = 0;
    SSL_CTX *cctx = NULL, *sctx = NULL;
    SSL *clientssl = NULL, *serverssl = NULL;
    int clientstatus, serverstatus;
    char *cinner = NULL, *couter = NULL, *sinner = NULL, *souter = NULL;
    const char *sni = "server.example";

    /* read our pre-cooked ECH PEM file */
    echkeyfile = test_mk_file_path(certsdir, "echconfig.pem");
    if (!TEST_ptr(echkeyfile))
        goto end;
    echconfig = echconfiglist_from_PEM(echkeyfile);
    if (!TEST_ptr(echconfig))
        goto end;
    echconfiglen = strlen(echconfig);
    if (!TEST_true(create_ssl_ctx_pair(libctx, TLS_server_method(),
                                       TLS_client_method(),
                                       TLS1_3_VERSION, TLS1_3_VERSION,
                                       &sctx, &cctx, cert, privkey)))
        goto end;
    if (!TEST_true(SSL_CTX_ech_set1_echconfig(cctx, (unsigned char *)echconfig,
                                              echconfiglen)))
        goto end;
    if (!TEST_true(SSL_CTX_ech_server_enable_file(sctx, echkeyfile,
                                                  SSL_ECH_USE_FOR_RETRY)))
        goto end;
    /* setup callback */
    if (!TEST_true(SSL_CTX_set_tlsext_servername_callback(sctx, sni_cb)))
        goto end;
    if (!TEST_true(SSL_CTX_set_tlsext_servername_arg(sctx, (void*) sni)))
        goto end;
    if (!TEST_true(create_ssl_objects(sctx, cctx, &serverssl,
                                      &clientssl, NULL, NULL)))
        goto end;
    if (!TEST_true(SSL_set_tlsext_host_name(clientssl, sni)))
        goto end;
    if (!TEST_true(create_ssl_connection(serverssl, clientssl,
                                         SSL_ERROR_NONE)))
        goto end;
    serverstatus = SSL_ech_get_status(serverssl, &sinner, &souter);
    if (verbose)
        TEST_info("ech_sni_cb_test: server status %d, %s, %s",
                  serverstatus, sinner, souter);
    if (!TEST_int_eq(serverstatus, SSL_ECH_STATUS_SUCCESS))
        goto end;
    /* override cert verification */
    SSL_set_verify_result(clientssl, X509_V_OK);
    clientstatus = SSL_ech_get_status(clientssl, &cinner, &couter);
    if (verbose)
        TEST_info("ech_sni_cb_test: client status %d, %s, %s",
                  clientstatus, cinner, couter);
    if (!TEST_int_eq(clientstatus, SSL_ECH_STATUS_SUCCESS))
        goto end;
    /* all good */
    res = 1;
end:
    OPENSSL_free(sinner);
    OPENSSL_free(souter);
    OPENSSL_free(cinner);
    OPENSSL_free(couter);
    OPENSSL_free(echkeyfile);
    OPENSSL_free(echconfig);
    SSL_free(clientssl);
    SSL_free(serverssl);
    SSL_CTX_free(cctx);
    SSL_CTX_free(sctx);
    return res;
}

/* Shuffle to preferred order */
enum OSSLTEST_ECH_ADD_runOrder
    {
     OSSLTEST_ECH_B64_GUESS,
     OSSLTEST_ECH_B64_BASE64,
     OSSLTEST_ECH_B64_GUESS_XS_COUNT,
     OSSLTEST_ECH_B64_GUESS_LO_COUNT,
     OSSLTEST_ECH_B64_JUNK_GUESS,

     OSSLTEST_ECH_NTESTS        /* Keep NTESTS last */
    };

static int test_ech_add(int idx)
{
    SSL_CTX *cctx = NULL, *sctx = NULL, *sctx2 = NULL;
    SSL *clientssl = NULL, *serverssl = NULL;
    int testresult = 0;        /* assume failure */
    int echcount = 0;
    int returned;
    /*
     * This ECHConfigList has 6 entries with different versions,
     * [13,10,9,13,10,13] - since our runtime no longer supports
     * version 9 or 10, we should see 3 configs loaded.
     */
    size_t echconfiglen;
    OSSL_ECH_INFO *details = NULL;
    int num_dets = 0;

    echconfiglen = sizeof(echconfig_b64_6_to_3) - 1;

    /* Generate fresh context pair for each test with TLSv1.3 as a minimum */
    if (!TEST_true(create_ssl_ctx_pair(libctx, TLS_server_method(),
                                       TLS_client_method(),
                                       TLS1_3_VERSION, TLS1_3_VERSION,
                                       &sctx2, &cctx, cert, privkey))) {
        TEST_info("test_ech_add: context creation failed for iteration %d",
                  idx);
        goto end;
    }
    if (!TEST_ptr(clientssl = SSL_new(cctx))) {
        TEST_info("test_ech_add: clientssl createion failed");
        goto end;
    }
    switch (idx) {
    case OSSLTEST_ECH_B64_GUESS:
        /* Valid echconfig */
        returned =
            SSL_ech_set1_echconfig(clientssl,
                                   (const unsigned char *)echconfig_b64_6_to_3,
                                   sizeof(echconfig_b64_6_to_3) - 1);
        if (!TEST_int_eq(returned, 1)) {
            TEST_info("OSSLTEST_ECH_B64_GUESS: failure for valid echconfig "
                      " and length\n");
            goto end;
        }
        if (!TEST_true(SSL_ech_get_info(clientssl, &details, &num_dets)))
            goto end;
        if (!TEST_int_eq(num_dets, 3)) {
            TEST_info("OSSLTEST_ECH_B64_GUESS: incorrect ECH count\n");
            goto end;
        }
        OSSL_ECH_INFO_free(details, num_dets);
        details = NULL;
        break;

    case OSSLTEST_ECH_B64_BASE64:
        /* Valid echconfig */
        returned =
            SSL_ech_set1_echconfig(clientssl,
                                   (const unsigned char *)echconfig_b64_6_to_3,
                                   sizeof(echconfig_b64_6_to_3) - 1);
        if (!TEST_int_eq(returned, 1)) {
            TEST_info("OSSLTEST_ECH_B64_BASE64: failure for valid echconfig\n");
            goto end;
        }
        if (!TEST_true(SSL_ech_get_info(clientssl, &details, &num_dets)))
            goto end;
        if (!TEST_int_eq(num_dets, 3)) {
            TEST_info("OSSLTEST_ECH_B64_BASE64: incorrect ECH count\n");
            goto end;
        }
        OSSL_ECH_INFO_free(details, num_dets);
        details = NULL;
        break;

    case OSSLTEST_ECH_B64_GUESS_XS_COUNT:
        /*
         * Valid echconfig, excess length but just by one octet
         * which will be ok since strings have that added NUL
         * octet. If the excess was >1 then the caller is the
         * one making the error.
         */
        returned =
            SSL_ech_set1_echconfig(clientssl,
                                   (const unsigned char *)echconfig_b64_6_to_3,
                                   sizeof(echconfig_b64_6_to_3));
        if (!TEST_int_ne(returned, 1)) {
            TEST_info("OSSLTEST_ECH_B64_GUESS_XS_COUNT: success despite excess "
                      "length (%d/%d)\n",
                      (int)echconfiglen + 1, (int)echconfiglen);
            goto end;
        }
        if (!TEST_true(SSL_ech_get_info(clientssl, &details, &num_dets)))
            goto end;
        if (!TEST_int_eq(num_dets, 0)) {
            TEST_info("OSSLTEST_ECH_B64_GUESS_XS_COUNT: ECH count (%d) should "
                      "be zero\n", echcount);
            goto end;
        }
        break;

    case OSSLTEST_ECH_B64_GUESS_LO_COUNT:
        /* Valid echconfig, short length */
        returned =
            SSL_ech_set1_echconfig(clientssl,
                                   echconfig_b64_6_to_3,
                                   sizeof(echconfig_b64_6_to_3) / 2);
        if (!TEST_int_ne(returned, 1)) {
            TEST_info("OSSLTEST_ECH_B64_GUESS_LO_COUNT: success despite short "
                      "length (%d/%d)\n",
                      (int)echconfiglen / 2, (int)echconfiglen);
            goto end;
        }
        break;

    case OSSLTEST_ECH_B64_JUNK_GUESS:
        /* Junk echconfig */
        returned = SSL_ech_set1_echconfig(clientssl,
                                          (unsigned char *)"DUMMDUMM;DUMMYDUMM",
                                          18);
        if (!TEST_int_ne(returned, 1)) {
            TEST_info("OSSLTEST_ECH_B64_JUNK_GUESS: junk config success\n");
            goto end;
        }
        break;

    default:
        TEST_error("Bad test index\n");
        goto end;
    }

    if (verbose)
        TEST_info("test_ech_add: success\n");
    testresult = 1;        /* explicit success */

end:
    SSL_free(serverssl);
    SSL_free(clientssl);
    SSL_CTX_free(sctx2);
    SSL_CTX_free(sctx);
    SSL_CTX_free(cctx);
    return testresult;
}

typedef enum OPTION_choice {
    OPT_ERR = -1,
    OPT_EOF = 0,
    OPT_VERBOSE,
    OPT_TEST_ENUM
} OPTION_CHOICE;

const OPTIONS *test_get_options(void)
{
    static const OPTIONS test_options[] = {
        OPT_TEST_OPTIONS_DEFAULT_USAGE,
        { "v", OPT_VERBOSE, '-', "Enable verbose mode" },
        { OPT_HELP_STR, 1, '-', "Run ECH tests\n" },
        { NULL }
    };
    return test_options;
}

#endif

static int sanity_check_fail(int idx)
{
    return 0;
}
int sech2_tried_but_not_accepted__servername_callback(SSL *s, int *al, void *arg)
{

    int servername_type = SSL_get_servername_type(s);
    const char * servername = SSL_get_servername(s, servername_type);
    if(verbose){
      fprintf(stderr, "servername_type: %i\n", servername_type);
      fprintf(stderr, "TLSEXT_NAMETYPE_host_name: %i\n", TLSEXT_NAMETYPE_host_name);
      fprintf(stderr, "servername: %s\n", servername);
    }
    return SSL_TLSEXT_ERR_OK;
}
// int sech2_tried_but_not_accepted__msg_callback(SSL *s, int *al, void *arg)
// {
// }
// - normal TLS1_3 server
// - client running SECH version 2
// - expect server to ignore inner SNI, returning valid certificate for outer SNI
static int sech2_tried_but_not_accepted(int idx)
{
    char * inner_servername = "inner.example";
    const char * expected_servername = "server.example";
    SSL_CTX *cctx = NULL, *sctx = NULL;
    if (!TEST_true(create_ssl_ctx_pair(libctx, TLS_server_method(),
                                       TLS_client_method(),
                                       TLS1_3_VERSION, TLS1_3_VERSION,
                                       &sctx, &cctx, cert, privkey)))
        return 0;
    SSL_CTX_set_sech_version(cctx, 2);
    char key[4] = {0xab, 0xab, 0xab, 0xab};
    size_t key_len = sizeof(key);
    SSL_CTX_set_sech_symmetric_key(cctx, (char*)key, key_len);
    SSL_CTX_set_sech_version(cctx, 2);
    SSL_CTX_set_sech_inner_servername(cctx, inner_servername, 0); // len = 0 -> use strlen
    // SSL_CTX_set_sech_inner_servername(...);
    SSL_CTX_set_tlsext_servername_callback(sctx, sech2_tried_but_not_accepted__servername_callback);
    SSL * serverssl = NULL;
    SSL * clientssl = NULL;
    if (!TEST_true(create_ssl_objects(sctx, cctx, &serverssl, &clientssl, NULL, NULL)))
        return 0;
    if (verbose) fprintf(stderr, "%p\n", sctx);
    if (!TEST_true(create_ssl_objects(sctx, cctx, &serverssl,
                                      &clientssl, NULL, NULL))) return 0;
    if (!TEST_true(SSL_set_tlsext_host_name(clientssl, expected_servername))) return 0;
    if (!TEST_true(create_ssl_connection(serverssl, clientssl, SSL_ERROR_NONE))) return 0;

    // confirm that the returned certificate is for the 'outer' server.example
    X509 * server_certificate = SSL_get_peer_certificate(clientssl);
    X509 * client_certificate = SSL_get_certificate(clientssl);
    if(verbose) X509_print_ex_fp(stderr, server_certificate, 0, 0);
    if(server_certificate == NULL) {
        // shouldn't happen?
        return 0;
    }
    int check_host = X509_check_host(server_certificate, expected_servername, 0, 0, NULL);
    if(check_host != 1) {
        return 0;
    }
    if(client_certificate == NULL) { /* that's fine */ }

    X509_NAME *verified_server_name = X509_get_subject_name(server_certificate);

    if(!X509_NAME_print_ex_fp(stderr, verified_server_name, 0, 0)) {
        return 0;
    };
    char*name = X509_NAME_oneline(verified_server_name, NULL, 0); // buf=NULL -> size=0 is ignored
    if(name == NULL) {
        return 0;
    }

    fprintf(stderr, "\n%i", name[0]);
    fprintf(stderr, "\n%s\n", name);

    int cmp = strcmp("/CN=server.example", name);
    fprintf(stderr, "strcmp(\"/CN=server.example\",\"%s\") = %i\n", name ,cmp);
    if(cmp == 0)  return 1;
    return 0;
}

static int sech2_sanity_check_certs(int idx)
{
    // char * inner_cert = test_mk_file_path(certsdir, "inner.crt");
    // char * inner_key  = test_mk_file_path(certsdir, "inner.key");
    char * outer_cert = test_mk_file_path(certsdir, "outer.crt");
    char * outer_key  = test_mk_file_path(certsdir, "outer.key");
    char * inner_servername = "inner.com";
    char * outer_servername = "outer.com";
    SSL_CTX *cctx = NULL, *sctx = NULL;
    if (!TEST_true(create_ssl_ctx_pair(libctx, TLS_server_method(),
                                       TLS_client_method(),
                                       TLS1_3_VERSION, TLS1_3_VERSION,
                                       &sctx, &cctx, outer_cert, outer_key)))
        return 0;
    SSL_CTX_set_sech_version(cctx, 2);
    char key[4] = {0xab, 0xab, 0xab, 0xab};
    size_t key_len = sizeof(key);
    SSL_CTX_set_sech_symmetric_key(cctx, (char*)key, key_len);
    SSL_CTX_set_sech_version(cctx, 2);
    SSL_CTX_set_sech_inner_servername(cctx, inner_servername, 0); // len = 0 -> use strlen
    SSL_CTX_set_sech_symmetric_key(sctx, (char*)key, key_len);
    SSL_CTX_set_sech_version(sctx, 2);
    SSL_CTX_set_sech_inner_servername(sctx, inner_servername, 0); // len = 0 -> use strlen
    // SSL_CTX_set_sech_inner_servername(...);
    SSL * serverssl = SSL_new(sctx);
    SSL * clientssl = SSL_new(cctx);
    SSL_CTX_set_tlsext_servername_callback(sctx, sech2_tried_but_not_accepted__servername_callback);
    if (!TEST_true(create_ssl_objects(sctx, cctx, &serverssl,
                                      &clientssl, NULL, NULL))) return 0;
    if (!TEST_true(SSL_set_tlsext_host_name(clientssl, outer_servername))) return 0;
    if (!TEST_true(create_ssl_connection(serverssl, clientssl, SSL_ERROR_NONE))) return 0;

    // confirm that the returned certificate is for the 'outer' server.example
    X509 * server_certificate = SSL_get_peer_certificate(clientssl);
    if(verbose) X509_print_ex_fp(stderr, server_certificate, 0, 0);
    if(server_certificate == NULL) {
        // shouldn't happen?
        return 0;
    }
    int check_host = X509_check_host(server_certificate, outer_servername, 0, 0, NULL);
    if(check_host != 1) {
        return 0;
    }
    return 1;
}

int sech2_roundtrip_accept__servername_cb(SSL *s, int *al, void *arg)
{
    char * inner_sni = NULL;
    char * outer_sni = NULL;
    SSL_CTX * inner_ctx = (SSL_CTX *) arg;
    char * servername = SSL_get_servername(s, TLSEXT_NAMETYPE_host_name);
    int sechrv = SSL_sech_get_status(s, &inner_sni, &outer_sni);

    if(servername != NULL && sechrv == SSL_SECH_STATUS_SUCCESS)
    {
      int check_host = X509_check_host(inner_ctx->cert, servername, 0, 0, NULL);
      if(check_host == 1)
      {
          fprintf(stderr, "sech2_roundtrip_accept__servername_cb: switching context\n");
          SSL_set_SSL_CTX(s, inner_ctx);
      } else
      {
          fprintf(stderr, "sech2_roundtrip_accept__servername_cb: using main context\n");
      }
    }

    fprintf(stderr, "inner_ctx set\n");
    return 1;
}

static int sech2_roundtrip_accept(int idx)
{
    char * inner_cert = test_mk_file_path(certsdir, "inner.crt");
    char * inner_key  = test_mk_file_path(certsdir, "inner.key");
    char * outer_cert = test_mk_file_path(certsdir, "outer.crt");
    char * outer_key  = test_mk_file_path(certsdir, "outer.key");
    char * inner_servername = "inner.com";
    char * outer_servername = "outer.com";
    SSL_CTX *cctx = NULL, *sctx = NULL;
<<<<<<< HEAD
=======
    SSL_CTX *inner_sctx = NULL;
    inner_sctx = SSL_CTX_new_ex(libctx, NULL, TLS_server_method());
    if(!TEST_ptr(inner_sctx)) return 0; // TODO cleanup/free
    SSL_CTX_set_min_proto_version(inner_sctx, TLS1_3_VERSION);
    SSL_CTX_set_max_proto_version(inner_sctx, TLS1_3_VERSION);
    if(!TEST_int_eq(SSL_CTX_use_certificate_file(inner_sctx, inner_cert, SSL_FILETYPE_PEM), 1)) return 0; // TODO cleanup/free
                                                                             if(!TEST_int_eq(SSL_CTX_use_PrivateKey_file(inner_sctx, inner_key, SSL_FILETYPE_PEM), 1)) return 0; // TODO cleanup/free
                                                                             if(!TEST_int_eq(SSL_CTX_check_private_key(inner_sctx), 1)) return 0; // TODO cleanup/free

    if(verbose) fprintf(stderr, "inner_sctx private key checked\n");

//     // let's read the inner certificate
//     BIO *in;
//     X509 *x = NULL, *cert = NULL;
//     in = BIO_new(BIO_s_file());
//     if(in == NULL)                              return 0;
//     if(BIO_read_filename(in, inner_cert) <= 0)  return 0;
//     x = X509_new_ex(sctx->libctx, sctx->propq);
//     if(x == NULL)                               return 1;
//     cert = PEM_read_bio_X509(in, &x, sctx->default_passwd_callback, sctx->default_passwd_callback_userdata);
//     if(cert == NULL) return 0;



>>>>>>> dfd6693a
    if (!TEST_true(create_ssl_ctx_pair(libctx, TLS_server_method(),
                                       TLS_client_method(),
                                       TLS1_3_VERSION, TLS1_3_VERSION,
                                       &sctx, &cctx, outer_cert, outer_key)))
        return 0;
<<<<<<< HEAD
=======

    if (!TEST_true(SSL_CTX_set_tlsext_servername_callback(sctx, sech2_roundtrip_accept__servername_cb))) return 0;
    if (!TEST_true(SSL_CTX_set_tlsext_servername_arg(sctx, (void*) inner_sctx))) return 0;
    SSL_CTX_set_sech_inner_certificate_file(sctx, inner_cert, SSL_FILETYPE_PEM);
    SSL_CTX_set_sech_inner_PrivateKey_file(sctx, inner_key, SSL_FILETYPE_PEM);
>>>>>>> dfd6693a
    SSL_CTX_set_sech_version(cctx, 2);
    char key[4] = {0xab, 0xab, 0xab, 0xab};
    size_t key_len = sizeof(key);
    SSL_CTX_set_sech_symmetric_key(cctx, (char*)key, key_len);
    SSL_CTX_set_sech_version(cctx, 2);
    SSL_CTX_set_sech_inner_servername(cctx, inner_servername, 0); // len = 0 -> use strlen
    SSL_CTX_set_sech_symmetric_key(sctx, (char*)key, key_len);
    SSL_CTX_set_sech_version(sctx, 2);
    SSL_CTX_set_sech_inner_servername(sctx, inner_servername, 0); // len = 0 -> use strlen
    // SSL_CTX_set_sech_inner_cert_and_key_files(sctx, inner_cert, inner_key);
    SSL * serverssl = NULL;
    SSL * clientssl = NULL;
    if (!TEST_true(create_ssl_objects(sctx, cctx, &serverssl, &clientssl, NULL, NULL)))                              return 0;
    if (!TEST_true(SSL_set_tlsext_host_name(clientssl, outer_servername)))                                           return 0;
    if (!TEST_true(create_ssl_connection(serverssl, clientssl, SSL_ERROR_NONE)))                                     return 0;
    X509 * server_certificate = SSL_get_peer_certificate(clientssl);
    if(verbose) X509_print_ex_fp(stderr, server_certificate, 0, 0);
    if(server_certificate == NULL) return 0;
    int check_host = X509_check_host(server_certificate, inner_servername, 0, 0, NULL);
    if(check_host != 1) {
        if(verbose)
            TEST_info("sech2_roundtrip_accept got wrong outer_servername: expected %s: check_host=%i\n", inner_servername, check_host);
        return 0;
    }

    char * client_inner_sni = NULL, * client_outer_sni = NULL;
    char * server_inner_sni = NULL, * server_outer_sni = NULL;
    int client_status = SSL_sech_get_status(clientssl, &client_inner_sni, &client_outer_sni);
    int server_status = SSL_sech_get_status(serverssl, &server_inner_sni, &server_outer_sni);
    if(!TEST_int_eq(client_status, SSL_SECH_STATUS_SUCCESS)) return 0;
    if(!TEST_int_eq(server_status, SSL_SECH_STATUS_SUCCESS)) return 0;
    return 1;
}


int setup_tests(void)
{
#ifndef OPENSSL_NO_ECH
    OPTION_CHOICE o;
    int suite_combos;

    while ((o = opt_next()) != OPT_EOF) {
        switch (o) {
        case OPT_VERBOSE:
            verbose = 1;
            break;
        case OPT_TEST_CASES:
            break;
        default:
            return 0;
        }
    }
    certsdir = test_get_argument(0);
    if (certsdir == NULL)
        certsdir = DEF_CERTS_DIR;
    cert = test_mk_file_path(certsdir, "echserver.pem");
    if (cert == NULL)
        goto err;
    privkey = test_mk_file_path(certsdir, "echserver.key");
    if (privkey == NULL)
        goto err;
    rootcert = test_mk_file_path(certsdir, "rootcert.pem");
    if (rootcert == NULL)
        goto err;
    bio_stdout = BIO_new_fp(stdout, BIO_NOCLOSE | BIO_FP_TEXT);
    bio_null = BIO_new(BIO_s_mem());
    ADD_TEST(tls_version_test);
    ADD_ALL_TESTS(basic_echconfig, 2);
    ADD_ALL_TESTS(extended_echconfig, 2);
    ADD_ALL_TESTS(ech_roundtrip_test, 2);
    ADD_ALL_TESTS(test_ech_add, OSSLTEST_ECH_NTESTS);
    ADD_ALL_TESTS(test_ech_find, OSSL_NELEM(test_echconfigs));
    /*
     * test a roundtrip for all suites, the test iteration
     * number is split into kem, kdf and aead string indices
     * to select the specific suite for that iteration
     */
    suite_combos = OSSL_NELEM(kem_str_list) * OSSL_NELEM(kdf_str_list)
        * OSSL_NELEM(aead_str_list);
    ADD_ALL_TESTS(test_ech_suites, suite_combos);
    ADD_ALL_TESTS(test_ech_hrr, suite_combos);
    ADD_ALL_TESTS(test_ech_early, suite_combos);
    ADD_ALL_TESTS(ech_custom_test, suite_combos);
    ADD_ALL_TESTS(ech_grease_test, 3);
    ADD_ALL_TESTS(ech_in_out_test, 14);
    ADD_ALL_TESTS(ech_wrong_pub_test, 3);
    ADD_ALL_TESTS(ech_tls12_with_ech_test, 1);
    ADD_ALL_TESTS(ech_sni_cb_test, 1);
    ADD_ALL_TESTS(sanity_check_fail, 1);
    ADD_ALL_TESTS(sech2_tried_but_not_accepted, 1);
    ADD_ALL_TESTS(sech2_sanity_check_certs, 1);
    ADD_ALL_TESTS(sech2_roundtrip_accept, 10);
    ADD_ALL_TESTS(ech_server_normal_client, 1);
    return 1;
err:
    return 0;
#endif
    return 1;
}

void cleanup_tests(void)
{
#ifndef OPENSSL_NO_ECH
    BIO_free(bio_null);
    BIO_free(bio_stdout);
    OPENSSL_free(cert);
    OPENSSL_free(privkey);
    OPENSSL_free(rootcert);
#endif
}<|MERGE_RESOLUTION|>--- conflicted
+++ resolved
@@ -38,6 +38,16 @@
 static char *privkey = NULL;
 static char *rootcert = NULL;
 static int verbose = 0;
+
+
+X509 * load_cert(char*cert_file) {
+    X509*cert = NULL;
+    FILE*file = fopen(cert_file, "r");
+    if(!file) return NULL;
+    cert = PEM_read_X509(file, NULL, NULL, NULL);
+    fclose(file);
+    return cert;
+}
 
 /*
  * ECHConfigList test vectors - the first set are
@@ -2447,7 +2457,6 @@
     SSL_CTX_set_sech_symmetric_key(cctx, (char*)key, key_len);
     SSL_CTX_set_sech_version(cctx, 2);
     SSL_CTX_set_sech_inner_servername(cctx, inner_servername, 0); // len = 0 -> use strlen
-    // SSL_CTX_set_sech_inner_servername(...);
     SSL_CTX_set_tlsext_servername_callback(sctx, sech2_tried_but_not_accepted__servername_callback);
     SSL * serverssl = NULL;
     SSL * clientssl = NULL;
@@ -2538,21 +2547,28 @@
     return 1;
 }
 
+typedef struct {
+    X509 * inner_cert;
+    SSL_CTX * inner_ctx;
+} SECH_SERVERNAME_ARG;
+
 int sech2_roundtrip_accept__servername_cb(SSL *s, int *al, void *arg)
 {
+    fprintf(stderr, "sech2_roundtrip_accept__servername_cb\n");
     char * inner_sni = NULL;
     char * outer_sni = NULL;
-    SSL_CTX * inner_ctx = (SSL_CTX *) arg;
-    char * servername = SSL_get_servername(s, TLSEXT_NAMETYPE_host_name);
-    int sechrv = SSL_sech_get_status(s, &inner_sni, &outer_sni);
-
+    SECH_SERVERNAME_ARG * servername_arg = (SECH_SERVERNAME_ARG*) arg;
+    const char * servername = SSL_get_servername(s, TLSEXT_NAMETYPE_host_name);
+    int sechrv = SSL_get_sech_status(s, &inner_sni, &outer_sni);
+    if(verbose) fprintf(stderr, "sechrv: %i\n", sechrv);
+    if(verbose) fprintf(stderr, "servername: %s\n", servername);
     if(servername != NULL && sechrv == SSL_SECH_STATUS_SUCCESS)
     {
-      int check_host = X509_check_host(inner_ctx->cert, servername, 0, 0, NULL);
+      int check_host = X509_check_host(servername_arg->inner_cert, servername, 0, 0, NULL);
       if(check_host == 1)
       {
           fprintf(stderr, "sech2_roundtrip_accept__servername_cb: switching context\n");
-          SSL_set_SSL_CTX(s, inner_ctx);
+          SSL_set_SSL_CTX(s, servername_arg->inner_ctx);
       } else
       {
           fprintf(stderr, "sech2_roundtrip_accept__servername_cb: using main context\n");
@@ -2565,53 +2581,46 @@
 
 static int sech2_roundtrip_accept(int idx)
 {
-    char * inner_cert = test_mk_file_path(certsdir, "inner.crt");
-    char * inner_key  = test_mk_file_path(certsdir, "inner.key");
-    char * outer_cert = test_mk_file_path(certsdir, "outer.crt");
-    char * outer_key  = test_mk_file_path(certsdir, "outer.key");
+    char * inner_cert_file = test_mk_file_path(certsdir, "inner.crt");
+    char * inner_key_file  = test_mk_file_path(certsdir, "inner.key");
+    char * outer_cert_file = test_mk_file_path(certsdir, "outer.crt");
+    char * outer_key_file  = test_mk_file_path(certsdir, "outer.key");
     char * inner_servername = "inner.com";
     char * outer_servername = "outer.com";
+    X509 * inner_cert = load_cert(inner_cert_file);
+    if(inner_cert == NULL) return 0;
+
+    if(verbose) {
+      X509_NAME *subject = X509_get_subject_name(inner_cert);
+      if (subject) {
+          char *subject_str = X509_NAME_oneline(subject, NULL, 0);
+          if (subject_str) {
+              printf("Inner certificate subject: %s\n", subject_str);
+              OPENSSL_free(subject_str);
+          }
+      }
+    }
+
+
     SSL_CTX *cctx = NULL, *sctx = NULL;
-<<<<<<< HEAD
-=======
     SSL_CTX *inner_sctx = NULL;
     inner_sctx = SSL_CTX_new_ex(libctx, NULL, TLS_server_method());
     if(!TEST_ptr(inner_sctx)) return 0; // TODO cleanup/free
+    SECH_SERVERNAME_ARG servername_arg = {.inner_cert=inner_cert, .inner_ctx=inner_sctx}; 
     SSL_CTX_set_min_proto_version(inner_sctx, TLS1_3_VERSION);
     SSL_CTX_set_max_proto_version(inner_sctx, TLS1_3_VERSION);
-    if(!TEST_int_eq(SSL_CTX_use_certificate_file(inner_sctx, inner_cert, SSL_FILETYPE_PEM), 1)) return 0; // TODO cleanup/free
-                                                                             if(!TEST_int_eq(SSL_CTX_use_PrivateKey_file(inner_sctx, inner_key, SSL_FILETYPE_PEM), 1)) return 0; // TODO cleanup/free
-                                                                             if(!TEST_int_eq(SSL_CTX_check_private_key(inner_sctx), 1)) return 0; // TODO cleanup/free
+    if(!TEST_int_eq(SSL_CTX_use_certificate(inner_sctx, inner_cert), 1)) return 0; // TODO cleanup/free
+    if(!TEST_int_eq(SSL_CTX_use_PrivateKey_file(inner_sctx, inner_key_file, SSL_FILETYPE_PEM), 1)) return 0; // TODO cleanup/free
+    if(!TEST_int_eq(SSL_CTX_check_private_key(inner_sctx), 1)) return 0; // TODO cleanup/free
 
     if(verbose) fprintf(stderr, "inner_sctx private key checked\n");
-
-//     // let's read the inner certificate
-//     BIO *in;
-//     X509 *x = NULL, *cert = NULL;
-//     in = BIO_new(BIO_s_file());
-//     if(in == NULL)                              return 0;
-//     if(BIO_read_filename(in, inner_cert) <= 0)  return 0;
-//     x = X509_new_ex(sctx->libctx, sctx->propq);
-//     if(x == NULL)                               return 1;
-//     cert = PEM_read_bio_X509(in, &x, sctx->default_passwd_callback, sctx->default_passwd_callback_userdata);
-//     if(cert == NULL) return 0;
-
-
-
->>>>>>> dfd6693a
     if (!TEST_true(create_ssl_ctx_pair(libctx, TLS_server_method(),
                                        TLS_client_method(),
                                        TLS1_3_VERSION, TLS1_3_VERSION,
-                                       &sctx, &cctx, outer_cert, outer_key)))
+                                       &sctx, &cctx, outer_cert_file, outer_key_file)))
         return 0;
-<<<<<<< HEAD
-=======
-
     if (!TEST_true(SSL_CTX_set_tlsext_servername_callback(sctx, sech2_roundtrip_accept__servername_cb))) return 0;
-    if (!TEST_true(SSL_CTX_set_tlsext_servername_arg(sctx, (void*) inner_sctx))) return 0;
-    SSL_CTX_set_sech_inner_certificate_file(sctx, inner_cert, SSL_FILETYPE_PEM);
-    SSL_CTX_set_sech_inner_PrivateKey_file(sctx, inner_key, SSL_FILETYPE_PEM);
->>>>>>> dfd6693a
+    if (!TEST_true(SSL_CTX_set_tlsext_servername_arg(sctx, (void*) &servername_arg))) return 0;
     SSL_CTX_set_sech_version(cctx, 2);
     char key[4] = {0xab, 0xab, 0xab, 0xab};
     size_t key_len = sizeof(key);
@@ -2621,7 +2630,107 @@
     SSL_CTX_set_sech_symmetric_key(sctx, (char*)key, key_len);
     SSL_CTX_set_sech_version(sctx, 2);
     SSL_CTX_set_sech_inner_servername(sctx, inner_servername, 0); // len = 0 -> use strlen
-    // SSL_CTX_set_sech_inner_cert_and_key_files(sctx, inner_cert, inner_key);
+    SSL * serverssl = NULL;
+    SSL * clientssl = NULL;
+    if (!TEST_true(create_ssl_objects(sctx, cctx, &serverssl, &clientssl, NULL, NULL)))                              return 0;
+    if (!TEST_true(SSL_set_tlsext_host_name(clientssl, outer_servername)))                                           return 0;
+    if (!TEST_true(create_ssl_connection(serverssl, clientssl, SSL_ERROR_NONE)))                                     return 0;
+    X509 * server_certificate = SSL_get_peer_certificate(clientssl);
+    // if(verbose) X509_print_ex_fp(stderr, server_certificate, 0, 0);
+    if(server_certificate == NULL) return 0;
+    int check_host = X509_check_host(server_certificate, inner_servername, 0, 0, NULL);
+    if(check_host != 1) {
+        if(verbose)
+            TEST_info("sech2_roundtrip_accept got wrong outer_servername: expected %s: check_host=%i\n", inner_servername, check_host);
+        return 0;
+    }
+
+    char * client_inner_sni = NULL, * client_outer_sni = NULL;
+    char * server_inner_sni = NULL, * server_outer_sni = NULL;
+    int client_status = SSL_get_sech_status(clientssl, &client_inner_sni, &client_outer_sni);
+    int server_status = SSL_get_sech_status(serverssl, &server_inner_sni, &server_outer_sni);
+    if(!TEST_int_eq(client_status, SSL_SECH_STATUS_SUCCESS)) return 0;
+    if(!TEST_int_eq(server_status, SSL_SECH_STATUS_SUCCESS)) return 0;
+    return 1;
+}
+
+int sech2_roundtrip_wrong_key__servername_cb(SSL *s, int *al, void *arg)
+{
+    fprintf(stderr, "sech2_roundtrip_wrong_key__servername_cb\n");
+    char * inner_sni = NULL;
+    char * outer_sni = NULL;
+    SECH_SERVERNAME_ARG * servername_arg = (SECH_SERVERNAME_ARG*) arg;
+    const char * servername = SSL_get_servername(s, TLSEXT_NAMETYPE_host_name);
+    int sechrv = SSL_get_sech_status(s, &inner_sni, &outer_sni);
+    if(verbose) fprintf(stderr, "sechrv: %i\n", sechrv);
+    if(servername != NULL && sechrv == SSL_SECH_STATUS_SUCCESS)
+    {
+      int check_host = X509_check_host(servername_arg->inner_cert, servername, 0, 0, NULL);
+      if(check_host == 1)
+      {
+          fprintf(stderr, "sech2_roundtrip_wrong_key__servername_cb: switching context\n");
+          SSL_set_SSL_CTX(s, servername_arg->inner_ctx);
+      } else
+      {
+          fprintf(stderr, "sech2_roundtrip_wrong_key__servername_cb: using main context\n");
+      }
+    }
+
+    fprintf(stderr, "inner_ctx set\n");
+    return 1;
+}
+
+static int sech2_roundtrip_wrong_key(int idx)
+{
+    char * inner_cert_file = test_mk_file_path(certsdir, "inner.crt");
+    char * inner_key_file  = test_mk_file_path(certsdir, "inner.key");
+    char * outer_cert_file = test_mk_file_path(certsdir, "outer.crt");
+    char * outer_key_file  = test_mk_file_path(certsdir, "outer.key");
+    char * inner_servername = "inner.com";
+    char * outer_servername = "outer.com";
+    X509 * inner_cert = load_cert(inner_cert_file);
+    if(inner_cert == NULL) return 0;
+
+    if(verbose) {
+      X509_NAME *subject = X509_get_subject_name(inner_cert);
+      if (subject) {
+          char *subject_str = X509_NAME_oneline(subject, NULL, 0);
+          if (subject_str) {
+              printf("Inner certificate subject: %s\n", subject_str);
+              OPENSSL_free(subject_str);
+          }
+      }
+    }
+
+
+    SSL_CTX *cctx = NULL, *sctx = NULL;
+    SSL_CTX *inner_sctx = NULL;
+    inner_sctx = SSL_CTX_new_ex(libctx, NULL, TLS_server_method());
+    if(!TEST_ptr(inner_sctx)) return 0; // TODO cleanup/free
+    SECH_SERVERNAME_ARG servername_arg = {.inner_cert=inner_cert, .inner_ctx=inner_sctx}; 
+    SSL_CTX_set_min_proto_version(inner_sctx, TLS1_3_VERSION);
+    SSL_CTX_set_max_proto_version(inner_sctx, TLS1_3_VERSION);
+    if(!TEST_int_eq(SSL_CTX_use_certificate(inner_sctx, inner_cert), 1)) return 0; // TODO cleanup/free
+    if(!TEST_int_eq(SSL_CTX_use_PrivateKey_file(inner_sctx, inner_key_file, SSL_FILETYPE_PEM), 1)) return 0; // TODO cleanup/free
+    if(!TEST_int_eq(SSL_CTX_check_private_key(inner_sctx), 1)) return 0; // TODO cleanup/free
+
+    if(verbose) fprintf(stderr, "inner_sctx private key checked\n");
+    if (!TEST_true(create_ssl_ctx_pair(libctx, TLS_server_method(),
+                                       TLS_client_method(),
+                                       TLS1_3_VERSION, TLS1_3_VERSION,
+                                       &sctx, &cctx, outer_cert_file, outer_key_file)))
+        return 0;
+    if (!TEST_true(SSL_CTX_set_tlsext_servername_callback(sctx, sech2_roundtrip_wrong_key__servername_cb))) return 0;
+    if (!TEST_true(SSL_CTX_set_tlsext_servername_arg(sctx, (void*) &servername_arg))) return 0;
+    SSL_CTX_set_sech_version(cctx, 2);
+    char key[4] = {0xab, 0xab, 0xab, 0xab};
+    size_t key_len = sizeof(key);
+    SSL_CTX_set_sech_symmetric_key(cctx, (char*)key, key_len);
+    SSL_CTX_set_sech_version(cctx, 2);
+    SSL_CTX_set_sech_inner_servername(cctx, inner_servername, 0); // len = 0 -> use strlen
+    SSL_CTX_set_sech_symmetric_key(sctx, (char*)key, key_len);
+    SSL_CTX_set_sech_version(sctx, 2);
+    SSL_CTX_set_sech_inner_servername(sctx, inner_servername, 0); // len = 0 -> use strlen
     SSL * serverssl = NULL;
     SSL * clientssl = NULL;
     if (!TEST_true(create_ssl_objects(sctx, cctx, &serverssl, &clientssl, NULL, NULL)))                              return 0;
@@ -2633,19 +2742,18 @@
     int check_host = X509_check_host(server_certificate, inner_servername, 0, 0, NULL);
     if(check_host != 1) {
         if(verbose)
-            TEST_info("sech2_roundtrip_accept got wrong outer_servername: expected %s: check_host=%i\n", inner_servername, check_host);
+            TEST_info("sech2_roundtrip_wrong_key got wrong outer_servername: expected %s: check_host=%i\n", inner_servername, check_host);
         return 0;
     }
 
     char * client_inner_sni = NULL, * client_outer_sni = NULL;
     char * server_inner_sni = NULL, * server_outer_sni = NULL;
-    int client_status = SSL_sech_get_status(clientssl, &client_inner_sni, &client_outer_sni);
-    int server_status = SSL_sech_get_status(serverssl, &server_inner_sni, &server_outer_sni);
+    int client_status = SSL_get_sech_status(clientssl, &client_inner_sni, &client_outer_sni);
+    int server_status = SSL_get_sech_status(serverssl, &server_inner_sni, &server_outer_sni);
     if(!TEST_int_eq(client_status, SSL_SECH_STATUS_SUCCESS)) return 0;
     if(!TEST_int_eq(server_status, SSL_SECH_STATUS_SUCCESS)) return 0;
     return 1;
 }
-
 
 int setup_tests(void)
 {
@@ -2703,7 +2811,8 @@
     ADD_ALL_TESTS(sanity_check_fail, 1);
     ADD_ALL_TESTS(sech2_tried_but_not_accepted, 1);
     ADD_ALL_TESTS(sech2_sanity_check_certs, 1);
-    ADD_ALL_TESTS(sech2_roundtrip_accept, 10);
+    ADD_ALL_TESTS(sech2_roundtrip_accept, 1);
+    ADD_ALL_TESTS(sech2_roundtrip_wrong_key, 1);
     ADD_ALL_TESTS(ech_server_normal_client, 1);
     return 1;
 err:
