/*
 * Copyright 1995-2024 The OpenSSL Project Authors. All Rights Reserved.
 * Copyright (c) 2002, Oracle and/or its affiliates. All rights reserved
 * Copyright 2005 Nokia. All rights reserved.
 *
 * Licensed under the Apache License 2.0 (the "License").  You may not use
 * this file except in compliance with the License.  You can obtain a copy
 * in the file LICENSE in the source distribution or at
 * https://www.openssl.org/source/license.html
 */

#include <ctype.h>
#include <stdio.h>
#include <stdlib.h>
#include <string.h>
#if defined(_WIN32)
/* Included before async.h to avoid some warnings */
# include <windows.h>
#endif

#include <openssl/e_os2.h>
#include <openssl/async.h>
#include <openssl/ssl.h>
#include <openssl/decoder.h>

#ifndef OPENSSL_NO_ECH
# ifndef PATH_MAX
#  define PATH_MAX 4096
# endif
/* to use tracing, if configured and requested */
# ifndef OPENSSL_NO_SSL_TRACE
#  include <openssl/trace.h>
# endif
# if !defined(_WIN32)
/* for what's otherwise sockaddr stuff  */
#  include <netinet/in.h>
#  include <sys/socket.h>
#  include <arpa/inet.h>
#  include <netdb.h>
# endif
/* for timing in some TRACE statements */
# include <time.h>
#endif

#ifndef OPENSSL_NO_SOCK

/*
 * With IPv6, it looks like Digital has mixed up the proper order of
 * recursive header file inclusion, resulting in the compiler complaining
 * that u_int isn't defined, but only if _POSIX_C_SOURCE is defined, which is
 * needed to have fileno() declared correctly...  So let's define u_int
 */
#if defined(OPENSSL_SYS_VMS_DECC) && !defined(__U_INT)
# define __U_INT
typedef unsigned int u_int;
#endif

#include <openssl/bn.h>
#include "apps.h"
#include "progs.h"
#include <openssl/err.h>
#include <openssl/pem.h>
#include <openssl/x509.h>
#include <openssl/rand.h>
#include <openssl/ocsp.h>
#ifndef OPENSSL_NO_DH
# include <openssl/dh.h>
#endif
#include <openssl/rsa.h>
#include "s_apps.h"
#include "timeouts.h"
#ifdef CHARSET_EBCDIC
#include <openssl/ebcdic.h>
#endif
#include "internal/sockets.h"
#ifndef OPENSSL_NO_ECH
# include <openssl/x509v3.h>
#endif

#ifndef OPENSSL_NO_ECH
/*
 * A lack of padding can expose information intended to be hidden via ECH,
 * e.g. if only two inner CH SNI values were in live use. In that case we
 * pad the Certificate, CertificateVerify and EncryptedExtensions handshake
 * messages from the server. These are the  minimum lengths to which those
 * will be padded in that case.
 */
# define ECH_CERTSPECIFIC_MIN 1808
# define ECH_CERTVERSPECIFIC_MIN 480
# define ECH_ENCEXTSPECIFIC_MIN 32
#endif

static int not_resumable_sess_cb(SSL *s, int is_forward_secure);
static int sv_body(int s, int stype, int prot, unsigned char *context);
static int www_body(int s, int stype, int prot, unsigned char *context);
static int rev_body(int s, int stype, int prot, unsigned char *context);
static void close_accept_socket(void);
static int init_ssl_connection(SSL *s);
static void print_stats(BIO *bp, SSL_CTX *ctx);
static int generate_session_id(SSL *ssl, unsigned char *id,
                               unsigned int *id_len);
static void init_session_cache_ctx(SSL_CTX *sctx);
static void free_sessions(void);
static void print_connection_info(SSL *con);

#ifndef OPENSSL_NO_ECH
static unsigned int ech_print_cb(SSL *s, const char *str);
# ifndef OPENSSL_NO_SSL_TRACE
static size_t ech_trace_cb(const char *buf, size_t cnt,
                           int category, int cmd, void *vdata);
# endif
#endif

static const int bufsize = 16 * 1024;
static int accept_socket = -1;

#define TEST_CERT       "server.pem"
#define TEST_CERT2      "server2.pem"

static int s_nbio = 0;
static int s_nbio_test = 0;
static int s_crlf = 0;
static SSL_CTX *ctx = NULL;
static SSL_CTX *ctx2 = NULL;
static int www = 0;

static BIO *bio_s_out = NULL;
static BIO *bio_s_msg = NULL;
static int s_debug = 0;
static int s_tlsextdebug = 0;
static int s_msg = 0;
static int s_quiet = 0;
static int s_ign_eof = 0;
static int s_brief = 0;

static char *keymatexportlabel = NULL;
static int keymatexportlen = 20;

static int async = 0;

static int use_sendfile = 0;
static int use_zc_sendfile = 0;

static const char *session_id_prefix = NULL;

static const unsigned char cert_type_rpk[] = { TLSEXT_cert_type_rpk, TLSEXT_cert_type_x509 };
static int enable_client_rpk = 0;

#ifndef OPENSSL_NO_DTLS
static int enable_timeouts = 0;
static long socket_mtu;
#endif

/*
 * We define this but make it always be 0 in no-dtls builds to simplify the
 * code.
 */
static int dtlslisten = 0;
static int stateless = 0;

static int early_data = 0;
static SSL_SESSION *psksess = NULL;

static char *psk_identity = "Client_identity";
char *psk_key = NULL;           /* by default PSK is not used */

static char http_server_binmode = 0; /* for now: 0/1 = default/binary */

#ifndef OPENSSL_NO_PSK
static unsigned int psk_server_cb(SSL *ssl, const char *identity,
                                  unsigned char *psk,
                                  unsigned int max_psk_len)
{
    long key_len = 0;
    unsigned char *key;

    if (s_debug)
        BIO_printf(bio_s_out, "psk_server_cb\n");

    if (!SSL_is_dtls(ssl) && SSL_version(ssl) >= TLS1_3_VERSION) {
        /*
         * This callback is designed for use in (D)TLSv1.2 (or below). It is
         * possible to use a single callback for all protocol versions - but it
         * is preferred to use a dedicated callback for TLSv1.3. For TLSv1.3 we
         * have psk_find_session_cb.
         */
        return 0;
    }

    if (identity == NULL) {
        BIO_printf(bio_err, "Error: client did not send PSK identity\n");
        goto out_err;
    }
    if (s_debug)
        BIO_printf(bio_s_out, "identity_len=%d identity=%s\n",
                   (int)strlen(identity), identity);

    /* here we could lookup the given identity e.g. from a database */
    if (strcmp(identity, psk_identity) != 0) {
        BIO_printf(bio_s_out, "PSK warning: client identity not what we expected"
                   " (got '%s' expected '%s')\n", identity, psk_identity);
    } else {
      if (s_debug)
        BIO_printf(bio_s_out, "PSK client identity found\n");
    }

    /* convert the PSK key to binary */
    key = OPENSSL_hexstr2buf(psk_key, &key_len);
    if (key == NULL) {
        BIO_printf(bio_err, "Could not convert PSK key '%s' to buffer\n",
                   psk_key);
        return 0;
    }
    if (key_len > (int)max_psk_len) {
        BIO_printf(bio_err,
                   "psk buffer of callback is too small (%d) for key (%ld)\n",
                   max_psk_len, key_len);
        OPENSSL_free(key);
        return 0;
    }

    memcpy(psk, key, key_len);
    OPENSSL_free(key);

    if (s_debug)
        BIO_printf(bio_s_out, "fetched PSK len=%ld\n", key_len);
    return key_len;
 out_err:
    if (s_debug)
        BIO_printf(bio_err, "Error in PSK server callback\n");
    (void)BIO_flush(bio_err);
    (void)BIO_flush(bio_s_out);
    return 0;
}
#endif

static int psk_find_session_cb(SSL *ssl, const unsigned char *identity,
                               size_t identity_len, SSL_SESSION **sess)
{
    SSL_SESSION *tmpsess = NULL;
    unsigned char *key;
    long key_len;
    const SSL_CIPHER *cipher = NULL;

    if (strlen(psk_identity) != identity_len
            || memcmp(psk_identity, identity, identity_len) != 0) {
        *sess = NULL;
        return 1;
    }

    if (psksess != NULL) {
        SSL_SESSION_up_ref(psksess);
        *sess = psksess;
        return 1;
    }

    key = OPENSSL_hexstr2buf(psk_key, &key_len);
    if (key == NULL) {
        BIO_printf(bio_err, "Could not convert PSK key '%s' to buffer\n",
                   psk_key);
        return 0;
    }

    /* We default to SHA256 */
    cipher = SSL_CIPHER_find(ssl, tls13_aes128gcmsha256_id);
    if (cipher == NULL) {
        BIO_printf(bio_err, "Error finding suitable ciphersuite\n");
        OPENSSL_free(key);
        return 0;
    }

    tmpsess = SSL_SESSION_new();
    if (tmpsess == NULL
            || !SSL_SESSION_set1_master_key(tmpsess, key, key_len)
            || !SSL_SESSION_set_cipher(tmpsess, cipher)
            || !SSL_SESSION_set_protocol_version(tmpsess, SSL_version(ssl))) {
        OPENSSL_free(key);
        SSL_SESSION_free(tmpsess);
        return 0;
    }
    OPENSSL_free(key);
    *sess = tmpsess;

    return 1;
}

#ifndef OPENSSL_NO_SRP
static srpsrvparm srp_callback_parm;
#endif

static int local_argc = 0;
static char **local_argv;

#ifdef CHARSET_EBCDIC
static int ebcdic_new(BIO *bi);
static int ebcdic_free(BIO *a);
static int ebcdic_read(BIO *b, char *out, int outl);
static int ebcdic_write(BIO *b, const char *in, int inl);
static long ebcdic_ctrl(BIO *b, int cmd, long num, void *ptr);
static int ebcdic_gets(BIO *bp, char *buf, int size);
static int ebcdic_puts(BIO *bp, const char *str);

# define BIO_TYPE_EBCDIC_FILTER  (18|0x0200)
static BIO_METHOD *methods_ebcdic = NULL;

/* This struct is "unwarranted chumminess with the compiler." */
typedef struct {
    size_t alloced;
    char buff[1];
} EBCDIC_OUTBUFF;

static const BIO_METHOD *BIO_f_ebcdic_filter(void)
{
    if (methods_ebcdic == NULL) {
        methods_ebcdic = BIO_meth_new(BIO_TYPE_EBCDIC_FILTER,
                                      "EBCDIC/ASCII filter");
        if (methods_ebcdic == NULL
            || !BIO_meth_set_write(methods_ebcdic, ebcdic_write)
            || !BIO_meth_set_read(methods_ebcdic, ebcdic_read)
            || !BIO_meth_set_puts(methods_ebcdic, ebcdic_puts)
            || !BIO_meth_set_gets(methods_ebcdic, ebcdic_gets)
            || !BIO_meth_set_ctrl(methods_ebcdic, ebcdic_ctrl)
            || !BIO_meth_set_create(methods_ebcdic, ebcdic_new)
            || !BIO_meth_set_destroy(methods_ebcdic, ebcdic_free))
            return NULL;
    }
    return methods_ebcdic;
}

static int ebcdic_new(BIO *bi)
{
    EBCDIC_OUTBUFF *wbuf;

    wbuf = app_malloc(sizeof(*wbuf) + 1024, "ebcdic wbuf");
    wbuf->alloced = 1024;
    wbuf->buff[0] = '\0';

    BIO_set_data(bi, wbuf);
    BIO_set_init(bi, 1);
    return 1;
}

static int ebcdic_free(BIO *a)
{
    EBCDIC_OUTBUFF *wbuf;

    if (a == NULL)
        return 0;
    wbuf = BIO_get_data(a);
    OPENSSL_free(wbuf);
    BIO_set_data(a, NULL);
    BIO_set_init(a, 0);

    return 1;
}

static int ebcdic_read(BIO *b, char *out, int outl)
{
    int ret = 0;
    BIO *next = BIO_next(b);

    if (out == NULL || outl == 0)
        return 0;
    if (next == NULL)
        return 0;

    ret = BIO_read(next, out, outl);
    if (ret > 0)
        ascii2ebcdic(out, out, ret);
    return ret;
}

static int ebcdic_write(BIO *b, const char *in, int inl)
{
    EBCDIC_OUTBUFF *wbuf;
    BIO *next = BIO_next(b);
    int ret = 0;
    int num;

    if ((in == NULL) || (inl <= 0))
        return 0;
    if (next == NULL)
        return 0;

    wbuf = (EBCDIC_OUTBUFF *) BIO_get_data(b);

    if (inl > (num = wbuf->alloced)) {
        num = num + num;        /* double the size */
        if (num < inl)
            num = inl;
        OPENSSL_free(wbuf);
        wbuf = app_malloc(sizeof(*wbuf) + num, "grow ebcdic wbuf");

        wbuf->alloced = num;
        wbuf->buff[0] = '\0';

        BIO_set_data(b, wbuf);
    }

    ebcdic2ascii(wbuf->buff, in, inl);

    ret = BIO_write(next, wbuf->buff, inl);

    return ret;
}

static long ebcdic_ctrl(BIO *b, int cmd, long num, void *ptr)
{
    long ret;
    BIO *next = BIO_next(b);

    if (next == NULL)
        return 0;
    switch (cmd) {
    case BIO_CTRL_DUP:
        ret = 0L;
        break;
    default:
        ret = BIO_ctrl(next, cmd, num, ptr);
        break;
    }
    return ret;
}

static int ebcdic_gets(BIO *bp, char *buf, int size)
{
    int i, ret = 0;
    BIO *next = BIO_next(bp);

    if (next == NULL)
        return 0;
/*      return(BIO_gets(bp->next_bio,buf,size));*/
    for (i = 0; i < size - 1; ++i) {
        ret = ebcdic_read(bp, &buf[i], 1);
        if (ret <= 0)
            break;
        else if (buf[i] == '\n') {
            ++i;
            break;
        }
    }
    if (i < size)
        buf[i] = '\0';
    return (ret < 0 && i == 0) ? ret : i;
}

static int ebcdic_puts(BIO *bp, const char *str)
{
    if (BIO_next(bp) == NULL)
        return 0;
    return ebcdic_write(bp, str, strlen(str));
}
#endif

/* This is a context that we pass to callbacks */
typedef struct tlsextctx_st {
    char *servername;
    BIO *biodebug;
    int extension_error;
#ifndef OPENSSL_NO_ECH
    /* Not an ECH thing really, but ECH really needs a 2nd cert for testing */
    X509 *scert;
#endif
} tlsextctx;

#ifndef OPENSSL_NO_ECH
/*
 * @brief print an ECH structure string, thread safely
 * @param s is the SSL connection
 * @param str is the string to print
 * @return 1 for good
 */
static unsigned int ech_print_cb(SSL *s, const char *str)
{
    if (str != NULL) {
        BIO_printf(bio_s_out, "ECH Server callback printing: \n%s\n", str);
    }
    return 1;
}

# ifndef OPENSSL_NO_SSL_TRACE
/*
 * @brief ECH Tracing callback
 * @param buf is the (string) value to trace out
 * @param cnt is unused
 * @param cmd begin or end or other
 * @param vdata is unused
 * @return 1 for good, other otherwise
 */
static size_t ech_trace_cb(const char *buf, size_t cnt,
                           int category, int cmd, void *vdata)
{
     BIO *bio = vdata;
     const char *label = NULL;
     size_t brv = 0;

     switch (cmd) {
     case OSSL_TRACE_CTRL_BEGIN:
         label = "ECH TRACE BEGIN";
         break;
     case OSSL_TRACE_CTRL_END:
         label = "ECH TRACE END";
         break;
     }
     if (label != NULL) {
#  if defined(OPENSSL_THREADS) && !defined(OPENSSL_SYS_WINDOWS) \
      && !defined(OPENSSL_SYS_MSDOS)
         union {
             pthread_t tid;
             unsigned long ltid;
         } tid;

         tid.tid = pthread_self();
         BIO_printf(bio, "%s TRACE[%s]:%lx\n", label,
                    OSSL_trace_get_category_name(category), tid.ltid);
#  else
         BIO_printf(bio, "%s TRACE[%s]:0\n", label,
                    OSSL_trace_get_category_name(category));
#  endif
     }
     brv = (size_t)BIO_puts(bio, buf);
     (void)BIO_flush(bio);
     return brv;
}
# endif

/**
 * @brief a servername_cb that is ECH aware
 * @param s is the SSL connection
 * @param ad is dunno
 * @param arg is a pointer to a tlsext
 * @return 1 or error
 *
 * The server has possibly 2 TLS server names basically in ctx and ctx2.
 * (Other servers can have N names, in different configs, but s_server only
 * handles 2.) So we need to check if any client-supplied SNI in the
 * inner/outer matches either and serve whichever is appropriate.
 * X509_check_host is the way to do that, given an X509* pointer.
 *
 * We default to the "main" ctx if the client-supplied SNI does not
 * match the ctx2 certificate.
 * We don't fail if the client-supplied SNI matches neither, but
 * just continue with the "main" ctx.
 * If the client-supplied SNI matches both ctx and ctx2, then we'll
 * switch to ctx2 anyway - we don't try for a "best" match in that
 * case.
 *
 * Note that since we attempt ECH decryption whenever configured to
 * do that, the only way to get the "outer" SNI is via SSL_ech_get_status.
 */
static int ssl_ech_servername_cb(SSL *s, int *ad, void *arg)
{
    tlsextctx *p = (tlsextctx *) arg;
    /* For a bit of basic logging */
    time_t now = time(0);
    int sockfd = 0;
    int res = 0;
    struct sockaddr_storage ss;
    socklen_t salen = sizeof(ss);
    struct sockaddr *sa;
    char clientip[INET6_ADDRSTRLEN];
    const char *servername = NULL;
    char *inner_sni = NULL, *outer_sni = NULL;
    int echrv = 0;

/* apparently 26 is all we need */
# define ECH_TIME_STR_LEN 32
    struct tm local, *local_p = NULL;
    char lstr[ECH_TIME_STR_LEN];
# if !defined(OPENSSL_SYS_WINDOWS)
    local_p = gmtime_r(&now, &local);
    if (local_p != &local) {
        strcpy(lstr, "sometime");
    }
# else
    errno_t grv = gmtime_s(&local, &now);

    if (grv != 0) {
        strcpy(lstr, "sometime");
    }
# endif
    else {
        int srv = strftime(lstr,ECH_TIME_STR_LEN, "%c",&local);

        if (srv == 0) {
            strcpy(lstr, "sometime");
        }
    }

    memset(clientip, 0, INET6_ADDRSTRLEN);
    strncpy(clientip, "dunno", INET6_ADDRSTRLEN);
    memset(&ss, 0, salen);
    sa = (struct sockaddr *)&ss;
    res = BIO_get_fd(SSL_get_wbio(s), &sockfd);
    if (res != -1) {
        res = getpeername(sockfd, sa, &salen);
        if (res == 0)
            res = getnameinfo(sa, salen, clientip, INET6_ADDRSTRLEN,
                              0, 0, NI_NUMERICHOST);
        if (res != 0)
            strncpy(clientip, "dunno", INET6_ADDRSTRLEN);
    }

    /* Name that matches "main" ctx */
    servername = SSL_get_servername(s, TLSEXT_NAMETYPE_host_name);
    echrv = SSL_ech_get_status(s, &inner_sni, &outer_sni);
    if (p->biodebug != NULL ) {
        /* spit out basic logging */
        BIO_printf(p->biodebug,
                   "ssl_ech_servername_cb: connection from %s at %s\n",
                   clientip, lstr);
        /* Client supplied SNI from inner and outer */
        switch (echrv) {
        case SSL_ECH_STATUS_BACKEND:
            BIO_printf(p->biodebug,
                      "ssl_ech_servername_cb: ECH as backend, got inner ECH\n");
            break;
        case SSL_ECH_STATUS_NOT_CONFIGURED:
            BIO_printf(p->biodebug,
                       "ssl_ech_servername_cb: ECH not configured\n");
            break;
        case SSL_ECH_STATUS_GREASE:
            BIO_printf(p->biodebug,
                       "ssl_ech_servername_cb: attempt we think is GREASE\n");
            break;
        case SSL_ECH_STATUS_NOT_TRIED:
            BIO_printf(p->biodebug,
                       "ssl_ech_servername_cb: not attempted\n");
            break;
        case SSL_ECH_STATUS_FAILED:
            BIO_printf(p->biodebug,
                       "ssl_ech_servername_cb: tried but failed\n");
            break;
        case SSL_ECH_STATUS_BAD_CALL:
            BIO_printf(p->biodebug,
                       "ssl_ech_servername_cb: bad input to API\n");
            break;
        case SSL_ECH_STATUS_BAD_NAME:
            BIO_printf(p->biodebug,
                       "ssl_ech_servername_cb: worked but bad name\n");
            break;
        case SSL_ECH_STATUS_SUCCESS:
            BIO_printf(p->biodebug,
                       "ssl_ech_servername_cb: success: outer %s, inner: %s\n",
                       (outer_sni==NULL?"none":outer_sni),
                       (inner_sni==NULL?"none":inner_sni));
            break;
        default:
            BIO_printf(p->biodebug,
                       "ssl_ech_servername_cb: Error getting ECH status\n");
            break;
        }
    }
    OPENSSL_free(inner_sni);
    OPENSSL_free(outer_sni);
    if (servername != NULL && p->biodebug != NULL) {
        const char *cp = servername;
        unsigned char uc;

        BIO_printf(p->biodebug,
                   "ssl_ech_servername_cb: Hostname in TLS extension: \"");
        while ((uc = *cp++) != 0)
            BIO_printf(p->biodebug,
                       isascii(uc) && isprint(uc) ? "%c" : "\\x%02x", uc);
        BIO_printf(p->biodebug, "\"\n");
        if (p->servername != NULL)
            BIO_printf(p->biodebug,
                       "ssl_ech_servername_cb: ctx servername: %s\n",
                       p->servername);
        else
            BIO_printf(p->biodebug,
                       "ssl_ech_servername_cb: ctx servername is NULL\n");
        if (p->scert == NULL )
            BIO_printf(p->biodebug,
                       "ssl_ech_servername_cb: No 2nd cert! That's bad.\n");
    }
    if (p->servername == NULL)
        return SSL_TLSEXT_ERR_NOACK;
    if (p->scert == NULL )
        return SSL_TLSEXT_ERR_NOACK;
    if (echrv == SSL_ECH_STATUS_SUCCESS && servername != NULL) {
        if (ctx2 != NULL) {
<<<<<<< HEAD
            int mrv;
            X509_VERIFY_PARAM *vpm = NULL;

            BIO_printf(p->biodebug,
                       "ssl_ech_servername_cb: TLS servername: %s.\n",
                       servername);
            BIO_printf(p->biodebug,
                       "ssl_ech_servername_cb: Cert servername: %s.\n",
                       p->servername);
            vpm = X509_VERIFY_PARAM_new();
            if (vpm == NULL)
                return SSL_TLSEXT_ERR_NOACK;
            mrv = X509_VERIFY_PARAM_set1_host(vpm, servername,
                                              strlen(servername));
            X509_VERIFY_PARAM_free(vpm);
            if (mrv == 1) {
=======
            int check_hostrv = X509_check_host(p->scert, servername, 0, 0, NULL);
            if (check_hostrv == 1) {
>>>>>>> 44dce572
                if (p->biodebug != NULL)
                     BIO_printf(p->biodebug,
                                "ssl_ech_servername_cb: Switching context.\n");
                SSL_set_SSL_CTX(s, ctx2);
            } else {
                if (p->biodebug!=NULL)
                     BIO_printf(p->biodebug,
                                "ssl_ech_servername_cb: Not switching context "\
<<<<<<< HEAD
                                "- no name match (%d).\n",mrv);
=======
                                "- no name match (%d).\n",check_hostrv);
>>>>>>> 44dce572
            }
        }
    } else {
        if (p->biodebug!=NULL)
            BIO_printf(p->biodebug,
                       "ssl_ech_servername_cb: Not switching context "\
                       "- no ECH SUCCESS\n");
    }

    return SSL_TLSEXT_ERR_OK;
}
/* Below is the "original" ssl_servername_cb, before ECH */
#else

static int ssl_servername_cb(SSL *s, int *ad, void *arg)
{
    tlsextctx *p = (tlsextctx *) arg;
    const char *servername = SSL_get_servername(s, TLSEXT_NAMETYPE_host_name);

    if (servername != NULL && p->biodebug != NULL) {
        const char *cp = servername;
        unsigned char uc;

        BIO_printf(p->biodebug, "Hostname in TLS extension: \"");
        while ((uc = *cp++) != 0)
            BIO_printf(p->biodebug,
                       (((uc) & ~127) == 0) && isprint(uc) ? "%c" : "\\x%02x", uc);
        BIO_printf(p->biodebug, "\"\n");
    }

    if (p->servername == NULL)
        return SSL_TLSEXT_ERR_NOACK;

    if (servername != NULL) {
        if (OPENSSL_strcasecmp(servername, p->servername))
            return p->extension_error;
        if (ctx2 != NULL) {
            if (p->biodebug!=NULL)
                BIO_printf(p->biodebug, "Switching server context.\n");
            SSL_set_SSL_CTX(s, ctx2);
        }
    }

    return SSL_TLSEXT_ERR_OK;
}
#endif

/* Structure passed to cert status callback */
typedef struct tlsextstatusctx_st {
    int timeout;
    /* File to load OCSP Response from (or NULL if no file) */
    char *respin;
    /* Default responder to use */
    char *host, *path, *port;
    char *proxy, *no_proxy;
    int use_ssl;
    int verbose;
} tlsextstatusctx;

static tlsextstatusctx tlscstatp = { -1 };

#ifndef OPENSSL_NO_OCSP

/*
 * Helper function to get an OCSP_RESPONSE from a responder. This is a
 * simplified version. It examines certificates each time and makes one OCSP
 * responder query for each request. A full version would store details such as
 * the OCSP certificate IDs and minimise the number of OCSP responses by caching
 * them until they were considered "expired".
 */
static int get_ocsp_resp_from_responder(SSL *s, tlsextstatusctx *srctx,
                                        OCSP_RESPONSE **resp)
{
    char *host = NULL, *port = NULL, *path = NULL;
    char *proxy = NULL, *no_proxy = NULL;
    int use_ssl;
    STACK_OF(OPENSSL_STRING) *aia = NULL;
    X509 *x = NULL, *cert;
    X509_NAME *iname;
    STACK_OF(X509) *chain = NULL;
    SSL_CTX *ssl_ctx;
    X509_STORE_CTX *inctx = NULL;
    X509_OBJECT *obj;
    OCSP_REQUEST *req = NULL;
    OCSP_CERTID *id = NULL;
    STACK_OF(X509_EXTENSION) *exts;
    int ret = SSL_TLSEXT_ERR_NOACK;
    int i;

    /* Build up OCSP query from server certificate */
    x = SSL_get_certificate(s);
    iname = X509_get_issuer_name(x);
    aia = X509_get1_ocsp(x);
    if (aia != NULL) {
        if (!OSSL_HTTP_parse_url(sk_OPENSSL_STRING_value(aia, 0), &use_ssl,
                                 NULL, &host, &port, NULL, &path, NULL, NULL)) {
            BIO_puts(bio_err, "cert_status: can't parse AIA URL\n");
            goto err;
        }
        if (srctx->verbose)
            BIO_printf(bio_err, "cert_status: AIA URL: %s\n",
                       sk_OPENSSL_STRING_value(aia, 0));
    } else {
        if (srctx->host == NULL) {
            BIO_puts(bio_err,
                     "cert_status: no AIA and no default responder URL\n");
            goto done;
        }
        host = srctx->host;
        path = srctx->path;
        port = srctx->port;
        use_ssl = srctx->use_ssl;
    }
    proxy = srctx->proxy;
    no_proxy = srctx->no_proxy;

    ssl_ctx = SSL_get_SSL_CTX(s);
    if (!SSL_CTX_get0_chain_certs(ssl_ctx, &chain))
        goto err;
    for (i = 0; i < sk_X509_num(chain); i++) {
        /* check the untrusted certificate chain (-cert_chain option) */
        cert = sk_X509_value(chain, i);
        if (X509_name_cmp(iname, X509_get_subject_name(cert)) == 0) {
            /* the issuer certificate is found */
            id = OCSP_cert_to_id(NULL, x, cert);
            break;
        }
    }
    if (id == NULL) {
        inctx = X509_STORE_CTX_new();
        if (inctx == NULL)
            goto err;
        if (!X509_STORE_CTX_init(inctx, SSL_CTX_get_cert_store(ssl_ctx),
                                 NULL, NULL))
            goto err;
        obj = X509_STORE_CTX_get_obj_by_subject(inctx, X509_LU_X509, iname);
        if (obj == NULL) {
            BIO_puts(bio_err, "cert_status: Can't retrieve issuer certificate.\n");
            goto done;
        }
        id = OCSP_cert_to_id(NULL, x, X509_OBJECT_get0_X509(obj));
        X509_OBJECT_free(obj);
    }
    if (id == NULL)
        goto err;
    req = OCSP_REQUEST_new();
    if (req == NULL)
        goto err;
    if (!OCSP_request_add0_id(req, id))
        goto err;
    id = NULL;
    /* Add any extensions to the request */
    SSL_get_tlsext_status_exts(s, &exts);
    for (i = 0; i < sk_X509_EXTENSION_num(exts); i++) {
        X509_EXTENSION *ext = sk_X509_EXTENSION_value(exts, i);
        if (!OCSP_REQUEST_add_ext(req, ext, -1))
            goto err;
    }
    *resp = process_responder(req, host, port, path, proxy, no_proxy,
                              use_ssl, NULL /* headers */, srctx->timeout);
    if (*resp == NULL) {
        BIO_puts(bio_err, "cert_status: error querying responder\n");
        goto done;
    }

    ret = SSL_TLSEXT_ERR_OK;
    goto done;

 err:
    ret = SSL_TLSEXT_ERR_ALERT_FATAL;
 done:
    /*
     * If we parsed aia we need to free; otherwise they were copied and we
     * don't
     */
    if (aia != NULL) {
        OPENSSL_free(host);
        OPENSSL_free(path);
        OPENSSL_free(port);
        X509_email_free(aia);
    }
    OCSP_CERTID_free(id);
    OCSP_REQUEST_free(req);
    X509_STORE_CTX_free(inctx);
    return ret;
}

/*
 * Certificate Status callback. This is called when a client includes a
 * certificate status request extension. The response is either obtained from a
 * file, or from an OCSP responder.
 */
static int cert_status_cb(SSL *s, void *arg)
{
    tlsextstatusctx *srctx = arg;
    OCSP_RESPONSE *resp = NULL;
    unsigned char *rspder = NULL;
    int rspderlen;
    int ret = SSL_TLSEXT_ERR_ALERT_FATAL;

    if (srctx->verbose)
        BIO_puts(bio_err, "cert_status: callback called\n");

    if (srctx->respin != NULL) {
        BIO *derbio = bio_open_default(srctx->respin, 'r', FORMAT_ASN1);
        if (derbio == NULL) {
            BIO_puts(bio_err, "cert_status: Cannot open OCSP response file\n");
            goto err;
        }
        resp = d2i_OCSP_RESPONSE_bio(derbio, NULL);
        BIO_free(derbio);
        if (resp == NULL) {
            BIO_puts(bio_err, "cert_status: Error reading OCSP response\n");
            goto err;
        }
    } else {
        ret = get_ocsp_resp_from_responder(s, srctx, &resp);
        if (ret != SSL_TLSEXT_ERR_OK)
            goto err;
    }

    rspderlen = i2d_OCSP_RESPONSE(resp, &rspder);
    if (rspderlen <= 0)
        goto err;

    SSL_set_tlsext_status_ocsp_resp(s, rspder, rspderlen);
    if (srctx->verbose) {
        BIO_puts(bio_err, "cert_status: ocsp response sent:\n");
        OCSP_RESPONSE_print(bio_err, resp, 2);
    }

    ret = SSL_TLSEXT_ERR_OK;

 err:
    if (ret != SSL_TLSEXT_ERR_OK)
        ERR_print_errors(bio_err);

    OCSP_RESPONSE_free(resp);

    return ret;
}
#endif

#ifndef OPENSSL_NO_NEXTPROTONEG
/* This is the context that we pass to next_proto_cb */
typedef struct tlsextnextprotoctx_st {
    unsigned char *data;
    size_t len;
} tlsextnextprotoctx;

static int next_proto_cb(SSL *s, const unsigned char **data,
                         unsigned int *len, void *arg)
{
    tlsextnextprotoctx *next_proto = arg;

    *data = next_proto->data;
    *len = next_proto->len;

    return SSL_TLSEXT_ERR_OK;
}
#endif                         /* ndef OPENSSL_NO_NEXTPROTONEG */

/* This the context that we pass to alpn_cb */
typedef struct tlsextalpnctx_st {
    unsigned char *data;
    size_t len;
} tlsextalpnctx;

static int alpn_cb(SSL *s, const unsigned char **out, unsigned char *outlen,
                   const unsigned char *in, unsigned int inlen, void *arg)
{
    tlsextalpnctx *alpn_ctx = arg;

    if (!s_quiet) {
        /* We can assume that |in| is syntactically valid. */
        unsigned int i;
        BIO_printf(bio_s_out, "ALPN protocols advertised by the client: ");
        for (i = 0; i < inlen;) {
            if (i)
                BIO_write(bio_s_out, ", ", 2);
            BIO_write(bio_s_out, &in[i + 1], in[i]);
            i += in[i] + 1;
        }
        BIO_write(bio_s_out, "\n", 1);
    }

    if (SSL_select_next_proto
        ((unsigned char **)out, outlen, alpn_ctx->data, alpn_ctx->len, in,
         inlen) != OPENSSL_NPN_NEGOTIATED) {
        return SSL_TLSEXT_ERR_ALERT_FATAL;
    }

    if (!s_quiet) {
        BIO_printf(bio_s_out, "ALPN protocols selected: ");
        BIO_write(bio_s_out, *out, *outlen);
        BIO_write(bio_s_out, "\n", 1);
    }

    return SSL_TLSEXT_ERR_OK;
}

static int not_resumable_sess_cb(SSL *s, int is_forward_secure)
{
    /* disable resumption for sessions with forward secure ciphers */
    return is_forward_secure;
}

typedef enum OPTION_choice {
    OPT_COMMON,
    OPT_ENGINE,
    OPT_4, OPT_6, OPT_ACCEPT, OPT_PORT, OPT_UNIX, OPT_UNLINK, OPT_NACCEPT,
    OPT_VERIFY, OPT_NAMEOPT, OPT_UPPER_V_VERIFY, OPT_CONTEXT, OPT_CERT, OPT_CRL,
    OPT_CRL_DOWNLOAD, OPT_SERVERINFO, OPT_CERTFORM, OPT_KEY, OPT_KEYFORM,
    OPT_PASS, OPT_CERT_CHAIN, OPT_DHPARAM, OPT_DCERTFORM, OPT_DCERT,
    OPT_DKEYFORM, OPT_DPASS, OPT_DKEY, OPT_DCERT_CHAIN, OPT_NOCERT,
    OPT_CAPATH, OPT_NOCAPATH, OPT_CHAINCAPATH, OPT_VERIFYCAPATH, OPT_NO_CACHE,
    OPT_EXT_CACHE, OPT_CRLFORM, OPT_VERIFY_RET_ERROR, OPT_VERIFY_QUIET,
    OPT_BUILD_CHAIN, OPT_CAFILE, OPT_NOCAFILE, OPT_CHAINCAFILE,
    OPT_VERIFYCAFILE,
    OPT_CASTORE, OPT_NOCASTORE, OPT_CHAINCASTORE, OPT_VERIFYCASTORE,
    OPT_NBIO, OPT_NBIO_TEST, OPT_IGN_EOF, OPT_NO_IGN_EOF,
    OPT_DEBUG, OPT_TLSEXTDEBUG, OPT_STATUS, OPT_STATUS_VERBOSE,
    OPT_STATUS_TIMEOUT, OPT_PROXY, OPT_NO_PROXY, OPT_STATUS_URL,
    OPT_STATUS_FILE, OPT_MSG, OPT_MSGFILE,
    OPT_TRACE, OPT_SECURITY_DEBUG, OPT_SECURITY_DEBUG_VERBOSE, OPT_STATE,
    OPT_CRLF, OPT_QUIET, OPT_BRIEF, OPT_NO_DHE,
    OPT_NO_RESUME_EPHEMERAL, OPT_PSK_IDENTITY, OPT_PSK_HINT, OPT_PSK,
    OPT_PSK_SESS, OPT_SRPVFILE, OPT_SRPUSERSEED, OPT_REV, OPT_WWW,
    OPT_UPPER_WWW, OPT_HTTP, OPT_ASYNC, OPT_SSL_CONFIG,
    OPT_MAX_SEND_FRAG, OPT_SPLIT_SEND_FRAG, OPT_MAX_PIPELINES, OPT_READ_BUF,
    OPT_SSL3, OPT_TLS1_3, OPT_TLS1_2, OPT_TLS1_1, OPT_TLS1, OPT_DTLS, OPT_DTLS1,
    OPT_DTLS1_2, OPT_SCTP, OPT_TIMEOUT, OPT_MTU, OPT_LISTEN, OPT_STATELESS,
    OPT_ID_PREFIX, OPT_SERVERNAME, OPT_SERVERNAME_FATAL,
    OPT_CERT2, OPT_KEY2, OPT_NEXTPROTONEG, OPT_ALPN, OPT_SENDFILE,
    OPT_SRTP_PROFILES, OPT_KEYMATEXPORT, OPT_KEYMATEXPORTLEN,
    OPT_KEYLOG_FILE, OPT_MAX_EARLY, OPT_RECV_MAX_EARLY, OPT_EARLY_DATA,
    OPT_S_NUM_TICKETS, OPT_ANTI_REPLAY, OPT_NO_ANTI_REPLAY, OPT_SCTP_LABEL_BUG,
    OPT_HTTP_SERVER_BINMODE, OPT_NOCANAMES, OPT_IGNORE_UNEXPECTED_EOF, OPT_KTLS,
    OPT_USE_ZC_SENDFILE,
    OPT_TFO, OPT_CERT_COMP,
    OPT_ENABLE_SERVER_RPK,
    OPT_ENABLE_CLIENT_RPK,
#ifndef OPENSSL_NO_ECH
    OPT_ECHCONFIG, OPT_ECHDIR, OPT_ECHSPECIFICPAD,
    OPT_ECH_TRIALDECRYPT, OPT_ECH_GREASE_RT,
#endif
    OPT_R_ENUM,
    OPT_S_ENUM,
    OPT_V_ENUM,
    OPT_X_ENUM,
    OPT_PROV_ENUM
} OPTION_CHOICE;

const OPTIONS s_server_options[] = {
    OPT_SECTION("General"),
    {"help", OPT_HELP, '-', "Display this summary"},
    {"ssl_config", OPT_SSL_CONFIG, 's',
     "Configure SSL_CTX using the given configuration value"},
#ifndef OPENSSL_NO_SSL_TRACE
    {"trace", OPT_TRACE, '-', "trace protocol messages"},
#endif
#ifndef OPENSSL_NO_ENGINE
    {"engine", OPT_ENGINE, 's', "Use engine, possibly a hardware device"},
#endif

    OPT_SECTION("Network"),
    {"port", OPT_PORT, 'p',
     "TCP/IP port to listen on for connections (default is " PORT ")"},
    {"accept", OPT_ACCEPT, 's',
     "TCP/IP optional host and port to listen on for connections (default is *:" PORT ")"},
#ifdef AF_UNIX
    {"unix", OPT_UNIX, 's', "Unix domain socket to accept on"},
    {"unlink", OPT_UNLINK, '-', "For -unix, unlink existing socket first"},
#endif
    {"4", OPT_4, '-', "Use IPv4 only"},
    {"6", OPT_6, '-', "Use IPv6 only"},
#if defined(TCP_FASTOPEN) && !defined(OPENSSL_NO_TFO)
    {"tfo", OPT_TFO, '-', "Listen for TCP Fast Open connections"},
#endif

    OPT_SECTION("Identity"),
    {"context", OPT_CONTEXT, 's', "Set session ID context"},
    {"CAfile", OPT_CAFILE, '<', "PEM format file of CA's"},
    {"CApath", OPT_CAPATH, '/', "PEM format directory of CA's"},
    {"CAstore", OPT_CASTORE, ':', "URI to store of CA's"},
    {"no-CAfile", OPT_NOCAFILE, '-',
     "Do not load the default certificates file"},
    {"no-CApath", OPT_NOCAPATH, '-',
     "Do not load certificates from the default certificates directory"},
    {"no-CAstore", OPT_NOCASTORE, '-',
     "Do not load certificates from the default certificates store URI"},
    {"nocert", OPT_NOCERT, '-', "Don't use any certificates (Anon-DH)"},
    {"verify", OPT_VERIFY, 'n', "Turn on peer certificate verification"},
    {"Verify", OPT_UPPER_V_VERIFY, 'n',
     "Turn on peer certificate verification, must have a cert"},
    {"nameopt", OPT_NAMEOPT, 's', "Certificate subject/issuer name printing options"},
    {"cert", OPT_CERT, '<', "Server certificate file to use; default " TEST_CERT},
    {"cert2", OPT_CERT2, '<',
     "Certificate file to use for servername; default " TEST_CERT2},
    {"certform", OPT_CERTFORM, 'F',
     "Server certificate file format (PEM/DER/P12); has no effect"},
    {"cert_chain", OPT_CERT_CHAIN, '<',
     "Server certificate chain file in PEM format"},
    {"build_chain", OPT_BUILD_CHAIN, '-', "Build server certificate chain"},
    {"serverinfo", OPT_SERVERINFO, 's',
     "PEM serverinfo file for certificate"},
    {"key", OPT_KEY, 's',
     "Private key file to use; default is -cert file or else" TEST_CERT},
    {"key2", OPT_KEY2, '<',
     "-Private Key file to use for servername if not in -cert2"},
    {"keyform", OPT_KEYFORM, 'f', "Key format (ENGINE, other values ignored)"},
    {"pass", OPT_PASS, 's', "Private key and cert file pass phrase source"},
    {"dcert", OPT_DCERT, '<',
     "Second server certificate file to use (usually for DSA)"},
    {"dcertform", OPT_DCERTFORM, 'F',
     "Second server certificate file format (PEM/DER/P12); has no effect"},
    {"dcert_chain", OPT_DCERT_CHAIN, '<',
     "second server certificate chain file in PEM format"},
    {"dkey", OPT_DKEY, '<',
     "Second private key file to use (usually for DSA)"},
    {"dkeyform", OPT_DKEYFORM, 'f',
     "Second key file format (ENGINE, other values ignored)"},
    {"dpass", OPT_DPASS, 's',
     "Second private key and cert file pass phrase source"},
    {"dhparam", OPT_DHPARAM, '<', "DH parameters file to use"},
    {"servername", OPT_SERVERNAME, 's',
     "Servername for HostName TLS extension"},
    {"servername_fatal", OPT_SERVERNAME_FATAL, '-',
     "On servername mismatch send fatal alert (default warning alert)"},
    {"nbio_test", OPT_NBIO_TEST, '-', "Test with the non-blocking test bio"},
    {"crlf", OPT_CRLF, '-', "Convert LF from terminal into CRLF"},
    {"quiet", OPT_QUIET, '-', "No server output"},
    {"no_resume_ephemeral", OPT_NO_RESUME_EPHEMERAL, '-',
     "Disable caching and tickets if ephemeral (EC)DH is used"},
    {"www", OPT_WWW, '-', "Respond to a 'GET /' with a status page"},
    {"WWW", OPT_UPPER_WWW, '-', "Respond to a 'GET with the file ./path"},
    {"ignore_unexpected_eof", OPT_IGNORE_UNEXPECTED_EOF, '-',
     "Do not treat lack of close_notify from a peer as an error"},
    {"tlsextdebug", OPT_TLSEXTDEBUG, '-',
     "Hex dump of all TLS extensions received"},
    {"HTTP", OPT_HTTP, '-', "Like -WWW but ./path includes HTTP headers"},
    {"id_prefix", OPT_ID_PREFIX, 's',
     "Generate SSL/TLS session IDs prefixed by arg"},
    {"keymatexport", OPT_KEYMATEXPORT, 's',
     "Export keying material using label"},
    {"keymatexportlen", OPT_KEYMATEXPORTLEN, 'p',
     "Export len bytes of keying material; default 20"},
    {"CRL", OPT_CRL, '<', "CRL file to use"},
    {"CRLform", OPT_CRLFORM, 'F', "CRL file format (PEM or DER); default PEM"},
    {"crl_download", OPT_CRL_DOWNLOAD, '-',
     "Download CRLs from distribution points in certificate CDP entries"},
    {"chainCAfile", OPT_CHAINCAFILE, '<',
     "CA file for certificate chain (PEM format)"},
    {"chainCApath", OPT_CHAINCAPATH, '/',
     "use dir as certificate store path to build CA certificate chain"},
    {"chainCAstore", OPT_CHAINCASTORE, ':',
     "use URI as certificate store to build CA certificate chain"},
    {"verifyCAfile", OPT_VERIFYCAFILE, '<',
     "CA file for certificate verification (PEM format)"},
    {"verifyCApath", OPT_VERIFYCAPATH, '/',
     "use dir as certificate store path to verify CA certificate"},
    {"verifyCAstore", OPT_VERIFYCASTORE, ':',
     "use URI as certificate store to verify CA certificate"},
    {"no_cache", OPT_NO_CACHE, '-', "Disable session cache"},
    {"ext_cache", OPT_EXT_CACHE, '-',
     "Disable internal cache, set up and use external cache"},
    {"verify_return_error", OPT_VERIFY_RET_ERROR, '-',
     "Close connection on verification error"},
    {"verify_quiet", OPT_VERIFY_QUIET, '-',
     "No verify output except verify errors"},
    {"ign_eof", OPT_IGN_EOF, '-', "Ignore input EOF (default when -quiet)"},
    {"no_ign_eof", OPT_NO_IGN_EOF, '-', "Do not ignore input EOF"},
#ifndef OPENSSL_NO_COMP_ALG
    {"cert_comp", OPT_CERT_COMP, '-', "Pre-compress server certificates"},
#endif

#ifndef OPENSSL_NO_OCSP
    OPT_SECTION("OCSP"),
    {"status", OPT_STATUS, '-', "Request certificate status from server"},
    {"status_verbose", OPT_STATUS_VERBOSE, '-',
     "Print more output in certificate status callback"},
    {"status_timeout", OPT_STATUS_TIMEOUT, 'n',
     "Status request responder timeout"},
    {"status_url", OPT_STATUS_URL, 's', "Status request fallback URL"},
    {"proxy", OPT_PROXY, 's',
     "[http[s]://]host[:port][/path] of HTTP(S) proxy to use; path is ignored"},
    {"no_proxy", OPT_NO_PROXY, 's',
     "List of addresses of servers not to use HTTP(S) proxy for"},
    {OPT_MORE_STR, 0, 0,
     "Default from environment variable 'no_proxy', else 'NO_PROXY', else none"},
    {"status_file", OPT_STATUS_FILE, '<',
     "File containing DER encoded OCSP Response"},
#endif

    OPT_SECTION("Debug"),
    {"security_debug", OPT_SECURITY_DEBUG, '-',
     "Print output from SSL/TLS security framework"},
    {"security_debug_verbose", OPT_SECURITY_DEBUG_VERBOSE, '-',
     "Print more output from SSL/TLS security framework"},
    {"brief", OPT_BRIEF, '-',
     "Restrict output to brief summary of connection parameters"},
    {"rev", OPT_REV, '-',
     "act as an echo server that sends back received text reversed"},
    {"debug", OPT_DEBUG, '-', "Print more output"},
    {"msg", OPT_MSG, '-', "Show protocol messages"},
    {"msgfile", OPT_MSGFILE, '>',
     "File to send output of -msg or -trace, instead of stdout"},
    {"state", OPT_STATE, '-', "Print the SSL states"},
    {"async", OPT_ASYNC, '-', "Operate in asynchronous mode"},
    {"max_pipelines", OPT_MAX_PIPELINES, 'p',
     "Maximum number of encrypt/decrypt pipelines to be used"},
    {"naccept", OPT_NACCEPT, 'p', "Terminate after #num connections"},
    {"keylogfile", OPT_KEYLOG_FILE, '>', "Write TLS secrets to file"},

    OPT_SECTION("Network"),
    {"nbio", OPT_NBIO, '-', "Use non-blocking IO"},
    {"timeout", OPT_TIMEOUT, '-', "Enable timeouts"},
    {"mtu", OPT_MTU, 'p', "Set link-layer MTU"},
    {"read_buf", OPT_READ_BUF, 'p',
     "Default read buffer size to be used for connections"},
    {"split_send_frag", OPT_SPLIT_SEND_FRAG, 'p',
     "Size used to split data for encrypt pipelines"},
    {"max_send_frag", OPT_MAX_SEND_FRAG, 'p', "Maximum Size of send frames "},

    OPT_SECTION("Server identity"),
    {"psk_identity", OPT_PSK_IDENTITY, 's', "PSK identity to expect"},
#ifndef OPENSSL_NO_PSK
    {"psk_hint", OPT_PSK_HINT, 's', "PSK identity hint to use"},
#endif
    {"psk", OPT_PSK, 's', "PSK in hex (without 0x)"},
    {"psk_session", OPT_PSK_SESS, '<', "File to read PSK SSL session from"},
#ifndef OPENSSL_NO_SRP
    {"srpvfile", OPT_SRPVFILE, '<', "(deprecated) The verifier file for SRP"},
    {"srpuserseed", OPT_SRPUSERSEED, 's',
     "(deprecated) A seed string for a default user salt"},
#endif

    OPT_SECTION("Protocol and version"),
    {"max_early_data", OPT_MAX_EARLY, 'n',
     "The maximum number of bytes of early data as advertised in tickets"},
    {"recv_max_early_data", OPT_RECV_MAX_EARLY, 'n',
     "The maximum number of bytes of early data (hard limit)"},
    {"early_data", OPT_EARLY_DATA, '-', "Attempt to read early data"},
    {"num_tickets", OPT_S_NUM_TICKETS, 'n',
     "The number of TLSv1.3 session tickets that a server will automatically issue" },
    {"anti_replay", OPT_ANTI_REPLAY, '-', "Switch on anti-replay protection (default)"},
    {"no_anti_replay", OPT_NO_ANTI_REPLAY, '-', "Switch off anti-replay protection"},
    {"http_server_binmode", OPT_HTTP_SERVER_BINMODE, '-', "opening files in binary mode when acting as http server (-WWW and -HTTP)"},
    {"no_ca_names", OPT_NOCANAMES, '-',
     "Disable TLS Extension CA Names"},
    {"stateless", OPT_STATELESS, '-', "Require TLSv1.3 cookies"},
#ifndef OPENSSL_NO_SSL3
    {"ssl3", OPT_SSL3, '-', "Just talk SSLv3"},
#endif
#ifndef OPENSSL_NO_TLS1
    {"tls1", OPT_TLS1, '-', "Just talk TLSv1"},
#endif
#ifndef OPENSSL_NO_TLS1_1
    {"tls1_1", OPT_TLS1_1, '-', "Just talk TLSv1.1"},
#endif
#ifndef OPENSSL_NO_TLS1_2
    {"tls1_2", OPT_TLS1_2, '-', "just talk TLSv1.2"},
#endif
#ifndef OPENSSL_NO_TLS1_3
    {"tls1_3", OPT_TLS1_3, '-', "just talk TLSv1.3"},
#endif
#ifndef OPENSSL_NO_DTLS
    {"dtls", OPT_DTLS, '-', "Use any DTLS version"},
    {"listen", OPT_LISTEN, '-',
     "Listen for a DTLS ClientHello with a cookie and then connect"},
#endif
#ifndef OPENSSL_NO_DTLS1
    {"dtls1", OPT_DTLS1, '-', "Just talk DTLSv1"},
#endif
#ifndef OPENSSL_NO_DTLS1_2
    {"dtls1_2", OPT_DTLS1_2, '-', "Just talk DTLSv1.2"},
#endif
#ifndef OPENSSL_NO_SCTP
    {"sctp", OPT_SCTP, '-', "Use SCTP"},
    {"sctp_label_bug", OPT_SCTP_LABEL_BUG, '-', "Enable SCTP label length bug"},
#endif
#ifndef OPENSSL_NO_SRTP
    {"use_srtp", OPT_SRTP_PROFILES, 's',
     "Offer SRTP key management with a colon-separated profile list"},
#endif
    {"no_dhe", OPT_NO_DHE, '-', "Disable ephemeral DH"},
#ifndef OPENSSL_NO_NEXTPROTONEG
    {"nextprotoneg", OPT_NEXTPROTONEG, 's',
     "Set the advertised protocols for the NPN extension (comma-separated list)"},
#endif
    {"alpn", OPT_ALPN, 's',
     "Set the advertised protocols for the ALPN extension (comma-separated list)"},
#ifndef OPENSSL_NO_ECH
    {"ech_key", OPT_ECHCONFIG, 's', "Load ECH key pair"},
    {"ech_dir", OPT_ECHDIR, 's', "ECH information directory"},
    {"ech_specificpad", OPT_ECHSPECIFICPAD, '-',
        "Specific padding of Certificate/CertificateVerify " \
        "(instead of general padding)"},
    {"ech_trialdecrypt", OPT_ECH_TRIALDECRYPT, '-',
        "Do trial decryption even if ECH record_digest matching fails"},
    {"ech_greaseretries", OPT_ECH_GREASE_RT, '-',
        "Set server to GREASE retry_config values"},
#endif
#ifndef OPENSSL_NO_KTLS
    {"ktls", OPT_KTLS, '-', "Enable Kernel TLS for sending and receiving"},
    {"sendfile", OPT_SENDFILE, '-', "Use sendfile to response file with -WWW"},
    {"zerocopy_sendfile", OPT_USE_ZC_SENDFILE, '-', "Use zerocopy mode of KTLS sendfile"},
#endif
    {"enable_server_rpk", OPT_ENABLE_SERVER_RPK, '-', "Enable raw public keys (RFC7250) from the server"},
    {"enable_client_rpk", OPT_ENABLE_CLIENT_RPK, '-', "Enable raw public keys (RFC7250) from the client"},
    OPT_R_OPTIONS,
    OPT_S_OPTIONS,
    OPT_V_OPTIONS,
    OPT_X_OPTIONS,
    OPT_PROV_OPTIONS,
    {NULL}
};

#define IS_PROT_FLAG(o) \
 (o == OPT_SSL3 || o == OPT_TLS1 || o == OPT_TLS1_1 || o == OPT_TLS1_2 \
  || o == OPT_TLS1_3 || o == OPT_DTLS || o == OPT_DTLS1 || o == OPT_DTLS1_2)

int s_server_main(int argc, char *argv[])
{
    ENGINE *engine = NULL;
    EVP_PKEY *s_key = NULL, *s_dkey = NULL;
    SSL_CONF_CTX *cctx = NULL;
    const SSL_METHOD *meth = TLS_server_method();
    SSL_EXCERT *exc = NULL;
    STACK_OF(OPENSSL_STRING) *ssl_args = NULL;
    STACK_OF(X509) *s_chain = NULL, *s_dchain = NULL;
    STACK_OF(X509_CRL) *crls = NULL;
    X509 *s_cert = NULL, *s_dcert = NULL;
    X509_VERIFY_PARAM *vpm = NULL;
    const char *CApath = NULL, *CAfile = NULL, *CAstore = NULL;
    const char *chCApath = NULL, *chCAfile = NULL, *chCAstore = NULL;
    char *dpassarg = NULL, *dpass = NULL;
    char *passarg = NULL, *pass = NULL;
    char *vfyCApath = NULL, *vfyCAfile = NULL, *vfyCAstore = NULL;
    char *crl_file = NULL, *prog;
#ifdef AF_UNIX
    int unlink_unix_path = 0;
#endif
    do_server_cb server_cb;
    int vpmtouched = 0, build_chain = 0, no_cache = 0, ext_cache = 0;
    char *dhfile = NULL;
    int no_dhe = 0;
    int nocert = 0, ret = 1;
    int noCApath = 0, noCAfile = 0, noCAstore = 0;
    int s_cert_format = FORMAT_UNDEF, s_key_format = FORMAT_UNDEF;
    int s_dcert_format = FORMAT_UNDEF, s_dkey_format = FORMAT_UNDEF;
    int rev = 0, naccept = -1, sdebug = 0;
    int socket_family = AF_UNSPEC, socket_type = SOCK_STREAM, protocol = 0;
    int state = 0, crl_format = FORMAT_UNDEF, crl_download = 0;
    char *host = NULL;
    char *port = NULL;
    unsigned char *context = NULL;
    OPTION_CHOICE o;
    EVP_PKEY *s_key2 = NULL;
    X509 *s_cert2 = NULL;
#ifndef OPENSSL_NO_ECH
    /* again the added field isn't really ECH specific */
    tlsextctx tlsextcbp = { NULL, NULL, SSL_TLSEXT_ERR_ALERT_WARNING, NULL };
#else
    tlsextctx tlsextcbp = { NULL, NULL, SSL_TLSEXT_ERR_ALERT_WARNING };
#endif
    const char *ssl_config = NULL;
    int read_buf_len = 0;
#ifndef OPENSSL_NO_NEXTPROTONEG
    const char *next_proto_neg_in = NULL;
    tlsextnextprotoctx next_proto = { NULL, 0 };
#endif
    const char *alpn_in = NULL;
    tlsextalpnctx alpn_ctx = { NULL, 0 };
#ifndef OPENSSL_NO_PSK
    /* by default do not send a PSK identity hint */
    char *psk_identity_hint = NULL;
#endif
    char *p;
#ifndef OPENSSL_NO_SRP
    char *srpuserseed = NULL;
    char *srp_verifier_file = NULL;
#endif
#ifndef OPENSSL_NO_SRTP
    char *srtp_profiles = NULL;
#endif
    int min_version = 0, max_version = 0, prot_opt = 0, no_prot_opt = 0;
    int s_server_verify = SSL_VERIFY_NONE;
    int s_server_session_id_context = 1; /* anything will do */
    const char *s_cert_file = TEST_CERT, *s_key_file = NULL, *s_chain_file = NULL;
    const char *s_cert_file2 = TEST_CERT2, *s_key_file2 = NULL;
    char *s_dcert_file = NULL, *s_dkey_file = NULL, *s_dchain_file = NULL;
#ifndef OPENSSL_NO_OCSP
    int s_tlsextstatus = 0;
#endif
    int no_resume_ephemeral = 0;
    unsigned int max_send_fragment = 0;
    unsigned int split_send_fragment = 0, max_pipelines = 0;
    const char *s_serverinfo_file = NULL;
    const char *keylog_file = NULL;
    int max_early_data = -1, recv_max_early_data = -1;
    char *psksessf = NULL;
#ifndef OPENSSL_NO_ECH
    char *echkeyfile = NULL;
    char *echdir = NULL;
    int echspecificpad = 0; /* default to general padding (multiples of 512) */
    int echtrialdecrypt = 0; /* trial decryption off by default */
    int echgrease_rc = 0; /* retry_config GREASEing off by default */
#endif
    int no_ca_names = 0;
#ifndef OPENSSL_NO_SCTP
    int sctp_label_bug = 0;
#endif
    int ignore_unexpected_eof = 0;
#ifndef OPENSSL_NO_KTLS
    int enable_ktls = 0;
#endif
    int tfo = 0;
    int cert_comp = 0;
    int enable_server_rpk = 0;

    /* Init of few remaining global variables */
    local_argc = argc;
    local_argv = argv;

    ctx = ctx2 = NULL;
    s_nbio = s_nbio_test = 0;
    www = 0;
    bio_s_out = NULL;
    s_debug = 0;
    s_msg = 0;
    s_quiet = 0;
    s_brief = 0;
    async = 0;
    use_sendfile = 0;
    use_zc_sendfile = 0;

    port = OPENSSL_strdup(PORT);
    cctx = SSL_CONF_CTX_new();
    vpm = X509_VERIFY_PARAM_new();
    if (port == NULL || cctx == NULL || vpm == NULL)
        goto end;
    SSL_CONF_CTX_set_flags(cctx,
                           SSL_CONF_FLAG_SERVER | SSL_CONF_FLAG_CMDLINE);

    prog = opt_init(argc, argv, s_server_options);
    while ((o = opt_next()) != OPT_EOF) {
        if (IS_PROT_FLAG(o) && ++prot_opt > 1) {
            BIO_printf(bio_err, "Cannot supply multiple protocol flags\n");
            goto end;
        }
        if (IS_NO_PROT_FLAG(o))
            no_prot_opt++;
        if (prot_opt == 1 && no_prot_opt) {
            BIO_printf(bio_err,
                       "Cannot supply both a protocol flag and '-no_<prot>'\n");
            goto end;
        }
        switch (o) {
        case OPT_EOF:
        case OPT_ERR:
 opthelp:
            BIO_printf(bio_err, "%s: Use -help for summary.\n", prog);
            goto end;
        case OPT_HELP:
            opt_help(s_server_options);
            ret = 0;
            goto end;

        case OPT_4:
#ifdef AF_UNIX
            if (socket_family == AF_UNIX) {
                OPENSSL_free(host); host = NULL;
                OPENSSL_free(port); port = NULL;
            }
#endif
            socket_family = AF_INET;
            break;
        case OPT_6:
            if (1) {
#ifdef AF_INET6
#ifdef AF_UNIX
                if (socket_family == AF_UNIX) {
                    OPENSSL_free(host); host = NULL;
                    OPENSSL_free(port); port = NULL;
                }
#endif
                socket_family = AF_INET6;
            } else {
#endif
                BIO_printf(bio_err, "%s: IPv6 domain sockets unsupported\n", prog);
                goto end;
            }
            break;
        case OPT_PORT:
#ifdef AF_UNIX
            if (socket_family == AF_UNIX) {
                socket_family = AF_UNSPEC;
            }
#endif
            OPENSSL_free(port); port = NULL;
            OPENSSL_free(host); host = NULL;
            if (BIO_parse_hostserv(opt_arg(), NULL, &port, BIO_PARSE_PRIO_SERV) < 1) {
                BIO_printf(bio_err,
                           "%s: -port argument malformed or ambiguous\n",
                           port);
                goto end;
            }
            break;
        case OPT_ACCEPT:
#ifdef AF_UNIX
            if (socket_family == AF_UNIX) {
                socket_family = AF_UNSPEC;
            }
#endif
            OPENSSL_free(port); port = NULL;
            OPENSSL_free(host); host = NULL;
            if (BIO_parse_hostserv(opt_arg(), &host, &port, BIO_PARSE_PRIO_SERV) < 1) {
                BIO_printf(bio_err,
                           "%s: -accept argument malformed or ambiguous\n",
                           port);
                goto end;
            }
            break;
#ifdef AF_UNIX
        case OPT_UNIX:
            socket_family = AF_UNIX;
            OPENSSL_free(host); host = OPENSSL_strdup(opt_arg());
            if (host == NULL)
                goto end;
            OPENSSL_free(port); port = NULL;
            break;
        case OPT_UNLINK:
            unlink_unix_path = 1;
            break;
#endif
        case OPT_NACCEPT:
            naccept = atol(opt_arg());
            break;
        case OPT_VERIFY:
            s_server_verify = SSL_VERIFY_PEER | SSL_VERIFY_CLIENT_ONCE;
            verify_args.depth = atoi(opt_arg());
            if (!s_quiet)
                BIO_printf(bio_err, "verify depth is %d\n", verify_args.depth);
            break;
        case OPT_UPPER_V_VERIFY:
            s_server_verify =
                SSL_VERIFY_PEER | SSL_VERIFY_FAIL_IF_NO_PEER_CERT |
                SSL_VERIFY_CLIENT_ONCE;
            verify_args.depth = atoi(opt_arg());
            if (!s_quiet)
                BIO_printf(bio_err,
                           "verify depth is %d, must return a certificate\n",
                           verify_args.depth);
            break;
        case OPT_CONTEXT:
            context = (unsigned char *)opt_arg();
            break;
        case OPT_CERT:
            s_cert_file = opt_arg();
            break;
        case OPT_NAMEOPT:
            if (!set_nameopt(opt_arg()))
                goto end;
            break;
        case OPT_CRL:
            crl_file = opt_arg();
            break;
        case OPT_CRL_DOWNLOAD:
            crl_download = 1;
            break;
        case OPT_SERVERINFO:
            s_serverinfo_file = opt_arg();
            break;
        case OPT_CERTFORM:
            if (!opt_format(opt_arg(), OPT_FMT_ANY, &s_cert_format))
                goto opthelp;
            break;
        case OPT_KEY:
            s_key_file = opt_arg();
            break;
        case OPT_KEYFORM:
            if (!opt_format(opt_arg(), OPT_FMT_ANY, &s_key_format))
                goto opthelp;
            break;
        case OPT_PASS:
            passarg = opt_arg();
            break;
        case OPT_CERT_CHAIN:
            s_chain_file = opt_arg();
            break;
        case OPT_DHPARAM:
            dhfile = opt_arg();
            break;
        case OPT_DCERTFORM:
            if (!opt_format(opt_arg(), OPT_FMT_ANY, &s_dcert_format))
                goto opthelp;
            break;
        case OPT_DCERT:
            s_dcert_file = opt_arg();
            break;
        case OPT_DKEYFORM:
            if (!opt_format(opt_arg(), OPT_FMT_ANY, &s_dkey_format))
                goto opthelp;
            break;
        case OPT_DPASS:
            dpassarg = opt_arg();
            break;
        case OPT_DKEY:
            s_dkey_file = opt_arg();
            break;
        case OPT_DCERT_CHAIN:
            s_dchain_file = opt_arg();
            break;
        case OPT_NOCERT:
            nocert = 1;
            break;
        case OPT_CAPATH:
            CApath = opt_arg();
            break;
        case OPT_NOCAPATH:
            noCApath = 1;
            break;
        case OPT_CHAINCAPATH:
            chCApath = opt_arg();
            break;
        case OPT_VERIFYCAPATH:
            vfyCApath = opt_arg();
            break;
        case OPT_CASTORE:
            CAstore = opt_arg();
            break;
        case OPT_NOCASTORE:
            noCAstore = 1;
            break;
        case OPT_CHAINCASTORE:
            chCAstore = opt_arg();
            break;
        case OPT_VERIFYCASTORE:
            vfyCAstore = opt_arg();
            break;
        case OPT_NO_CACHE:
            no_cache = 1;
            break;
        case OPT_EXT_CACHE:
            ext_cache = 1;
            break;
        case OPT_CRLFORM:
            if (!opt_format(opt_arg(), OPT_FMT_PEMDER, &crl_format))
                goto opthelp;
            break;
        case OPT_S_CASES:
        case OPT_S_NUM_TICKETS:
        case OPT_ANTI_REPLAY:
        case OPT_NO_ANTI_REPLAY:
            if (ssl_args == NULL)
                ssl_args = sk_OPENSSL_STRING_new_null();
            if (ssl_args == NULL
                || !sk_OPENSSL_STRING_push(ssl_args, opt_flag())
                || !sk_OPENSSL_STRING_push(ssl_args, opt_arg())) {
                BIO_printf(bio_err, "%s: Memory allocation failure\n", prog);
                goto end;
            }
            break;
        case OPT_V_CASES:
            if (!opt_verify(o, vpm))
                goto end;
            vpmtouched++;
            break;
        case OPT_X_CASES:
            if (!args_excert(o, &exc))
                goto end;
            break;
        case OPT_VERIFY_RET_ERROR:
            verify_args.return_error = 1;
            break;
        case OPT_VERIFY_QUIET:
            verify_args.quiet = 1;
            break;
        case OPT_BUILD_CHAIN:
            build_chain = 1;
            break;
        case OPT_CAFILE:
            CAfile = opt_arg();
            break;
        case OPT_NOCAFILE:
            noCAfile = 1;
            break;
        case OPT_CHAINCAFILE:
            chCAfile = opt_arg();
            break;
        case OPT_VERIFYCAFILE:
            vfyCAfile = opt_arg();
            break;
        case OPT_NBIO:
            s_nbio = 1;
            break;
        case OPT_NBIO_TEST:
            s_nbio = s_nbio_test = 1;
            break;
        case OPT_IGN_EOF:
            s_ign_eof = 1;
            break;
        case OPT_NO_IGN_EOF:
            s_ign_eof = 0;
            break;
        case OPT_DEBUG:
            s_debug = 1;
            break;
        case OPT_TLSEXTDEBUG:
            s_tlsextdebug = 1;
            break;
        case OPT_STATUS:
#ifndef OPENSSL_NO_OCSP
            s_tlsextstatus = 1;
#endif
            break;
        case OPT_STATUS_VERBOSE:
#ifndef OPENSSL_NO_OCSP
            s_tlsextstatus = tlscstatp.verbose = 1;
#endif
            break;
        case OPT_STATUS_TIMEOUT:
#ifndef OPENSSL_NO_OCSP
            s_tlsextstatus = 1;
            tlscstatp.timeout = atoi(opt_arg());
#endif
            break;
        case OPT_PROXY:
#ifndef OPENSSL_NO_OCSP
            tlscstatp.proxy = opt_arg();
#endif
            break;
        case OPT_NO_PROXY:
#ifndef OPENSSL_NO_OCSP
            tlscstatp.no_proxy = opt_arg();
#endif
            break;
        case OPT_STATUS_URL:
#ifndef OPENSSL_NO_OCSP
            s_tlsextstatus = 1;
            if (!OSSL_HTTP_parse_url(opt_arg(), &tlscstatp.use_ssl, NULL,
                                     &tlscstatp.host, &tlscstatp.port, NULL,
                                     &tlscstatp.path, NULL, NULL)) {
                BIO_printf(bio_err, "Error parsing -status_url argument\n");
                goto end;
            }
#endif
            break;
        case OPT_STATUS_FILE:
#ifndef OPENSSL_NO_OCSP
            s_tlsextstatus = 1;
            tlscstatp.respin = opt_arg();
#endif
            break;
        case OPT_MSG:
            s_msg = 1;
            break;
        case OPT_MSGFILE:
            bio_s_msg = BIO_new_file(opt_arg(), "w");
            if (bio_s_msg == NULL) {
                BIO_printf(bio_err, "Error writing file %s\n", opt_arg());
                goto end;
            }
            break;
        case OPT_TRACE:
#ifndef OPENSSL_NO_SSL_TRACE
            s_msg = 2;
#endif
            break;
        case OPT_SECURITY_DEBUG:
            sdebug = 1;
            break;
        case OPT_SECURITY_DEBUG_VERBOSE:
            sdebug = 2;
            break;
        case OPT_STATE:
            state = 1;
            break;
        case OPT_CRLF:
            s_crlf = 1;
            break;
        case OPT_QUIET:
            s_quiet = 1;
            break;
        case OPT_BRIEF:
            s_quiet = s_brief = verify_args.quiet = 1;
            break;
        case OPT_NO_DHE:
            no_dhe = 1;
            break;
        case OPT_NO_RESUME_EPHEMERAL:
            no_resume_ephemeral = 1;
            break;
        case OPT_PSK_IDENTITY:
            psk_identity = opt_arg();
            break;
        case OPT_PSK_HINT:
#ifndef OPENSSL_NO_PSK
            psk_identity_hint = opt_arg();
#endif
            break;
        case OPT_PSK:
            for (p = psk_key = opt_arg(); *p; p++) {
                if (isxdigit(_UC(*p)))
                    continue;
                BIO_printf(bio_err, "Not a hex number '%s'\n", psk_key);
                goto end;
            }
            break;
        case OPT_PSK_SESS:
            psksessf = opt_arg();
            break;
        case OPT_SRPVFILE:
#ifndef OPENSSL_NO_SRP
            srp_verifier_file = opt_arg();
            if (min_version < TLS1_VERSION)
                min_version = TLS1_VERSION;
#endif
            break;
        case OPT_SRPUSERSEED:
#ifndef OPENSSL_NO_SRP
            srpuserseed = opt_arg();
            if (min_version < TLS1_VERSION)
                min_version = TLS1_VERSION;
#endif
            break;
        case OPT_REV:
            rev = 1;
            break;
        case OPT_WWW:
            www = 1;
            break;
        case OPT_UPPER_WWW:
            www = 2;
            break;
        case OPT_HTTP:
            www = 3;
            break;
        case OPT_SSL_CONFIG:
            ssl_config = opt_arg();
            break;
        case OPT_SSL3:
            min_version = SSL3_VERSION;
            max_version = SSL3_VERSION;
            break;
        case OPT_TLS1_3:
            min_version = TLS1_3_VERSION;
            max_version = TLS1_3_VERSION;
            break;
        case OPT_TLS1_2:
            min_version = TLS1_2_VERSION;
            max_version = TLS1_2_VERSION;
            break;
        case OPT_TLS1_1:
            min_version = TLS1_1_VERSION;
            max_version = TLS1_1_VERSION;
            break;
        case OPT_TLS1:
            min_version = TLS1_VERSION;
            max_version = TLS1_VERSION;
            break;
        case OPT_DTLS:
#ifndef OPENSSL_NO_DTLS
            meth = DTLS_server_method();
            socket_type = SOCK_DGRAM;
#endif
            break;
        case OPT_DTLS1:
#ifndef OPENSSL_NO_DTLS
            meth = DTLS_server_method();
            min_version = DTLS1_VERSION;
            max_version = DTLS1_VERSION;
            socket_type = SOCK_DGRAM;
#endif
            break;
        case OPT_DTLS1_2:
#ifndef OPENSSL_NO_DTLS
            meth = DTLS_server_method();
            min_version = DTLS1_2_VERSION;
            max_version = DTLS1_2_VERSION;
            socket_type = SOCK_DGRAM;
#endif
            break;
        case OPT_SCTP:
#ifndef OPENSSL_NO_SCTP
            protocol = IPPROTO_SCTP;
#endif
            break;
        case OPT_SCTP_LABEL_BUG:
#ifndef OPENSSL_NO_SCTP
            sctp_label_bug = 1;
#endif
            break;
        case OPT_TIMEOUT:
#ifndef OPENSSL_NO_DTLS
            enable_timeouts = 1;
#endif
            break;
        case OPT_MTU:
#ifndef OPENSSL_NO_DTLS
            socket_mtu = atol(opt_arg());
#endif
            break;
        case OPT_LISTEN:
#ifndef OPENSSL_NO_DTLS
            dtlslisten = 1;
#endif
            break;
        case OPT_STATELESS:
            stateless = 1;
            break;
        case OPT_ID_PREFIX:
            session_id_prefix = opt_arg();
            break;
        case OPT_ENGINE:
#ifndef OPENSSL_NO_ENGINE
            engine = setup_engine(opt_arg(), s_debug);
#endif
            break;
        case OPT_R_CASES:
            if (!opt_rand(o))
                goto end;
            break;
        case OPT_PROV_CASES:
            if (!opt_provider(o))
                goto end;
            break;
        case OPT_SERVERNAME:
            tlsextcbp.servername = opt_arg();
            break;
        case OPT_SERVERNAME_FATAL:
            tlsextcbp.extension_error = SSL_TLSEXT_ERR_ALERT_FATAL;
            break;
        case OPT_CERT2:
            s_cert_file2 = opt_arg();
            break;
        case OPT_KEY2:
            s_key_file2 = opt_arg();
            break;
        case OPT_NEXTPROTONEG:
# ifndef OPENSSL_NO_NEXTPROTONEG
            next_proto_neg_in = opt_arg();
#endif
            break;
        case OPT_ALPN:
            alpn_in = opt_arg();
            break;
        case OPT_SRTP_PROFILES:
#ifndef OPENSSL_NO_SRTP
            srtp_profiles = opt_arg();
#endif
            break;
        case OPT_KEYMATEXPORT:
            keymatexportlabel = opt_arg();
            break;
        case OPT_KEYMATEXPORTLEN:
            keymatexportlen = atoi(opt_arg());
            break;
        case OPT_ASYNC:
            async = 1;
            break;
        case OPT_MAX_SEND_FRAG:
            max_send_fragment = atoi(opt_arg());
            break;
        case OPT_SPLIT_SEND_FRAG:
            split_send_fragment = atoi(opt_arg());
            break;
        case OPT_MAX_PIPELINES:
            max_pipelines = atoi(opt_arg());
            break;
        case OPT_READ_BUF:
            read_buf_len = atoi(opt_arg());
            break;
        case OPT_KEYLOG_FILE:
            keylog_file = opt_arg();
            break;
        case OPT_MAX_EARLY:
            max_early_data = atoi(opt_arg());
            if (max_early_data < 0) {
                BIO_printf(bio_err, "Invalid value for max_early_data\n");
                goto end;
            }
            break;
        case OPT_RECV_MAX_EARLY:
            recv_max_early_data = atoi(opt_arg());
            if (recv_max_early_data < 0) {
                BIO_printf(bio_err, "Invalid value for recv_max_early_data\n");
                goto end;
            }
            break;
        case OPT_EARLY_DATA:
            early_data = 1;
            if (max_early_data == -1)
                max_early_data = SSL3_RT_MAX_PLAIN_LENGTH;
            break;
#ifndef OPENSSL_NO_ECH
        case OPT_ECHCONFIG:
            echkeyfile = opt_arg();
            break;
        case OPT_ECHDIR:
            echdir = opt_arg();
            break;
        case OPT_ECHSPECIFICPAD:
            echspecificpad = 1;
            break;
        case OPT_ECH_TRIALDECRYPT:
            echtrialdecrypt = 1;
            break;
        case OPT_ECH_GREASE_RT:
            echgrease_rc = 1;
            break;
#endif
        case OPT_HTTP_SERVER_BINMODE:
            http_server_binmode = 1;
            break;
        case OPT_NOCANAMES:
            no_ca_names = 1;
            break;
        case OPT_KTLS:
#ifndef OPENSSL_NO_KTLS
            enable_ktls = 1;
#endif
            break;
        case OPT_SENDFILE:
#ifndef OPENSSL_NO_KTLS
            use_sendfile = 1;
#endif
            break;
        case OPT_USE_ZC_SENDFILE:
#ifndef OPENSSL_NO_KTLS
            use_zc_sendfile = 1;
#endif
            break;
        case OPT_IGNORE_UNEXPECTED_EOF:
            ignore_unexpected_eof = 1;
            break;
        case OPT_TFO:
            tfo = 1;
            break;
        case OPT_CERT_COMP:
            cert_comp = 1;
            break;
        case OPT_ENABLE_SERVER_RPK:
            enable_server_rpk = 1;
            break;
        case OPT_ENABLE_CLIENT_RPK:
            enable_client_rpk = 1;
            break;
        }
    }

    /* No extra arguments. */
    if (!opt_check_rest_arg(NULL))
        goto opthelp;

    if (!app_RAND_load())
        goto end;

#ifndef OPENSSL_NO_NEXTPROTONEG
    if (min_version == TLS1_3_VERSION && next_proto_neg_in != NULL) {
        BIO_printf(bio_err, "Cannot supply -nextprotoneg with TLSv1.3\n");
        goto opthelp;
    }
#endif
#ifndef OPENSSL_NO_DTLS
    if (www && socket_type == SOCK_DGRAM) {
        BIO_printf(bio_err, "Can't use -HTTP, -www or -WWW with DTLS\n");
        goto end;
    }

    if (dtlslisten && socket_type != SOCK_DGRAM) {
        BIO_printf(bio_err, "Can only use -listen with DTLS\n");
        goto end;
    }

    if (rev && socket_type == SOCK_DGRAM) {
        BIO_printf(bio_err, "Can't use -rev with DTLS\n");
        goto end;
    }
#endif

    if (tfo && socket_type != SOCK_STREAM) {
        BIO_printf(bio_err, "Can only use -tfo with TLS\n");
        goto end;
    }

    if (stateless && socket_type != SOCK_STREAM) {
        BIO_printf(bio_err, "Can only use --stateless with TLS\n");
        goto end;
    }

#ifdef AF_UNIX
    if (socket_family == AF_UNIX && socket_type != SOCK_STREAM) {
        BIO_printf(bio_err,
                   "Can't use unix sockets and datagrams together\n");
        goto end;
    }
#endif
    if (early_data && (www > 0 || rev)) {
        BIO_printf(bio_err,
                   "Can't use -early_data in combination with -www, -WWW, -HTTP, or -rev\n");
        goto end;
    }

#ifndef OPENSSL_NO_SCTP
    if (protocol == IPPROTO_SCTP) {
        if (socket_type != SOCK_DGRAM) {
            BIO_printf(bio_err, "Can't use -sctp without DTLS\n");
            goto end;
        }
        /* SCTP is unusual. It uses DTLS over a SOCK_STREAM protocol */
        socket_type = SOCK_STREAM;
    }
#endif

#ifndef OPENSSL_NO_KTLS
    if (use_zc_sendfile && !use_sendfile) {
        BIO_printf(bio_out, "Warning: -zerocopy_sendfile depends on -sendfile, enabling -sendfile now.\n");
        use_sendfile = 1;
    }

    if (use_sendfile && enable_ktls == 0) {
        BIO_printf(bio_out, "Warning: -sendfile depends on -ktls, enabling -ktls now.\n");
        enable_ktls = 1;
    }

    if (use_sendfile && www <= 1) {
        BIO_printf(bio_err, "Can't use -sendfile without -WWW or -HTTP\n");
        goto end;
    }
#endif

    if (!app_passwd(passarg, dpassarg, &pass, &dpass)) {
        BIO_printf(bio_err, "Error getting password\n");
        goto end;
    }

    if (s_key_file == NULL)
        s_key_file = s_cert_file;

    if (s_key_file2 == NULL)
        s_key_file2 = s_cert_file2;

    if (!load_excert(&exc))
        goto end;

    if (nocert == 0) {
        s_key = load_key(s_key_file, s_key_format, 0, pass, engine,
                         "server certificate private key");
        if (s_key == NULL)
            goto end;

        s_cert = load_cert_pass(s_cert_file, s_cert_format, 1, pass,
                                "server certificate");

        if (s_cert == NULL)
            goto end;
        if (s_chain_file != NULL) {
            if (!load_certs(s_chain_file, 0, &s_chain, NULL,
                            "server certificate chain"))
                goto end;
        }

        if (tlsextcbp.servername != NULL) {
            s_key2 = load_key(s_key_file2, s_key_format, 0, pass, engine,
                              "second server certificate private key");
            if (s_key2 == NULL)
                goto end;

            s_cert2 = load_cert_pass(s_cert_file2, s_cert_format, 1, pass,
                                "second server certificate");

            if (s_cert2 == NULL)
                goto end;

#ifndef OPENSSL_NO_ECH
            tlsextcbp.scert = s_cert2;
#endif
        }
    }
#if !defined(OPENSSL_NO_NEXTPROTONEG)
    if (next_proto_neg_in) {
        next_proto.data = next_protos_parse(&next_proto.len, next_proto_neg_in);
        if (next_proto.data == NULL)
            goto end;
    }
#endif
    alpn_ctx.data = NULL;
    if (alpn_in) {
        alpn_ctx.data = next_protos_parse(&alpn_ctx.len, alpn_in);
        if (alpn_ctx.data == NULL)
            goto end;
    }

    if (crl_file != NULL) {
        X509_CRL *crl;
        crl = load_crl(crl_file, crl_format, 0, "CRL");
        if (crl == NULL)
            goto end;
        crls = sk_X509_CRL_new_null();
        if (crls == NULL || !sk_X509_CRL_push(crls, crl)) {
            BIO_puts(bio_err, "Error adding CRL\n");
            ERR_print_errors(bio_err);
            X509_CRL_free(crl);
            goto end;
        }
    }

    if (s_dcert_file != NULL) {

        if (s_dkey_file == NULL)
            s_dkey_file = s_dcert_file;

        s_dkey = load_key(s_dkey_file, s_dkey_format,
                          0, dpass, engine, "second certificate private key");
        if (s_dkey == NULL)
            goto end;

        s_dcert = load_cert_pass(s_dcert_file, s_dcert_format, 1, dpass,
                                 "second server certificate");

        if (s_dcert == NULL) {
            ERR_print_errors(bio_err);
            goto end;
        }
        if (s_dchain_file != NULL) {
            if (!load_certs(s_dchain_file, 0, &s_dchain, NULL,
                            "second server certificate chain"))
                goto end;
        }

    }

    if (bio_s_out == NULL) {
        if (s_quiet && !s_debug) {
            bio_s_out = BIO_new(BIO_s_null());
            if (s_msg && bio_s_msg == NULL) {
                bio_s_msg = dup_bio_out(FORMAT_TEXT);
                if (bio_s_msg == NULL) {
                    BIO_printf(bio_err, "Out of memory\n");
                    goto end;
                }
            }
        } else {
            bio_s_out = dup_bio_out(FORMAT_TEXT);
        }
    }

    if (bio_s_out == NULL)
        goto end;

    if (nocert) {
        s_cert_file = NULL;
        s_key_file = NULL;
        s_dcert_file = NULL;
        s_dkey_file = NULL;
        s_cert_file2 = NULL;
        s_key_file2 = NULL;
    }

    ctx = SSL_CTX_new_ex(app_get0_libctx(), app_get0_propq(), meth);
    if (ctx == NULL) {
        ERR_print_errors(bio_err);
        goto end;
    }

    SSL_CTX_clear_mode(ctx, SSL_MODE_AUTO_RETRY);

    if (sdebug)
        ssl_ctx_security_debug(ctx, sdebug);

    if (!config_ctx(cctx, ssl_args, ctx))
        goto end;

    if (ssl_config) {
        if (SSL_CTX_config(ctx, ssl_config) == 0) {
            BIO_printf(bio_err, "Error using configuration \"%s\"\n",
                       ssl_config);
            ERR_print_errors(bio_err);
            goto end;
        }
    }
#ifndef OPENSSL_NO_SCTP
    if (protocol == IPPROTO_SCTP && sctp_label_bug == 1)
        SSL_CTX_set_mode(ctx, SSL_MODE_DTLS_SCTP_LABEL_LENGTH_BUG);
#endif

    if (min_version != 0
        && SSL_CTX_set_min_proto_version(ctx, min_version) == 0)
        goto end;
    if (max_version != 0
        && SSL_CTX_set_max_proto_version(ctx, max_version) == 0)
        goto end;

    if (session_id_prefix) {
        if (strlen(session_id_prefix) >= 32)
            BIO_printf(bio_err,
                       "warning: id_prefix is too long, only one new session will be possible\n");
        if (!SSL_CTX_set_generate_session_id(ctx, generate_session_id)) {
            BIO_printf(bio_err, "error setting 'id_prefix'\n");
            ERR_print_errors(bio_err);
            goto end;
        }
        BIO_printf(bio_err, "id_prefix '%s' set.\n", session_id_prefix);
    }
    if (exc != NULL)
        ssl_ctx_set_excert(ctx, exc);

    if (state)
        SSL_CTX_set_info_callback(ctx, apps_ssl_info_callback);
    if (no_cache)
        SSL_CTX_set_session_cache_mode(ctx, SSL_SESS_CACHE_OFF);
    else if (ext_cache)
        init_session_cache_ctx(ctx);
    else
        SSL_CTX_sess_set_cache_size(ctx, 128);

    if (async) {
        SSL_CTX_set_mode(ctx, SSL_MODE_ASYNC);
    }

    if (no_ca_names) {
        SSL_CTX_set_options(ctx, SSL_OP_DISABLE_TLSEXT_CA_NAMES);
    }

    if (ignore_unexpected_eof)
        SSL_CTX_set_options(ctx, SSL_OP_IGNORE_UNEXPECTED_EOF);
#ifndef OPENSSL_NO_KTLS
    if (enable_ktls)
        SSL_CTX_set_options(ctx, SSL_OP_ENABLE_KTLS);
    if (use_zc_sendfile)
        SSL_CTX_set_options(ctx, SSL_OP_ENABLE_KTLS_TX_ZEROCOPY_SENDFILE);
#endif

    if (max_send_fragment > 0
        && !SSL_CTX_set_max_send_fragment(ctx, max_send_fragment)) {
        BIO_printf(bio_err, "%s: Max send fragment size %u is out of permitted range\n",
                   prog, max_send_fragment);
        goto end;
    }

    if (split_send_fragment > 0
        && !SSL_CTX_set_split_send_fragment(ctx, split_send_fragment)) {
        BIO_printf(bio_err, "%s: Split send fragment size %u is out of permitted range\n",
                   prog, split_send_fragment);
        goto end;
    }
    if (max_pipelines > 0
        && !SSL_CTX_set_max_pipelines(ctx, max_pipelines)) {
        BIO_printf(bio_err, "%s: Max pipelines %u is out of permitted range\n",
                   prog, max_pipelines);
        goto end;
    }

    if (read_buf_len > 0) {
        SSL_CTX_set_default_read_buffer_len(ctx, read_buf_len);
    }
#ifndef OPENSSL_NO_SRTP
    if (srtp_profiles != NULL) {
        /* Returns 0 on success! */
        if (SSL_CTX_set_tlsext_use_srtp(ctx, srtp_profiles) != 0) {
            BIO_printf(bio_err, "Error setting SRTP profile\n");
            ERR_print_errors(bio_err);
            goto end;
        }
    }
#endif

    if (!ctx_set_verify_locations(ctx, CAfile, noCAfile, CApath, noCApath,
                                  CAstore, noCAstore)) {
        ERR_print_errors(bio_err);
        goto end;
    }
    if (vpmtouched && !SSL_CTX_set1_param(ctx, vpm)) {
        BIO_printf(bio_err, "Error setting verify params\n");
        ERR_print_errors(bio_err);
        goto end;
    }

    ssl_ctx_add_crls(ctx, crls, 0);

    if (!ssl_load_stores(ctx,
                         vfyCApath, vfyCAfile, vfyCAstore,
                         chCApath, chCAfile, chCAstore,
                         crls, crl_download)) {
        BIO_printf(bio_err, "Error loading store locations\n");
        ERR_print_errors(bio_err);
        goto end;
    }

#ifndef OPENSSL_NO_ECH
    if (echtrialdecrypt != 0) {
        SSL_CTX_set_options(ctx, SSL_OP_ECH_TRIALDECRYPT);
    }
    if (echgrease_rc != 0) {
        SSL_CTX_set_options(ctx, SSL_OP_ECH_GREASE_RETRY_CONFIG);
    }

    if (echkeyfile != NULL) {
        /*
         * s_server reads key pairs from files but if you want
         * to first read the file youself and then test the buffer
         * API, just switch the undef to define.
         */
# undef TESTBUFFERAPI
# ifndef TESTBUFFERAPI
        /*
         * Normal case - give the filename to libary
         */
        if (SSL_CTX_ech_server_enable_file(ctx, echkeyfile,
                                           SSL_ECH_USE_FOR_RETRY) != 1) {
            BIO_printf(bio_err, "Failed to add ECHConfig/Key from: %s\n",
                       echkeyfile);
            goto end;
        }
# else
        /*
         * Some test code for the buffer API - that API is needed
         * for the likes of haproxy that don't want to (re-)read
         * the disk after startup but where keys are being rotated.
         * As test code, the literal size is ok.
         */
        unsigned char buffer[8000];
        size_t blen = 8000;
        int frv = 0;
        FILE *fp = NULL;

        if ((fp = fopen(echkeyfile, "rb")) == NULL) {
            BIO_printf(bio_err, "Failed to open: %s\n", echkeyfile);
            goto end;
        }
        if ((frv = fread(buffer, 1, 8000, fp)) <= 0) {
            BIO_printf(bio_err, "Failed to read from: %s, ret=%d\n",
                       echkeyfile,frv);
            goto end;
        }
        fclose(fp);
        blen = frv;
        if (SSL_CTX_ech_server_enable_buffer(ctx, buffer, blen,
                                             SSL_ECH_USE_FOR_RETRY) != 1) {
            BIO_printf(bio_err,
                       "Failed to add ECHConfig/Key via buffer from: %s\n",
                       echkeyfile);
            goto end;
        }
# endif
        if (bio_s_out != NULL) {
            BIO_printf(bio_s_out,"Added ECH key pair from: %s\n",echkeyfile);
        }
    }
    if (echdir != NULL) {
        /*
         * Try load any good looking "*.ech" PEM files found 
         * in that directory in the hope they have key pairs.
         */
        int nloaded = 0;
        size_t elen = strlen(echdir);
        int erc = 0;

        if ((elen + 7) >= PATH_MAX) {
            /* too long, go away */
            BIO_printf(bio_err, "'%s' too long - exiting \r\n", echdir);
            goto end;
        }
        /* if not a directory, ignore it */
        if (app_isdir(echdir) <= 0) {
            BIO_printf(bio_err, "'%s' not a directory - exiting \r\n", echdir);
            goto end;
        }
        erc = SSL_CTX_ech_server_enable_dir(ctx, &nloaded, echdir,
                                            SSL_ECH_USE_FOR_RETRY);
        if (erc != 1) {
            BIO_printf(bio_err, "Failure reading ECH keys from %s\n", echdir);
            goto end;
        }
        BIO_printf(bio_s_out, "Added %d ECH key pairs from: %s\n",
                   nloaded, echdir);
    }
    /*
     * Set padding sizes
     */
    if (echspecificpad != 0)
        SSL_CTX_set_options(ctx, SSL_OP_ECH_SPECIFIC_PADDING);
#endif

    if (s_cert2) {
        ctx2 = SSL_CTX_new_ex(app_get0_libctx(), app_get0_propq(), meth);
        if (ctx2 == NULL) {
            ERR_print_errors(bio_err);
            goto end;
        }

#ifndef OPENSSL_NO_ECH
        if (echtrialdecrypt != 0)
            SSL_CTX_set_options(ctx2, SSL_OP_ECH_TRIALDECRYPT);
        if (echgrease_rc != 0)
            SSL_CTX_set_options(ctx, SSL_OP_ECH_GREASE_RETRY_CONFIG);
        if (echspecificpad != 0)
            SSL_CTX_set_options(ctx2, SSL_OP_ECH_SPECIFIC_PADDING);
#endif
    }

    if (ctx2 != NULL) {
        BIO_printf(bio_s_out, "Setting secondary ctx parameters\n");

        if (sdebug)
            ssl_ctx_security_debug(ctx2, sdebug);

        if (session_id_prefix) {
            if (strlen(session_id_prefix) >= 32)
                BIO_printf(bio_err,
                           "warning: id_prefix is too long, only one new session will be possible\n");
            if (!SSL_CTX_set_generate_session_id(ctx2, generate_session_id)) {
                BIO_printf(bio_err, "error setting 'id_prefix'\n");
                ERR_print_errors(bio_err);
                goto end;
            }
            BIO_printf(bio_err, "id_prefix '%s' set.\n", session_id_prefix);
        }
        if (exc != NULL)
            ssl_ctx_set_excert(ctx2, exc);

        if (state)
            SSL_CTX_set_info_callback(ctx2, apps_ssl_info_callback);

        if (no_cache)
            SSL_CTX_set_session_cache_mode(ctx2, SSL_SESS_CACHE_OFF);
        else if (ext_cache)
            init_session_cache_ctx(ctx2);
        else
            SSL_CTX_sess_set_cache_size(ctx2, 128);

        if (async)
            SSL_CTX_set_mode(ctx2, SSL_MODE_ASYNC);

        if (!ctx_set_verify_locations(ctx2, CAfile, noCAfile, CApath,
                                      noCApath, CAstore, noCAstore)) {
            ERR_print_errors(bio_err);
            goto end;
        }
        if (vpmtouched && !SSL_CTX_set1_param(ctx2, vpm)) {
            BIO_printf(bio_err, "Error setting verify params\n");
            ERR_print_errors(bio_err);
            goto end;
        }

        ssl_ctx_add_crls(ctx2, crls, 0);
        if (!config_ctx(cctx, ssl_args, ctx2))
            goto end;
    }
#ifndef OPENSSL_NO_NEXTPROTONEG
    if (next_proto.data)
        SSL_CTX_set_next_protos_advertised_cb(ctx, next_proto_cb,
                                              &next_proto);
#endif
    if (alpn_ctx.data)
        SSL_CTX_set_alpn_select_cb(ctx, alpn_cb, &alpn_ctx);
#ifndef OPENSSL_NO_ECH
    /*
     * If we have a 2nd context to which we might switch, then set
     * the same alpn callback for that too. (Note: this isn't
     * really ECH-specific, it probaby ought happen in any case.)
     */
    if (s_cert2 != NULL && alpn_ctx.data != NULL) {
        SSL_CTX_set_alpn_select_cb(ctx2, alpn_cb, &alpn_ctx);
    }
#endif

    if (!no_dhe) {
        EVP_PKEY *dhpkey = NULL;

        if (dhfile != NULL)
            dhpkey = load_keyparams(dhfile, FORMAT_UNDEF, 0, "DH", "DH parameters");
        else if (s_cert_file != NULL)
            dhpkey = load_keyparams_suppress(s_cert_file, FORMAT_UNDEF, 0, "DH",
                                             "DH parameters", 1);

        if (dhpkey != NULL) {
            BIO_printf(bio_s_out, "Setting temp DH parameters\n");
        } else {
            BIO_printf(bio_s_out, "Using default temp DH parameters\n");
        }
        (void)BIO_flush(bio_s_out);

        if (dhpkey == NULL) {
            SSL_CTX_set_dh_auto(ctx, 1);
        } else {
            /*
             * We need 2 references: one for use by ctx and one for use by
             * ctx2
             */
            if (!EVP_PKEY_up_ref(dhpkey)) {
                EVP_PKEY_free(dhpkey);
                goto end;
            }
            if (!SSL_CTX_set0_tmp_dh_pkey(ctx, dhpkey)) {
                BIO_puts(bio_err, "Error setting temp DH parameters\n");
                ERR_print_errors(bio_err);
                /* Free 2 references */
                EVP_PKEY_free(dhpkey);
                EVP_PKEY_free(dhpkey);
                goto end;
            }
        }

        if (ctx2 != NULL) {
            if (dhfile != NULL) {
                EVP_PKEY *dhpkey2 = load_keyparams_suppress(s_cert_file2,
                                                            FORMAT_UNDEF,
                                                            0, "DH",
                                                            "DH parameters", 1);

                if (dhpkey2 != NULL) {
                    BIO_printf(bio_s_out, "Setting temp DH parameters\n");
                    (void)BIO_flush(bio_s_out);

                    EVP_PKEY_free(dhpkey);
                    dhpkey = dhpkey2;
                }
            }
            if (dhpkey == NULL) {
                SSL_CTX_set_dh_auto(ctx2, 1);
            } else if (!SSL_CTX_set0_tmp_dh_pkey(ctx2, dhpkey)) {
                BIO_puts(bio_err, "Error setting temp DH parameters\n");
                ERR_print_errors(bio_err);
                EVP_PKEY_free(dhpkey);
                goto end;
            }
            dhpkey = NULL;
        }
        EVP_PKEY_free(dhpkey);
    }

    if (!set_cert_key_stuff(ctx, s_cert, s_key, s_chain, build_chain))
        goto end;

    if (s_serverinfo_file != NULL
        && !SSL_CTX_use_serverinfo_file(ctx, s_serverinfo_file)) {
        ERR_print_errors(bio_err);
        goto end;
    }

#ifndef OPENSSL_NO_ECH
    /*
     * Giving the same chain to the 2nd key pair works for our tests.
     * It would be better to supply s_chain_file2 as a new CLA in case
     * the paths are very different but as that's not needed for tests,
     * I didn't do it.
     */
    if (ctx2 != NULL
        && !set_cert_key_stuff(ctx2, s_cert2, s_key2, s_chain, build_chain))
        goto end;
#else
    if (ctx2 != NULL
        && !set_cert_key_stuff(ctx2, s_cert2, s_key2, NULL, build_chain))
        goto end;
#endif

    if (s_dcert != NULL) {
        if (!set_cert_key_stuff(ctx, s_dcert, s_dkey, s_dchain, build_chain))
            goto end;
    }

    if (no_resume_ephemeral) {
        SSL_CTX_set_not_resumable_session_callback(ctx,
                                                   not_resumable_sess_cb);

        if (ctx2 != NULL)
            SSL_CTX_set_not_resumable_session_callback(ctx2,
                                                       not_resumable_sess_cb);
    }
#ifndef OPENSSL_NO_PSK
    if (psk_key != NULL) {
        if (s_debug)
            BIO_printf(bio_s_out, "PSK key given, setting server callback\n");
        SSL_CTX_set_psk_server_callback(ctx, psk_server_cb);
    }

    if (psk_identity_hint != NULL) {
        if (min_version == TLS1_3_VERSION) {
            BIO_printf(bio_s_out, "PSK warning: there is NO identity hint in TLSv1.3\n");
        } else {
            if (!SSL_CTX_use_psk_identity_hint(ctx, psk_identity_hint)) {
                BIO_printf(bio_err, "error setting PSK identity hint to context\n");
                ERR_print_errors(bio_err);
                goto end;
            }
        }
    }
#endif
    if (psksessf != NULL) {
        BIO *stmp = BIO_new_file(psksessf, "r");

        if (stmp == NULL) {
            BIO_printf(bio_err, "Can't open PSK session file %s\n", psksessf);
            ERR_print_errors(bio_err);
            goto end;
        }
        psksess = PEM_read_bio_SSL_SESSION(stmp, NULL, 0, NULL);
        BIO_free(stmp);
        if (psksess == NULL) {
            BIO_printf(bio_err, "Can't read PSK session file %s\n", psksessf);
            ERR_print_errors(bio_err);
            goto end;
        }

    }

    if (psk_key != NULL || psksess != NULL)
        SSL_CTX_set_psk_find_session_callback(ctx, psk_find_session_cb);

    SSL_CTX_set_verify(ctx, s_server_verify, verify_callback);
    if (!SSL_CTX_set_session_id_context(ctx,
                                        (void *)&s_server_session_id_context,
                                        sizeof(s_server_session_id_context))) {
        BIO_printf(bio_err, "error setting session id context\n");
        ERR_print_errors(bio_err);
        goto end;
    }

    /* Set DTLS cookie generation and verification callbacks */
    SSL_CTX_set_cookie_generate_cb(ctx, generate_cookie_callback);
    SSL_CTX_set_cookie_verify_cb(ctx, verify_cookie_callback);

    /* Set TLS1.3 cookie generation and verification callbacks */
    SSL_CTX_set_stateless_cookie_generate_cb(ctx, generate_stateless_cookie_callback);
    SSL_CTX_set_stateless_cookie_verify_cb(ctx, verify_stateless_cookie_callback);

    if (ctx2 != NULL) {
        SSL_CTX_set_verify(ctx2, s_server_verify, verify_callback);
        if (!SSL_CTX_set_session_id_context(ctx2,
                    (void *)&s_server_session_id_context,
                    sizeof(s_server_session_id_context))) {
            BIO_printf(bio_err, "error setting session id context\n");
            ERR_print_errors(bio_err);
            goto end;
        }
        tlsextcbp.biodebug = bio_s_out;

#ifndef OPENSSL_NO_ECH
        SSL_CTX_set_tlsext_servername_callback(ctx2, ssl_ech_servername_cb);
        SSL_CTX_set_tlsext_servername_arg(ctx2, &tlsextcbp);
        SSL_CTX_set_tlsext_servername_callback(ctx, ssl_ech_servername_cb);
        SSL_CTX_set_tlsext_servername_arg(ctx, &tlsextcbp);
        SSL_CTX_ech_set_callback(ctx2, ech_print_cb);
        SSL_CTX_ech_set_callback(ctx, ech_print_cb);
# ifndef OPENSSL_NO_SSL_TRACE
        if (s_msg == 2)
            OSSL_trace_set_callback(OSSL_TRACE_CATEGORY_TLS, ech_trace_cb,
                                    bio_s_out);
# endif
#else
        SSL_CTX_set_tlsext_servername_callback(ctx2, ssl_servername_cb);
        SSL_CTX_set_tlsext_servername_arg(ctx2, &tlsextcbp);
        SSL_CTX_set_tlsext_servername_callback(ctx, ssl_servername_cb);
        SSL_CTX_set_tlsext_servername_arg(ctx, &tlsextcbp);
#endif
    }

#ifndef OPENSSL_NO_SRP
    if (srp_verifier_file != NULL) {
        if (!set_up_srp_verifier_file(ctx, &srp_callback_parm, srpuserseed,
                                      srp_verifier_file))
            goto end;
    } else
#endif
    if (CAfile != NULL) {
        SSL_CTX_set_client_CA_list(ctx, SSL_load_client_CA_file(CAfile));

        if (ctx2)
            SSL_CTX_set_client_CA_list(ctx2, SSL_load_client_CA_file(CAfile));
    }
#ifndef OPENSSL_NO_OCSP
    if (s_tlsextstatus) {
        SSL_CTX_set_tlsext_status_cb(ctx, cert_status_cb);
        SSL_CTX_set_tlsext_status_arg(ctx, &tlscstatp);
        if (ctx2) {
            SSL_CTX_set_tlsext_status_cb(ctx2, cert_status_cb);
            SSL_CTX_set_tlsext_status_arg(ctx2, &tlscstatp);
        }
    }
#endif
    if (set_keylog_file(ctx, keylog_file))
        goto end;
#ifndef OPENSSL_NO_ECH
    /* not really an ECH issue but needed */
    if (ctx2 != NULL && set_keylog_file(ctx2, keylog_file))
        goto end;

#endif

    if (max_early_data >= 0)
        SSL_CTX_set_max_early_data(ctx, max_early_data);
    if (recv_max_early_data >= 0)
        SSL_CTX_set_recv_max_early_data(ctx, recv_max_early_data);

    if (cert_comp) {
        BIO_printf(bio_s_out, "Compressing certificates\n");
        if (!SSL_CTX_compress_certs(ctx, 0))
            BIO_printf(bio_s_out, "Error compressing certs on ctx\n");
        if (ctx2 != NULL && !SSL_CTX_compress_certs(ctx2, 0))
            BIO_printf(bio_s_out, "Error compressing certs on ctx2\n");
    }
    if (enable_server_rpk)
        if (!SSL_CTX_set1_server_cert_type(ctx, cert_type_rpk, sizeof(cert_type_rpk))) {
            BIO_printf(bio_s_out, "Error setting server certificate types\n");
            goto end;
        }
    if (enable_client_rpk)
        if (!SSL_CTX_set1_client_cert_type(ctx, cert_type_rpk, sizeof(cert_type_rpk))) {
            BIO_printf(bio_s_out, "Error setting server certificate types\n");
            goto end;
        }

    if (rev)
        server_cb = rev_body;
    else if (www)
        server_cb = www_body;
    else
        server_cb = sv_body;
#ifdef AF_UNIX
    if (socket_family == AF_UNIX
        && unlink_unix_path)
        unlink(host);
#endif
    if (tfo)
        BIO_printf(bio_s_out, "Listening for TFO\n");
    do_server(&accept_socket, host, port, socket_family, socket_type, protocol,
              server_cb, context, naccept, bio_s_out, tfo);
    print_stats(bio_s_out, ctx);
    ret = 0;
 end:
#ifndef OPENSSL_NO_ECH
    /* test/demo code really - flush ECH key pairs >1 second old */
    SSL_CTX_ech_server_flush_keys(ctx, 1);
#endif
    SSL_CTX_free(ctx);
    SSL_SESSION_free(psksess);
    set_keylog_file(NULL, NULL);
    X509_free(s_cert);
    sk_X509_CRL_pop_free(crls, X509_CRL_free);
    X509_free(s_dcert);
    EVP_PKEY_free(s_key);
    EVP_PKEY_free(s_dkey);
    OSSL_STACK_OF_X509_free(s_chain);
    OSSL_STACK_OF_X509_free(s_dchain);
    OPENSSL_free(pass);
    OPENSSL_free(dpass);
    OPENSSL_free(host);
    OPENSSL_free(port);
    X509_VERIFY_PARAM_free(vpm);
    free_sessions();
    OPENSSL_free(tlscstatp.host);
    OPENSSL_free(tlscstatp.port);
    OPENSSL_free(tlscstatp.path);
    SSL_CTX_free(ctx2);
    X509_free(s_cert2);
    EVP_PKEY_free(s_key2);
#ifndef OPENSSL_NO_NEXTPROTONEG
    OPENSSL_free(next_proto.data);
#endif
    OPENSSL_free(alpn_ctx.data);
    ssl_excert_free(exc);
    sk_OPENSSL_STRING_free(ssl_args);
    SSL_CONF_CTX_free(cctx);
    release_engine(engine);
    BIO_free(bio_s_out);
    bio_s_out = NULL;
    BIO_free(bio_s_msg);
    bio_s_msg = NULL;
#ifdef CHARSET_EBCDIC
    BIO_meth_free(methods_ebcdic);
#endif
#ifndef OPENSSL_NO_ECH
#endif
    return ret;
}

static void print_stats(BIO *bio, SSL_CTX *ssl_ctx)
{
    BIO_printf(bio, "%4ld items in the session cache\n",
               SSL_CTX_sess_number(ssl_ctx));
    BIO_printf(bio, "%4ld client connects (SSL_connect())\n",
               SSL_CTX_sess_connect(ssl_ctx));
    BIO_printf(bio, "%4ld client renegotiates (SSL_connect())\n",
               SSL_CTX_sess_connect_renegotiate(ssl_ctx));
    BIO_printf(bio, "%4ld client connects that finished\n",
               SSL_CTX_sess_connect_good(ssl_ctx));
    BIO_printf(bio, "%4ld server accepts (SSL_accept())\n",
               SSL_CTX_sess_accept(ssl_ctx));
    BIO_printf(bio, "%4ld server renegotiates (SSL_accept())\n",
               SSL_CTX_sess_accept_renegotiate(ssl_ctx));
    BIO_printf(bio, "%4ld server accepts that finished\n",
               SSL_CTX_sess_accept_good(ssl_ctx));
    BIO_printf(bio, "%4ld session cache hits\n", SSL_CTX_sess_hits(ssl_ctx));
    BIO_printf(bio, "%4ld session cache misses\n",
               SSL_CTX_sess_misses(ssl_ctx));
    BIO_printf(bio, "%4ld session cache timeouts\n",
               SSL_CTX_sess_timeouts(ssl_ctx));
    BIO_printf(bio, "%4ld callback cache hits\n",
               SSL_CTX_sess_cb_hits(ssl_ctx));
    BIO_printf(bio, "%4ld cache full overflows (%ld allowed)\n",
               SSL_CTX_sess_cache_full(ssl_ctx),
               SSL_CTX_sess_get_cache_size(ssl_ctx));
}

static long int count_reads_callback(BIO *bio, int cmd, const char *argp, size_t len,
                                 int argi, long argl, int ret, size_t *processed)
{
    unsigned int *p_counter = (unsigned int *)BIO_get_callback_arg(bio);

    switch (cmd) {
    case BIO_CB_READ:  /* No break here */
    case BIO_CB_GETS:
        if (p_counter != NULL)
            ++*p_counter;
        break;
    default:
        break;
    }

    if (s_debug) {
        BIO_set_callback_arg(bio, (char *)bio_s_out);
        ret = (int)bio_dump_callback(bio, cmd, argp, len, argi, argl, ret, processed);
        BIO_set_callback_arg(bio, (char *)p_counter);
    }

    return ret;
}

static int sv_body(int s, int stype, int prot, unsigned char *context)
{
    char *buf = NULL;
    fd_set readfds;
    int ret = 1, width;
    int k;
    unsigned long l;
    SSL *con = NULL;
    BIO *sbio;
    struct timeval timeout;
#if !(defined(OPENSSL_SYS_WINDOWS) || defined(OPENSSL_SYS_MSDOS))
    struct timeval *timeoutp;
#endif
#ifndef OPENSSL_NO_DTLS
# ifndef OPENSSL_NO_SCTP
    int isdtls = (stype == SOCK_DGRAM || prot == IPPROTO_SCTP);
# else
    int isdtls = (stype == SOCK_DGRAM);
# endif
#endif

    buf = app_malloc(bufsize, "server buffer");
    if (s_nbio) {
        if (!BIO_socket_nbio(s, 1))
            ERR_print_errors(bio_err);
        else if (!s_quiet)
            BIO_printf(bio_err, "Turned on non blocking io\n");
    }

    con = SSL_new(ctx);
    if (con == NULL) {
        ret = -1;
        goto err;
    }

    if (s_tlsextdebug) {
        SSL_set_tlsext_debug_callback(con, tlsext_cb);
        SSL_set_tlsext_debug_arg(con, bio_s_out);
    }

    if (context != NULL
        && !SSL_set_session_id_context(con, context,
                                       strlen((char *)context))) {
        BIO_printf(bio_err, "Error setting session id context\n");
        ret = -1;
        goto err;
    }

    if (!SSL_clear(con)) {
        BIO_printf(bio_err, "Error clearing SSL connection\n");
        ret = -1;
        goto err;
    }
#ifndef OPENSSL_NO_DTLS
    if (isdtls) {
# ifndef OPENSSL_NO_SCTP
        if (prot == IPPROTO_SCTP)
            sbio = BIO_new_dgram_sctp(s, BIO_NOCLOSE);
        else
# endif
            sbio = BIO_new_dgram(s, BIO_NOCLOSE);
        if (sbio == NULL) {
            BIO_printf(bio_err, "Unable to create BIO\n");
            ERR_print_errors(bio_err);
            goto err;
        }

        if (enable_timeouts) {
            timeout.tv_sec = 0;
            timeout.tv_usec = DGRAM_RCV_TIMEOUT;
            BIO_ctrl(sbio, BIO_CTRL_DGRAM_SET_RECV_TIMEOUT, 0, &timeout);

            timeout.tv_sec = 0;
            timeout.tv_usec = DGRAM_SND_TIMEOUT;
            BIO_ctrl(sbio, BIO_CTRL_DGRAM_SET_SEND_TIMEOUT, 0, &timeout);
        }

        if (socket_mtu) {
            if (socket_mtu < DTLS_get_link_min_mtu(con)) {
                BIO_printf(bio_err, "MTU too small. Must be at least %ld\n",
                           DTLS_get_link_min_mtu(con));
                ret = -1;
                BIO_free(sbio);
                goto err;
            }
            SSL_set_options(con, SSL_OP_NO_QUERY_MTU);
            if (!DTLS_set_link_mtu(con, socket_mtu)) {
                BIO_printf(bio_err, "Failed to set MTU\n");
                ret = -1;
                BIO_free(sbio);
                goto err;
            }
        } else
            /* want to do MTU discovery */
            BIO_ctrl(sbio, BIO_CTRL_DGRAM_MTU_DISCOVER, 0, NULL);

# ifndef OPENSSL_NO_SCTP
        if (prot != IPPROTO_SCTP)
# endif
            /* Turn on cookie exchange. Not necessary for SCTP */
            SSL_set_options(con, SSL_OP_COOKIE_EXCHANGE);
    } else
#endif
        sbio = BIO_new_socket(s, BIO_NOCLOSE);

    if (sbio == NULL) {
        BIO_printf(bio_err, "Unable to create BIO\n");
        ERR_print_errors(bio_err);
        goto err;
    }

    if (s_nbio_test) {
        BIO *test;

        test = BIO_new(BIO_f_nbio_test());
        if (test == NULL) {
            BIO_printf(bio_err, "Unable to create BIO\n");
            ret = -1;
            BIO_free(sbio);
            goto err;
        }
        sbio = BIO_push(test, sbio);
    }

    SSL_set_bio(con, sbio, sbio);
    SSL_set_accept_state(con);
    /* SSL_set_fd(con,s); */

    BIO_set_callback_ex(SSL_get_rbio(con), count_reads_callback);
    if (s_msg) {
#ifndef OPENSSL_NO_SSL_TRACE
        if (s_msg == 2)
            SSL_set_msg_callback(con, SSL_trace);
        else
#endif
            SSL_set_msg_callback(con, msg_cb);
        SSL_set_msg_callback_arg(con, bio_s_msg ? bio_s_msg : bio_s_out);
    }

    if (s_tlsextdebug) {
        SSL_set_tlsext_debug_callback(con, tlsext_cb);
        SSL_set_tlsext_debug_arg(con, bio_s_out);
    }

    if (early_data) {
        int write_header = 1, edret = SSL_READ_EARLY_DATA_ERROR;
        size_t readbytes;

        while (edret != SSL_READ_EARLY_DATA_FINISH) {
            for (;;) {
                edret = SSL_read_early_data(con, buf, bufsize, &readbytes);
                if (edret != SSL_READ_EARLY_DATA_ERROR)
                    break;

                switch (SSL_get_error(con, 0)) {
                case SSL_ERROR_WANT_WRITE:
                case SSL_ERROR_WANT_ASYNC:
                case SSL_ERROR_WANT_READ:
                    /* Just keep trying - busy waiting */
                    continue;
                default:
                    BIO_printf(bio_err, "Error reading early data\n");
                    ERR_print_errors(bio_err);
                    goto err;
                }
            }
            if (readbytes > 0) {
                if (write_header) {
                    BIO_printf(bio_s_out, "Early data received:\n");
                    write_header = 0;
                }
                raw_write_stdout(buf, (unsigned int)readbytes);
                (void)BIO_flush(bio_s_out);
            }
        }
        if (write_header) {
            if (SSL_get_early_data_status(con) == SSL_EARLY_DATA_NOT_SENT)
                BIO_printf(bio_s_out, "No early data received\n");
            else
                BIO_printf(bio_s_out, "Early data was rejected\n");
        } else {
            BIO_printf(bio_s_out, "\nEnd of early data\n");
        }
        if (SSL_is_init_finished(con))
            print_connection_info(con);
    }

    if (fileno_stdin() > s)
        width = fileno_stdin() + 1;
    else
        width = s + 1;
    for (;;) {
        int i;
        int read_from_terminal;
        int read_from_sslcon;

        read_from_terminal = 0;
        read_from_sslcon = SSL_has_pending(con)
                           || (async && SSL_waiting_for_async(con));

        if (!read_from_sslcon) {
            FD_ZERO(&readfds);
#if !defined(OPENSSL_SYS_WINDOWS) && !defined(OPENSSL_SYS_MSDOS)
            openssl_fdset(fileno_stdin(), &readfds);
#endif
            openssl_fdset(s, &readfds);
            /*
             * Note: under VMS with SOCKETSHR the second parameter is
             * currently of type (int *) whereas under other systems it is
             * (void *) if you don't have a cast it will choke the compiler:
             * if you do have a cast then you can either go for (int *) or
             * (void *).
             */
#if defined(OPENSSL_SYS_WINDOWS) || defined(OPENSSL_SYS_MSDOS)
            /*
             * Under DOS (non-djgpp) and Windows we can't select on stdin:
             * only on sockets. As a workaround we timeout the select every
             * second and check for any keypress. In a proper Windows
             * application we wouldn't do this because it is inefficient.
             */
            timeout.tv_sec = 1;
            timeout.tv_usec = 0;
            i = select(width, (void *)&readfds, NULL, NULL, &timeout);
            if (has_stdin_waiting())
                read_from_terminal = 1;
            if ((i < 0) || (!i && !read_from_terminal))
                continue;
#else
            if (SSL_is_dtls(con) && DTLSv1_get_timeout(con, &timeout))
                timeoutp = &timeout;
            else
                timeoutp = NULL;

            i = select(width, (void *)&readfds, NULL, NULL, timeoutp);

            if ((SSL_is_dtls(con)) && DTLSv1_handle_timeout(con) > 0)
                BIO_printf(bio_err, "TIMEOUT occurred\n");

            if (i <= 0)
                continue;
            if (FD_ISSET(fileno_stdin(), &readfds))
                read_from_terminal = 1;
#endif
            if (FD_ISSET(s, &readfds))
                read_from_sslcon = 1;
        }
        if (read_from_terminal) {
            if (s_crlf) {
                int j, lf_num;

                i = raw_read_stdin(buf, bufsize / 2);
                lf_num = 0;
                /* both loops are skipped when i <= 0 */
                for (j = 0; j < i; j++)
                    if (buf[j] == '\n')
                        lf_num++;
                for (j = i - 1; j >= 0; j--) {
                    buf[j + lf_num] = buf[j];
                    if (buf[j] == '\n') {
                        lf_num--;
                        i++;
                        buf[j + lf_num] = '\r';
                    }
                }
                assert(lf_num == 0);
            } else {
                i = raw_read_stdin(buf, bufsize);
            }

            if (!s_quiet && !s_brief) {
                if ((i <= 0) || (buf[0] == 'Q')) {
                    BIO_printf(bio_s_out, "DONE\n");
                    (void)BIO_flush(bio_s_out);
                    BIO_closesocket(s);
                    close_accept_socket();
                    ret = -11;
                    goto err;
                }
                if ((i <= 0) || (buf[0] == 'q')) {
                    BIO_printf(bio_s_out, "DONE\n");
                    (void)BIO_flush(bio_s_out);
                    if (SSL_version(con) != DTLS1_VERSION)
                        BIO_closesocket(s);
                    /*
                     * close_accept_socket(); ret= -11;
                     */
                    goto err;
                }
                if ((buf[0] == 'r') && ((buf[1] == '\n') || (buf[1] == '\r'))) {
                    SSL_renegotiate(con);
                    i = SSL_do_handshake(con);
                    printf("SSL_do_handshake -> %d\n", i);
                    continue;
                }
                if ((buf[0] == 'R') && ((buf[1] == '\n') || (buf[1] == '\r'))) {
                    SSL_set_verify(con,
                                   SSL_VERIFY_PEER | SSL_VERIFY_CLIENT_ONCE,
                                   NULL);
                    SSL_renegotiate(con);
                    i = SSL_do_handshake(con);
                    printf("SSL_do_handshake -> %d\n", i);
                    continue;
                }
                if ((buf[0] == 'K' || buf[0] == 'k')
                        && ((buf[1] == '\n') || (buf[1] == '\r'))) {
                    SSL_key_update(con, buf[0] == 'K' ?
                                        SSL_KEY_UPDATE_REQUESTED
                                        : SSL_KEY_UPDATE_NOT_REQUESTED);
                    i = SSL_do_handshake(con);
                    printf("SSL_do_handshake -> %d\n", i);
                    continue;
                }
                if (buf[0] == 'c' && ((buf[1] == '\n') || (buf[1] == '\r'))) {
                    SSL_set_verify(con, SSL_VERIFY_PEER, NULL);
                    i = SSL_verify_client_post_handshake(con);
                    if (i == 0) {
                        printf("Failed to initiate request\n");
                        ERR_print_errors(bio_err);
                    } else {
                        i = SSL_do_handshake(con);
                        printf("SSL_do_handshake -> %d\n", i);
                    }
                    continue;
                }
                if (buf[0] == 'P') {
                    static const char str[] = "Lets print some clear text\n";
                    BIO_write(SSL_get_wbio(con), str, sizeof(str) -1);
                }
                if (buf[0] == 'S') {
                    print_stats(bio_s_out, SSL_get_SSL_CTX(con));
                }
            }
#ifdef CHARSET_EBCDIC
            ebcdic2ascii(buf, buf, i);
#endif
            l = k = 0;
            for (;;) {
                /* should do a select for the write */
#ifdef RENEG
                static count = 0;
                if (++count == 100) {
                    count = 0;
                    SSL_renegotiate(con);
                }
#endif
                k = SSL_write(con, &(buf[l]), (unsigned int)i);
#ifndef OPENSSL_NO_SRP
                while (SSL_get_error(con, k) == SSL_ERROR_WANT_X509_LOOKUP) {
                    BIO_printf(bio_s_out, "LOOKUP renego during write\n");

                    lookup_srp_user(&srp_callback_parm, bio_s_out);

                    k = SSL_write(con, &(buf[l]), (unsigned int)i);
                }
#endif
                switch (SSL_get_error(con, k)) {
                case SSL_ERROR_NONE:
                    break;
                case SSL_ERROR_WANT_ASYNC:
                    BIO_printf(bio_s_out, "Write BLOCK (Async)\n");
                    (void)BIO_flush(bio_s_out);
                    wait_for_async(con);
                    break;
                case SSL_ERROR_WANT_WRITE:
                case SSL_ERROR_WANT_READ:
                case SSL_ERROR_WANT_X509_LOOKUP:
                    BIO_printf(bio_s_out, "Write BLOCK\n");
                    (void)BIO_flush(bio_s_out);
                    break;
                case SSL_ERROR_WANT_ASYNC_JOB:
                    /*
                     * This shouldn't ever happen in s_server. Treat as an error
                     */
                case SSL_ERROR_SYSCALL:
                case SSL_ERROR_SSL:
                    BIO_printf(bio_s_out, "ERROR\n");
                    (void)BIO_flush(bio_s_out);
                    ERR_print_errors(bio_err);
                    ret = 1;
                    goto err;
                    /* break; */
                case SSL_ERROR_ZERO_RETURN:
                    BIO_printf(bio_s_out, "DONE\n");
                    (void)BIO_flush(bio_s_out);
                    ret = 1;
                    goto err;
                }
                if (k > 0) {
                    l += k;
                    i -= k;
                }
                if (i <= 0)
                    break;
            }
        }
        if (read_from_sslcon) {
            /*
             * init_ssl_connection handles all async events itself so if we're
             * waiting for async then we shouldn't go back into
             * init_ssl_connection
             */
            if ((!async || !SSL_waiting_for_async(con))
                    && !SSL_is_init_finished(con)) {
                /*
                 * Count number of reads during init_ssl_connection.
                 * It helps us to distinguish configuration errors from errors
                 * caused by a client.
                 */
                unsigned int read_counter = 0;

                BIO_set_callback_arg(SSL_get_rbio(con), (char *)&read_counter);
                i = init_ssl_connection(con);
                BIO_set_callback_arg(SSL_get_rbio(con), NULL);

                /*
                 * If initialization fails without reads, then
                 * there was a fatal error in configuration.
                 */
                if (i <= 0 && read_counter == 0) {
                    ret = -1;
                    goto err;
                }
                if (i < 0) {
                    ret = 0;
                    goto err;
                } else if (i == 0) {
                    ret = 1;
                    goto err;
                }
            } else {
 again:
                i = SSL_read(con, (char *)buf, bufsize);
#ifndef OPENSSL_NO_SRP
                while (SSL_get_error(con, i) == SSL_ERROR_WANT_X509_LOOKUP) {
                    BIO_printf(bio_s_out, "LOOKUP renego during read\n");

                    lookup_srp_user(&srp_callback_parm, bio_s_out);

                    i = SSL_read(con, (char *)buf, bufsize);
                }
#endif
                switch (SSL_get_error(con, i)) {
                case SSL_ERROR_NONE:
#ifdef CHARSET_EBCDIC
                    ascii2ebcdic(buf, buf, i);
#endif
                    raw_write_stdout(buf, (unsigned int)i);
                    (void)BIO_flush(bio_s_out);
                    if (SSL_has_pending(con))
                        goto again;
                    break;
                case SSL_ERROR_WANT_ASYNC:
                    BIO_printf(bio_s_out, "Read BLOCK (Async)\n");
                    (void)BIO_flush(bio_s_out);
                    wait_for_async(con);
                    break;
                case SSL_ERROR_WANT_WRITE:
                case SSL_ERROR_WANT_READ:
                    BIO_printf(bio_s_out, "Read BLOCK\n");
                    (void)BIO_flush(bio_s_out);
                    break;
                case SSL_ERROR_WANT_ASYNC_JOB:
                    /*
                     * This shouldn't ever happen in s_server. Treat as an error
                     */
                case SSL_ERROR_SYSCALL:
                case SSL_ERROR_SSL:
                    BIO_printf(bio_s_out, "ERROR\n");
                    (void)BIO_flush(bio_s_out);
                    ERR_print_errors(bio_err);
                    ret = 1;
                    goto err;
                case SSL_ERROR_ZERO_RETURN:
                    BIO_printf(bio_s_out, "DONE\n");
                    (void)BIO_flush(bio_s_out);
                    ret = 1;
                    goto err;
                }
            }
        }
    }
 err:
    if (con != NULL) {
        BIO_printf(bio_s_out, "shutting down SSL\n");
        do_ssl_shutdown(con);
        SSL_free(con);
    }
    BIO_printf(bio_s_out, "CONNECTION CLOSED\n");
    OPENSSL_clear_free(buf, bufsize);
    return ret;
}

static void close_accept_socket(void)
{
    BIO_printf(bio_err, "shutdown accept socket\n");
    if (accept_socket >= 0) {
        BIO_closesocket(accept_socket);
    }
}

static int is_retryable(SSL *con, int i)
{
    int err = SSL_get_error(con, i);

    /* If it's not a fatal error, it must be retryable */
    return (err != SSL_ERROR_SSL)
           && (err != SSL_ERROR_SYSCALL)
           && (err != SSL_ERROR_ZERO_RETURN);
}

static int init_ssl_connection(SSL *con)
{
    int i;
    long verify_err;
    int retry = 0;

    if (dtlslisten || stateless) {
        BIO_ADDR *client = NULL;

        if (dtlslisten) {
            if ((client = BIO_ADDR_new()) == NULL) {
                BIO_printf(bio_err, "ERROR - memory\n");
                return 0;
            }
            i = DTLSv1_listen(con, client);
        } else {
            i = SSL_stateless(con);
        }
        if (i > 0) {
            BIO *wbio;
            int fd = -1;

            if (dtlslisten) {
                wbio = SSL_get_wbio(con);
                if (wbio) {
                    BIO_get_fd(wbio, &fd);
                }

                if (!wbio || BIO_connect(fd, client, 0) == 0) {
                    BIO_printf(bio_err, "ERROR - unable to connect\n");
                    BIO_ADDR_free(client);
                    return 0;
                }

                (void)BIO_ctrl_set_connected(wbio, client);
                BIO_ADDR_free(client);
                dtlslisten = 0;
            } else {
                stateless = 0;
            }
            i = SSL_accept(con);
        } else {
            BIO_ADDR_free(client);
        }
    } else {
        do {
            i = SSL_accept(con);

            if (i <= 0)
                retry = is_retryable(con, i);
#ifdef CERT_CB_TEST_RETRY
            {
                while (i <= 0
                        && SSL_get_error(con, i) == SSL_ERROR_WANT_X509_LOOKUP
                        && SSL_get_state(con) == TLS_ST_SR_CLNT_HELLO) {
                    BIO_printf(bio_err,
                               "LOOKUP from certificate callback during accept\n");
                    i = SSL_accept(con);
                    if (i <= 0)
                        retry = is_retryable(con, i);
                }
            }
#endif

#ifndef OPENSSL_NO_SRP
            while (i <= 0
                   && SSL_get_error(con, i) == SSL_ERROR_WANT_X509_LOOKUP) {
                BIO_printf(bio_s_out, "LOOKUP during accept %s\n",
                           srp_callback_parm.login);

                lookup_srp_user(&srp_callback_parm, bio_s_out);

                i = SSL_accept(con);
                if (i <= 0)
                    retry = is_retryable(con, i);
            }
#endif
        } while (i < 0 && SSL_waiting_for_async(con));
    }

    if (i <= 0) {
        if (((dtlslisten || stateless) && i == 0)
                || (!dtlslisten && !stateless && retry)) {
            BIO_printf(bio_s_out, "DELAY\n");
            return 1;
        }

        BIO_printf(bio_err, "ERROR\n");

        verify_err = SSL_get_verify_result(con);
        if (verify_err != X509_V_OK) {
            BIO_printf(bio_err, "verify error:%s\n",
                       X509_verify_cert_error_string(verify_err));
        }
        /* Always print any error messages */
        ERR_print_errors(bio_err);
        return 0;
    }

    print_connection_info(con);
    return 1;
}

static void print_connection_info(SSL *con)
{
    const char *str;
    X509 *peer;
    char buf[BUFSIZ];
#if !defined(OPENSSL_NO_NEXTPROTONEG)
    const unsigned char *next_proto_neg;
    unsigned next_proto_neg_len;
#endif
    unsigned char *exportedkeymat;
    int i;

    if (s_brief)
        print_ssl_summary(con);

    PEM_write_bio_SSL_SESSION(bio_s_out, SSL_get_session(con));

    peer = SSL_get0_peer_certificate(con);
    if (peer != NULL) {
        BIO_printf(bio_s_out, "Client certificate\n");
        PEM_write_bio_X509(bio_s_out, peer);
        dump_cert_text(bio_s_out, peer);
        peer = NULL;
    }
    /* Only display RPK information if configured */
    if (SSL_get_negotiated_server_cert_type(con) == TLSEXT_cert_type_rpk)
        BIO_printf(bio_s_out, "Server-to-client raw public key negotiated\n");
    if (SSL_get_negotiated_client_cert_type(con) == TLSEXT_cert_type_rpk)
        BIO_printf(bio_s_out, "Client-to-server raw public key negotiated\n");
    if (enable_client_rpk) {
        EVP_PKEY *client_rpk = SSL_get0_peer_rpk(con);

        if (client_rpk != NULL) {
            BIO_printf(bio_s_out, "Client raw public key\n");
            EVP_PKEY_print_public(bio_s_out, client_rpk, 2, NULL);
        }
    }

    if (SSL_get_shared_ciphers(con, buf, sizeof(buf)) != NULL)
        BIO_printf(bio_s_out, "Shared ciphers:%s\n", buf);
    str = SSL_CIPHER_get_name(SSL_get_current_cipher(con));
    ssl_print_sigalgs(bio_s_out, con);
#ifndef OPENSSL_NO_EC
    ssl_print_point_formats(bio_s_out, con);
    ssl_print_groups(bio_s_out, con, 0);
#endif
    print_ca_names(bio_s_out, con);
    BIO_printf(bio_s_out, "CIPHER is %s\n", (str != NULL) ? str : "(NONE)");

#if !defined(OPENSSL_NO_NEXTPROTONEG)
    SSL_get0_next_proto_negotiated(con, &next_proto_neg, &next_proto_neg_len);
    if (next_proto_neg) {
        BIO_printf(bio_s_out, "NEXTPROTO is ");
        BIO_write(bio_s_out, next_proto_neg, next_proto_neg_len);
        BIO_printf(bio_s_out, "\n");
    }
#endif
#ifndef OPENSSL_NO_SRTP
    {
        SRTP_PROTECTION_PROFILE *srtp_profile
            = SSL_get_selected_srtp_profile(con);

        if (srtp_profile)
            BIO_printf(bio_s_out, "SRTP Extension negotiated, profile=%s\n",
                       srtp_profile->name);
    }
#endif
    if (SSL_session_reused(con))
        BIO_printf(bio_s_out, "Reused session-id\n");

    ssl_print_secure_renegotiation_notes(bio_s_out, con);

    if ((SSL_get_options(con) & SSL_OP_NO_RENEGOTIATION))
        BIO_printf(bio_s_out, "Renegotiation is DISABLED\n");

    if (keymatexportlabel != NULL) {
        BIO_printf(bio_s_out, "Keying material exporter:\n");
        BIO_printf(bio_s_out, "    Label: '%s'\n", keymatexportlabel);
        BIO_printf(bio_s_out, "    Length: %i bytes\n", keymatexportlen);
        exportedkeymat = app_malloc(keymatexportlen, "export key");
        if (SSL_export_keying_material(con, exportedkeymat,
                                        keymatexportlen,
                                        keymatexportlabel,
                                        strlen(keymatexportlabel),
                                        NULL, 0, 0) <= 0) {
            BIO_printf(bio_s_out, "    Error\n");
        } else {
            BIO_printf(bio_s_out, "    Keying material: ");
            for (i = 0; i < keymatexportlen; i++)
                BIO_printf(bio_s_out, "%02X", exportedkeymat[i]);
            BIO_printf(bio_s_out, "\n");
        }
        OPENSSL_free(exportedkeymat);
    }
#ifndef OPENSSL_NO_KTLS
    if (BIO_get_ktls_send(SSL_get_wbio(con)))
        BIO_printf(bio_err, "Using Kernel TLS for sending\n");
    if (BIO_get_ktls_recv(SSL_get_rbio(con)))
        BIO_printf(bio_err, "Using Kernel TLS for receiving\n");
#endif

    (void)BIO_flush(bio_s_out);
}

static int www_body(int s, int stype, int prot, unsigned char *context)
{
    char *buf = NULL, *p;
    int ret = 1;
    int i, j, k, dot;
    SSL *con;
    const SSL_CIPHER *c;
    BIO *io, *ssl_bio, *sbio;
#ifdef RENEG
    int total_bytes = 0;
#endif
    int width;
#ifndef OPENSSL_NO_KTLS
    int use_sendfile_for_req = use_sendfile;
#endif
    fd_set readfds;
    const char *opmode;
#ifdef CHARSET_EBCDIC
    BIO *filter;
#endif

    /* Set width for a select call if needed */
    width = s + 1;

    /* as we use BIO_gets(), and it always null terminates data, we need
     * to allocate 1 byte longer buffer to fit the full 2^14 byte record */
    p = buf = app_malloc(bufsize + 1, "server www buffer");
    io = BIO_new(BIO_f_buffer());
    ssl_bio = BIO_new(BIO_f_ssl());
    if ((io == NULL) || (ssl_bio == NULL))
        goto err;

    if (s_nbio) {
        if (!BIO_socket_nbio(s, 1))
            ERR_print_errors(bio_err);
        else if (!s_quiet)
            BIO_printf(bio_err, "Turned on non blocking io\n");
    }

    /* lets make the output buffer a reasonable size */
    if (BIO_set_write_buffer_size(io, bufsize) <= 0)
        goto err;

    if ((con = SSL_new(ctx)) == NULL)
        goto err;

    if (s_tlsextdebug) {
        SSL_set_tlsext_debug_callback(con, tlsext_cb);
        SSL_set_tlsext_debug_arg(con, bio_s_out);
    }

    if (context != NULL
        && !SSL_set_session_id_context(con, context,
                                       strlen((char *)context))) {
        SSL_free(con);
        goto err;
    }

    sbio = BIO_new_socket(s, BIO_NOCLOSE);
    if (sbio == NULL) {
        SSL_free(con);
        goto err;
    }

    if (s_nbio_test) {
        BIO *test;

        test = BIO_new(BIO_f_nbio_test());
        if (test == NULL) {
            SSL_free(con);
            BIO_free(sbio);
            goto err;
        }

        sbio = BIO_push(test, sbio);
    }
    SSL_set_bio(con, sbio, sbio);
    SSL_set_accept_state(con);

    /* No need to free |con| after this. Done by BIO_free(ssl_bio) */
    BIO_set_ssl(ssl_bio, con, BIO_CLOSE);
    BIO_push(io, ssl_bio);
    ssl_bio = NULL;
#ifdef CHARSET_EBCDIC
    filter = BIO_new(BIO_f_ebcdic_filter());
    if (filter == NULL)
        goto err;

    io = BIO_push(filter, io);
#endif

    if (s_debug) {
        BIO_set_callback_ex(SSL_get_rbio(con), bio_dump_callback);
        BIO_set_callback_arg(SSL_get_rbio(con), (char *)bio_s_out);
    }
    if (s_msg) {
#ifndef OPENSSL_NO_SSL_TRACE
        if (s_msg == 2)
            SSL_set_msg_callback(con, SSL_trace);
        else
#endif
            SSL_set_msg_callback(con, msg_cb);
        SSL_set_msg_callback_arg(con, bio_s_msg ? bio_s_msg : bio_s_out);
    }

    for (;;) {
        i = BIO_gets(io, buf, bufsize + 1);
        if (i < 0) {            /* error */
            if (!BIO_should_retry(io) && !SSL_waiting_for_async(con)) {
                if (!s_quiet)
                    ERR_print_errors(bio_err);
                goto err;
            } else {
                BIO_printf(bio_s_out, "read R BLOCK\n");
#ifndef OPENSSL_NO_SRP
                if (BIO_should_io_special(io)
                    && BIO_get_retry_reason(io) == BIO_RR_SSL_X509_LOOKUP) {
                    BIO_printf(bio_s_out, "LOOKUP renego during read\n");

                    lookup_srp_user(&srp_callback_parm, bio_s_out);

                    continue;
                }
#endif
                OSSL_sleep(1000);
                continue;
            }
        } else if (i == 0) {    /* end of input */
            ret = 1;
            goto end;
        }

        /* else we have data */
        if ((www == 1 && HAS_PREFIX(buf, "GET "))
             || (www == 2 && HAS_PREFIX(buf, "GET /stats "))) {
            X509 *peer = NULL;
            STACK_OF(SSL_CIPHER) *sk;
            static const char *space = "                          ";

#ifndef OPENSSL_NO_ECH
            char *ech_inner = NULL;
            char *ech_outer = NULL;
            int echrv = 0;

            /*
             * The next change isn't an ECH related change really. Seems
             * like s_server hangs in some way if we get to this code
             * with www=1, so only do it if renego is actually supported.
             */
            if (www == 1 && SSL_get_secure_renegotiation_support(con)
                    && strncmp("GET /reneg", buf, 10) == 0) {
#else
            if (www == 1 && strncmp("GET /reneg", buf, 10) == 0) {
#endif
                if (strncmp("GET /renegcert", buf, 14) == 0)
                    SSL_set_verify(con,
                                   SSL_VERIFY_PEER | SSL_VERIFY_CLIENT_ONCE,
                                   NULL);
                i = SSL_renegotiate(con);
                BIO_printf(bio_s_out, "SSL_renegotiate -> %d\n", i);
                /* Send the HelloRequest */
                i = SSL_do_handshake(con);
                if (i <= 0) {
                    BIO_printf(bio_s_out, "SSL_do_handshake() Retval %d\n",
                               SSL_get_error(con, i));
                    ERR_print_errors(bio_err);
                    goto err;
                }
                /* Wait for a ClientHello to come back */
                FD_ZERO(&readfds);
                openssl_fdset(s, &readfds);
                i = select(width, (void *)&readfds, NULL, NULL, NULL);
                if (i <= 0 || !FD_ISSET(s, &readfds)) {
                    BIO_printf(bio_s_out,
                               "Error waiting for client response\n");
                    ERR_print_errors(bio_err);
                    goto err;
                }
                /*
                 * We're not actually expecting any data here and we ignore
                 * any that is sent. This is just to force the handshake that
                 * we're expecting to come from the client. If they haven't
                 * sent one there's not much we can do.
                 */
                BIO_gets(io, buf, bufsize + 1);
            }

            BIO_puts(io,
                     "HTTP/1.0 200 ok\r\nContent-type: text/html\r\n\r\n");
            BIO_puts(io, "<HTML><BODY BGCOLOR=\"#ffffff\">\n");
            /* BIO_puts(io, OpenSSL_version(OPENSSL_VERSION)); */

#ifndef OPENSSL_NO_ECH
            /* Customise output a bit to show ECH info at top */
            BIO_puts(io, "<h1>OpenSSL with ECH</h1>\n");
            BIO_puts(io, "<h2>\n");
            echrv = SSL_ech_get_status(con, &ech_inner, &ech_outer);
            switch (echrv) {
            case SSL_ECH_STATUS_NOT_TRIED:
                BIO_puts(io, "ECH not attempted\n");
                break;
            case SSL_ECH_STATUS_FAILED:
                BIO_puts(io, "ECH tried but failed\n");
                break;
            case SSL_ECH_STATUS_FAILED_ECH:
                BIO_puts(io, "ECH tried but we got ECH which is weird\n");
                break;
            case SSL_ECH_STATUS_BAD_NAME:
                BIO_puts(io, "ECH worked but bad name\n");
                break;
            case SSL_ECH_STATUS_BACKEND:
                BIO_printf(io, "ECH acting as backend\n");
                break;
            case SSL_ECH_STATUS_NOT_CONFIGURED:
                BIO_printf(io, "ECH not configured\n");
                break;
            case SSL_ECH_STATUS_GREASE:
                BIO_printf(io, "ECH attempt we interpret as GREASE\n");
                break;
            case SSL_ECH_STATUS_GREASE_ECH:
                BIO_printf(io, "ECH attempt we interpret as GREASE, + ECH\n");
                break;
            case SSL_ECH_STATUS_BAD_CALL:
                BIO_printf(io, "ECH bad input to API\n");
                break;
            case SSL_ECH_STATUS_SUCCESS:
                BIO_printf(io, "ECH success: outer sni: %s, inner sni: %s\n",
                           (ech_outer == NULL ? "none" : ech_outer),
                           (ech_inner == NULL ? "none" : ech_inner));
                break;
            default:
                BIO_printf(io," Error getting ECH status\n");
                break;
            }
            BIO_puts(io, "</h2>\n");
            BIO_puts(io, "<h2>TLS Session details</h2>\n");
            BIO_puts(io, "<pre>\n");
            /*
             * also dump session info to server stdout for debugging
             */
            SSL_SESSION_print(bio_s_out, SSL_get_session(con));
            BIO_puts(io, "<pre>\n");
            BIO_puts(io, "\n");
            for (i = 0; i < local_argc; i++) {
                const char *myp;

                for (myp = local_argv[i]; *myp; myp++)
                    switch (*myp) {
                    case '<':
                        BIO_puts(io, "&lt;");
                        break;
                    case '>':
                        BIO_puts(io, "&gt;");
                        break;
                    case '&':
                        BIO_puts(io, "&amp;");
                        break;
                    default:
                        BIO_write(io, myp, 1);
                        break;
                    }
                BIO_write(io, " ", 1);
            }
            BIO_puts(io, "\n");
#endif
            ssl_print_secure_renegotiation_notes(io, con);

            /*
             * The following is evil and should not really be done
             */
            BIO_printf(io, "Ciphers supported in s_server binary\n");
            sk = SSL_get_ciphers(con);
            j = sk_SSL_CIPHER_num(sk);
            for (i = 0; i < j; i++) {
                c = sk_SSL_CIPHER_value(sk, i);
                BIO_printf(io, "%-11s:%-25s ",
                           SSL_CIPHER_get_version(c), SSL_CIPHER_get_name(c));
                if ((((i + 1) % 2) == 0) && (i + 1 != j))
                    BIO_puts(io, "\n");
            }
            BIO_puts(io, "\n");
            p = SSL_get_shared_ciphers(con, buf, bufsize);
            if (p != NULL) {
                BIO_printf(io,
                           "---\nCiphers common between both SSL end points:\n");
                j = i = 0;
                while (*p) {
                    if (*p == ':') {
                        BIO_write(io, space, 26 - j);
                        i++;
                        j = 0;
                        BIO_write(io, ((i % 3) ? " " : "\n"), 1);
                    } else {
                        BIO_write(io, p, 1);
                        j++;
                    }
                    p++;
                }
                BIO_puts(io, "\n");
            }
            ssl_print_sigalgs(io, con);
#ifndef OPENSSL_NO_EC
            ssl_print_groups(io, con, 0);
#endif
            print_ca_names(io, con);
            BIO_printf(io, (SSL_session_reused(con)
                            ? "---\nReused, " : "---\nNew, "));
            c = SSL_get_current_cipher(con);
            BIO_printf(io, "%s, Cipher is %s\n",
                       SSL_CIPHER_get_version(c), SSL_CIPHER_get_name(c));
            SSL_SESSION_print(io, SSL_get_session(con));
            BIO_printf(io, "---\n");
            print_stats(io, SSL_get_SSL_CTX(con));
            BIO_printf(io, "---\n");
            peer = SSL_get0_peer_certificate(con);
            if (peer != NULL) {
                BIO_printf(io, "Client certificate\n");
                X509_print(io, peer);
                PEM_write_bio_X509(io, peer);
                peer = NULL;
            } else {
                BIO_puts(io, "no client certificate available\n");
            }
            BIO_puts(io, "</pre></BODY></HTML>\r\n\r\n");
            break;
        } else if ((www == 2 || www == 3) && CHECK_AND_SKIP_PREFIX(p, "GET /")) {
            BIO *file;
            char *e;
            static const char *text =
                "HTTP/1.0 200 ok\r\nContent-type: text/plain\r\n\r\n";

            dot = 1;
            for (e = p; *e != '\0'; e++) {
                if (e[0] == ' ')
                    break;

                if (e[0] == ':') {
                    /* Windows drive. We treat this the same way as ".." */
                    dot = -1;
                    break;
                }

                switch (dot) {
                case 1:
                    dot = (e[0] == '.') ? 2 : 0;
                    break;
                case 2:
                    dot = (e[0] == '.') ? 3 : 0;
                    break;
                case 3:
                    dot = (e[0] == '/' || e[0] == '\\') ? -1 : 0;
                    break;
                }
                if (dot == 0)
                    dot = (e[0] == '/' || e[0] == '\\') ? 1 : 0;
            }
            dot = (dot == 3) || (dot == -1); /* filename contains ".."
                                              * component */

            if (*e == '\0') {
                BIO_puts(io, text);
                BIO_printf(io, "'%s' is an invalid file name\r\n", p);
                break;
            }
            *e = '\0';

            if (dot) {
                BIO_puts(io, text);
                BIO_printf(io, "'%s' contains '..' or ':'\r\n", p);
                break;
            }

            if (*p == '/' || *p == '\\') {
                BIO_puts(io, text);
                BIO_printf(io, "'%s' is an invalid path\r\n", p);
                break;
            }

            /* if a directory, do the index thang */
            if (app_isdir(p) > 0) {
                BIO_puts(io, text);
                BIO_printf(io, "'%s' is a directory\r\n", p);
                break;
            }

#ifndef OPENSSL_NO_ECH
            /*
             * Again, not really an ECH change but serve up index.html
             * (if one exists) as a default pathname if none was provided
             */
            opmode = (http_server_binmode == 1) ? "rb" : "r";
            if (*p == '\0') {
                if ((file = BIO_new_file("index.html", "r")) == NULL) {
                    BIO_puts(io, text);
                    BIO_printf(io, "Error opening defaulted index.html\r\n");
                    ERR_print_errors(io);
                    break;
                }
            } else if ((file = BIO_new_file(p, opmode)) == NULL) {
                BIO_puts(io, text);
                BIO_printf(io, "Error opening '%s' mode='%s'\r\n", p, opmode);
                ERR_print_errors(io);
                break;
            }
            if (file == NULL) {
                BIO_puts(io, text);
                BIO_printf(io, "Weird - shouldn't get here '%s'\r\n", p);
                ERR_print_errors(io);
                break;
            }
#else

            opmode = (http_server_binmode == 1) ? "rb" : "r";
            if ((file = BIO_new_file(p, opmode)) == NULL) {
                BIO_puts(io, text);
                BIO_printf(io, "Error opening '%s' mode='%s'\r\n", p, opmode);
                ERR_print_errors(io);
                break;
            }

            if (file==NULL) {
                BIO_puts(io, text);
                BIO_printf(io, "Weird - shouldn't get here '%s'\r\n", p);
                ERR_print_errors(io);
                break;
            }
#endif
            if (!s_quiet)
                BIO_printf(bio_err, "FILE:%s\n", p);

            if (www == 2) {
                i = strlen(p);
                if (((i > 5) && (strcmp(&(p[i - 5]), ".html") == 0)) ||
                    ((i > 4) && (strcmp(&(p[i - 4]), ".php") == 0)) ||
                    ((i > 4) && (strcmp(&(p[i - 4]), ".htm") == 0)))
                    BIO_puts(io,
                             "HTTP/1.0 200 ok\r\nContent-type: text/html\r\n\r\n");
#ifndef OPENSSL_NO_ECH
                /*
                 * same comment as last time - not really an ECH change
                 */
                else if (i == 0 && file != NULL) {
                    /*
                     * Do this if we defaulted to index.html and
                     * opening that worked
                     */
                    BIO_puts(io, "HTTP/1.0 200 ok\r\nContent-type: "\
                             "text/html\r\n\r\n");
                }
#endif
                else
                    BIO_puts(io,
                        "HTTP/1.0 200 ok\r\nContent-type: text/plain\r\n\r\n");
            }
            /* send the file */
#ifndef OPENSSL_NO_KTLS
            if (use_sendfile_for_req && !BIO_get_ktls_send(SSL_get_wbio(con))) {
                BIO_printf(bio_err, "Warning: sendfile requested but KTLS is not available\n");
                use_sendfile_for_req = 0;
            }
            if (use_sendfile_for_req) {
                FILE *fp = NULL;
                int fd;
                struct stat st;
                off_t offset = 0;
                size_t filesize;

                BIO_get_fp(file, &fp);
                fd = fileno(fp);
                if (fstat(fd, &st) < 0) {
                    BIO_printf(io, "Error fstat '%s'\r\n", p);
                    ERR_print_errors(io);
                    goto write_error;
                }

                filesize = st.st_size;
                if (((int)BIO_flush(io)) < 0)
                    goto write_error;

                for (;;) {
                    i = SSL_sendfile(con, fd, offset, filesize, 0);
                    if (i < 0) {
                        BIO_printf(io, "Error SSL_sendfile '%s'\r\n", p);
                        ERR_print_errors(io);
                        break;
                    } else {
                        offset += i;
                        filesize -= i;
                    }

                    if (filesize <= 0) {
                        if (!s_quiet)
                            BIO_printf(bio_err, "KTLS SENDFILE '%s' OK\n", p);

                        break;
                    }
                }
            } else
#endif
            {
                for (;;) {
                    i = BIO_read(file, buf, bufsize);
                    if (i <= 0)
                        break;

#ifdef RENEG
                    total_bytes += i;
                    BIO_printf(bio_err, "%d\n", i);
                    if (total_bytes > 3 * 1024) {
                        total_bytes = 0;
                        BIO_printf(bio_err, "RENEGOTIATE\n");
                        SSL_renegotiate(con);
                    }
#endif

                    for (j = 0; j < i;) {
#ifdef RENEG
                        static count = 0;
                        if (++count == 13)
                            SSL_renegotiate(con);
#endif
                        k = BIO_write(io, &(buf[j]), i - j);
                        if (k <= 0) {
                            if (!BIO_should_retry(io)
                                && !SSL_waiting_for_async(con)) {
                                goto write_error;
                            } else {
                                BIO_printf(bio_s_out, "rwrite W BLOCK\n");
                            }
                        } else {
                            j += k;
                        }
                    }
                }
            }
 write_error:
            BIO_free(file);
            break;
        }
    }

    for (;;) {
        i = (int)BIO_flush(io);
        if (i <= 0) {
            if (!BIO_should_retry(io))
                break;
        } else
            break;
    }
 end:
    /* make sure we reuse sessions */
    do_ssl_shutdown(con);

 err:
    OPENSSL_free(buf);
    BIO_free(ssl_bio);
    BIO_free_all(io);
    return ret;
}

static int rev_body(int s, int stype, int prot, unsigned char *context)
{
    char *buf = NULL;
    int i;
    int ret = 1;
    SSL *con;
    BIO *io, *ssl_bio, *sbio;
#ifdef CHARSET_EBCDIC
    BIO *filter;
#endif

    /* as we use BIO_gets(), and it always null terminates data, we need
     * to allocate 1 byte longer buffer to fit the full 2^14 byte record */
    buf = app_malloc(bufsize + 1, "server rev buffer");
    io = BIO_new(BIO_f_buffer());
    ssl_bio = BIO_new(BIO_f_ssl());
    if ((io == NULL) || (ssl_bio == NULL))
        goto err;

    /* lets make the output buffer a reasonable size */
    if (BIO_set_write_buffer_size(io, bufsize) <= 0)
        goto err;

    if ((con = SSL_new(ctx)) == NULL)
        goto err;

    if (s_tlsextdebug) {
        SSL_set_tlsext_debug_callback(con, tlsext_cb);
        SSL_set_tlsext_debug_arg(con, bio_s_out);
    }
    if (context != NULL
        && !SSL_set_session_id_context(con, context,
                                       strlen((char *)context))) {
        SSL_free(con);
        ERR_print_errors(bio_err);
        goto err;
    }

    sbio = BIO_new_socket(s, BIO_NOCLOSE);
    if (sbio == NULL) {
        SSL_free(con);
        ERR_print_errors(bio_err);
        goto err;
    }

    SSL_set_bio(con, sbio, sbio);
    SSL_set_accept_state(con);

    /* No need to free |con| after this. Done by BIO_free(ssl_bio) */
    BIO_set_ssl(ssl_bio, con, BIO_CLOSE);
    BIO_push(io, ssl_bio);
    ssl_bio = NULL;
#ifdef CHARSET_EBCDIC
    filter = BIO_new(BIO_f_ebcdic_filter());
    if (filter == NULL)
        goto err;

    io = BIO_push(filter, io);
#endif

    if (s_debug) {
        BIO_set_callback_ex(SSL_get_rbio(con), bio_dump_callback);
        BIO_set_callback_arg(SSL_get_rbio(con), (char *)bio_s_out);
    }
    if (s_msg) {
#ifndef OPENSSL_NO_SSL_TRACE
        if (s_msg == 2)
            SSL_set_msg_callback(con, SSL_trace);
        else
#endif
            SSL_set_msg_callback(con, msg_cb);
        SSL_set_msg_callback_arg(con, bio_s_msg ? bio_s_msg : bio_s_out);
    }

    for (;;) {
        i = BIO_do_handshake(io);
        if (i > 0)
            break;
        if (!BIO_should_retry(io)) {
            BIO_puts(bio_err, "CONNECTION FAILURE\n");
            ERR_print_errors(bio_err);
            goto end;
        }
#ifndef OPENSSL_NO_SRP
        if (BIO_should_io_special(io)
            && BIO_get_retry_reason(io) == BIO_RR_SSL_X509_LOOKUP) {
            BIO_printf(bio_s_out, "LOOKUP renego during accept\n");

            lookup_srp_user(&srp_callback_parm, bio_s_out);

            continue;
        }
#endif
    }
    BIO_printf(bio_err, "CONNECTION ESTABLISHED\n");
    print_ssl_summary(con);

    for (;;) {
        i = BIO_gets(io, buf, bufsize + 1);
        if (i < 0) {            /* error */
            if (!BIO_should_retry(io)) {
                if (!s_quiet)
                    ERR_print_errors(bio_err);
                goto err;
            } else {
                BIO_printf(bio_s_out, "read R BLOCK\n");
#ifndef OPENSSL_NO_SRP
                if (BIO_should_io_special(io)
                    && BIO_get_retry_reason(io) == BIO_RR_SSL_X509_LOOKUP) {
                    BIO_printf(bio_s_out, "LOOKUP renego during read\n");

                    lookup_srp_user(&srp_callback_parm, bio_s_out);

                    continue;
                }
#endif
                OSSL_sleep(1000);
                continue;
            }
        } else if (i == 0) {    /* end of input */
            ret = 1;
            BIO_printf(bio_err, "CONNECTION CLOSED\n");
            goto end;
        } else {
            char *p = buf + i - 1;
            while (i && (*p == '\n' || *p == '\r')) {
                p--;
                i--;
            }
            if (!s_ign_eof && i == 5 && HAS_PREFIX(buf, "CLOSE")) {
                ret = 1;
                BIO_printf(bio_err, "CONNECTION CLOSED\n");
                goto end;
            }
            BUF_reverse((unsigned char *)buf, NULL, i);
            buf[i] = '\n';
            BIO_write(io, buf, i + 1);
            for (;;) {
                i = BIO_flush(io);
                if (i > 0)
                    break;
                if (!BIO_should_retry(io))
                    goto end;
            }
        }
    }
 end:
    /* make sure we reuse sessions */
    do_ssl_shutdown(con);

 err:

    OPENSSL_free(buf);
    BIO_free(ssl_bio);
    BIO_free_all(io);
    return ret;
}

#define MAX_SESSION_ID_ATTEMPTS 10
static int generate_session_id(SSL *ssl, unsigned char *id,
                               unsigned int *id_len)
{
    unsigned int count = 0;
    unsigned int session_id_prefix_len = strlen(session_id_prefix);

    do {
        if (RAND_bytes(id, *id_len) <= 0)
            return 0;
        /*
         * Prefix the session_id with the required prefix. NB: If our prefix
         * is too long, clip it - but there will be worse effects anyway, eg.
         * the server could only possibly create 1 session ID (ie. the
         * prefix!) so all future session negotiations will fail due to
         * conflicts.
         */
        memcpy(id, session_id_prefix,
               (session_id_prefix_len < *id_len) ?
                session_id_prefix_len : *id_len);
    }
    while (SSL_has_matching_session_id(ssl, id, *id_len) &&
           (++count < MAX_SESSION_ID_ATTEMPTS));
    if (count >= MAX_SESSION_ID_ATTEMPTS)
        return 0;
    return 1;
}

/*
 * By default s_server uses an in-memory cache which caches SSL_SESSION
 * structures without any serialization. This hides some bugs which only
 * become apparent in deployed servers. By implementing a basic external
 * session cache some issues can be debugged using s_server.
 */

typedef struct simple_ssl_session_st {
    unsigned char *id;
    unsigned int idlen;
    unsigned char *der;
    int derlen;
    struct simple_ssl_session_st *next;
} simple_ssl_session;

static simple_ssl_session *first = NULL;

static int add_session(SSL *ssl, SSL_SESSION *session)
{
    simple_ssl_session *sess = app_malloc(sizeof(*sess), "get session");
    unsigned char *p;

    SSL_SESSION_get_id(session, &sess->idlen);
    sess->derlen = i2d_SSL_SESSION(session, NULL);
    if (sess->derlen < 0) {
        BIO_printf(bio_err, "Error encoding session\n");
        OPENSSL_free(sess);
        return 0;
    }

    sess->id = OPENSSL_memdup(SSL_SESSION_get_id(session, NULL), sess->idlen);
    sess->der = app_malloc(sess->derlen, "get session buffer");
    if (!sess->id) {
        BIO_printf(bio_err, "Out of memory adding to external cache\n");
        OPENSSL_free(sess->id);
        OPENSSL_free(sess->der);
        OPENSSL_free(sess);
        return 0;
    }
    p = sess->der;

    /* Assume it still works. */
    if (i2d_SSL_SESSION(session, &p) != sess->derlen) {
        BIO_printf(bio_err, "Unexpected session encoding length\n");
        OPENSSL_free(sess->id);
        OPENSSL_free(sess->der);
        OPENSSL_free(sess);
        return 0;
    }

    sess->next = first;
    first = sess;
    BIO_printf(bio_err, "New session added to external cache\n");
    return 0;
}

static SSL_SESSION *get_session(SSL *ssl, const unsigned char *id, int idlen,
                                int *do_copy)
{
    simple_ssl_session *sess;
    *do_copy = 0;
    for (sess = first; sess; sess = sess->next) {
        if (idlen == (int)sess->idlen && !memcmp(sess->id, id, idlen)) {
            const unsigned char *p = sess->der;
            BIO_printf(bio_err, "Lookup session: cache hit\n");
            return d2i_SSL_SESSION_ex(NULL, &p, sess->derlen, app_get0_libctx(),
                                      app_get0_propq());
        }
    }
    BIO_printf(bio_err, "Lookup session: cache miss\n");
    return NULL;
}

static void del_session(SSL_CTX *sctx, SSL_SESSION *session)
{
    simple_ssl_session *sess, *prev = NULL;
    const unsigned char *id;
    unsigned int idlen;
    id = SSL_SESSION_get_id(session, &idlen);
    for (sess = first; sess; sess = sess->next) {
        if (idlen == sess->idlen && !memcmp(sess->id, id, idlen)) {
            if (prev)
                prev->next = sess->next;
            else
                first = sess->next;
            OPENSSL_free(sess->id);
            OPENSSL_free(sess->der);
            OPENSSL_free(sess);
            return;
        }
        prev = sess;
    }
}

static void init_session_cache_ctx(SSL_CTX *sctx)
{
    SSL_CTX_set_session_cache_mode(sctx,
                                   SSL_SESS_CACHE_NO_INTERNAL |
                                   SSL_SESS_CACHE_SERVER);
    SSL_CTX_sess_set_new_cb(sctx, add_session);
    SSL_CTX_sess_set_get_cb(sctx, get_session);
    SSL_CTX_sess_set_remove_cb(sctx, del_session);
}

static void free_sessions(void)
{
    simple_ssl_session *sess, *tsess;
    for (sess = first; sess;) {
        OPENSSL_free(sess->id);
        OPENSSL_free(sess->der);
        tsess = sess;
        sess = sess->next;
        OPENSSL_free(tsess);
    }
    first = NULL;
}

#endif                          /* OPENSSL_NO_SOCK */<|MERGE_RESOLUTION|>--- conflicted
+++ resolved
@@ -680,27 +680,8 @@
         return SSL_TLSEXT_ERR_NOACK;
     if (echrv == SSL_ECH_STATUS_SUCCESS && servername != NULL) {
         if (ctx2 != NULL) {
-<<<<<<< HEAD
-            int mrv;
-            X509_VERIFY_PARAM *vpm = NULL;
-
-            BIO_printf(p->biodebug,
-                       "ssl_ech_servername_cb: TLS servername: %s.\n",
-                       servername);
-            BIO_printf(p->biodebug,
-                       "ssl_ech_servername_cb: Cert servername: %s.\n",
-                       p->servername);
-            vpm = X509_VERIFY_PARAM_new();
-            if (vpm == NULL)
-                return SSL_TLSEXT_ERR_NOACK;
-            mrv = X509_VERIFY_PARAM_set1_host(vpm, servername,
-                                              strlen(servername));
-            X509_VERIFY_PARAM_free(vpm);
-            if (mrv == 1) {
-=======
             int check_hostrv = X509_check_host(p->scert, servername, 0, 0, NULL);
             if (check_hostrv == 1) {
->>>>>>> 44dce572
                 if (p->biodebug != NULL)
                      BIO_printf(p->biodebug,
                                 "ssl_ech_servername_cb: Switching context.\n");
@@ -709,11 +690,7 @@
                 if (p->biodebug!=NULL)
                      BIO_printf(p->biodebug,
                                 "ssl_ech_servername_cb: Not switching context "\
-<<<<<<< HEAD
-                                "- no name match (%d).\n",mrv);
-=======
                                 "- no name match (%d).\n",check_hostrv);
->>>>>>> 44dce572
             }
         }
     } else {
